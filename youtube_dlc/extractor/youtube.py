# coding: utf-8

from __future__ import unicode_literals


import itertools
import json
import os.path
import random
import re
import time
import traceback

from .common import InfoExtractor, SearchInfoExtractor
from ..jsinterp import JSInterpreter
from ..swfinterp import SWFInterpreter
from ..compat import (
    compat_chr,
    compat_HTTPError,
    compat_kwargs,
    compat_parse_qs,
    compat_urllib_parse_unquote,
    compat_urllib_parse_unquote_plus,
    compat_urllib_parse_urlencode,
    compat_urllib_parse_urlparse,
    compat_urlparse,
    compat_str,
)
from ..utils import (
    bool_or_none,
    clean_html,
    error_to_compat_str,
    extract_attributes,
    ExtractorError,
    float_or_none,
    get_element_by_attribute,
    get_element_by_id,
    int_or_none,
    mimetype2ext,
    orderedSet,
    parse_codecs,
    parse_count,
    parse_duration,
    remove_quotes,
    remove_start,
    smuggle_url,
    str_or_none,
    str_to_int,
    try_get,
    unescapeHTML,
    unified_strdate,
    unsmuggle_url,
    uppercase_escape,
    url_or_none,
    urlencode_postdata,
)


class YoutubeBaseInfoExtractor(InfoExtractor):
    """Provide base functions for Youtube extractors"""
    _LOGIN_URL = 'https://accounts.google.com/ServiceLogin'
    _TWOFACTOR_URL = 'https://accounts.google.com/signin/challenge'

    _LOOKUP_URL = 'https://accounts.google.com/_/signin/sl/lookup'
    _CHALLENGE_URL = 'https://accounts.google.com/_/signin/sl/challenge'
    _TFA_URL = 'https://accounts.google.com/_/signin/challenge?hl=en&TL={0}'

    _NETRC_MACHINE = 'youtube'
    # If True it will raise an error if no login info is provided
    _LOGIN_REQUIRED = False

    _PLAYLIST_ID_RE = r'(?:PL|LL|EC|UU|FL|RD|UL|TL|PU|OLAK5uy_)[0-9A-Za-z-_]{10,}'

    _YOUTUBE_CLIENT_HEADERS = {
        'x-youtube-client-name': '1',
        'x-youtube-client-version': '1.20200609.04.02',
    }

    def _set_language(self):
        self._set_cookie(
            '.youtube.com', 'PREF', 'f1=50000000&f6=8&hl=en',
            # YouTube sets the expire time to about two months
            expire_time=time.time() + 2 * 30 * 24 * 3600)

    def _ids_to_results(self, ids):
        return [
            self.url_result(vid_id, 'Youtube', video_id=vid_id)
            for vid_id in ids]

    def _login(self):
        """
        Attempt to log in to YouTube.
        True is returned if successful or skipped.
        False is returned if login failed.

        If _LOGIN_REQUIRED is set and no authentication was provided, an error is raised.
        """
        username, password = self._get_login_info()
        # No authentication to be performed
        if username is None:
            if self._LOGIN_REQUIRED and self._downloader.params.get('cookiefile') is None:
                raise ExtractorError('No login info available, needed for using %s.' % self.IE_NAME, expected=True)
            if self._downloader.params.get('cookiefile') and False:  # TODO remove 'and False' later - too many people using outdated cookies and open issues, remind them.
                self.to_screen('[Cookies] Reminder - Make sure to always use up to date cookies!')
            return True

        login_page = self._download_webpage(
            self._LOGIN_URL, None,
            note='Downloading login page',
            errnote='unable to fetch login page', fatal=False)
        if login_page is False:
            return

        login_form = self._hidden_inputs(login_page)

        def req(url, f_req, note, errnote):
            data = login_form.copy()
            data.update({
                'pstMsg': 1,
                'checkConnection': 'youtube',
                'checkedDomains': 'youtube',
                'hl': 'en',
                'deviceinfo': '[null,null,null,[],null,"US",null,null,[],"GlifWebSignIn",null,[null,null,[]]]',
                'f.req': json.dumps(f_req),
                'flowName': 'GlifWebSignIn',
                'flowEntry': 'ServiceLogin',
                # TODO: reverse actual botguard identifier generation algo
                'bgRequest': '["identifier",""]',
            })
            return self._download_json(
                url, None, note=note, errnote=errnote,
                transform_source=lambda s: re.sub(r'^[^[]*', '', s),
                fatal=False,
                data=urlencode_postdata(data), headers={
                    'Content-Type': 'application/x-www-form-urlencoded;charset=utf-8',
                    'Google-Accounts-XSRF': 1,
                })

        def warn(message):
            self._downloader.report_warning(message)

        lookup_req = [
            username,
            None, [], None, 'US', None, None, 2, False, True,
            [
                None, None,
                [2, 1, None, 1,
                 'https://accounts.google.com/ServiceLogin?passive=true&continue=https%3A%2F%2Fwww.youtube.com%2Fsignin%3Fnext%3D%252F%26action_handle_signin%3Dtrue%26hl%3Den%26app%3Ddesktop%26feature%3Dsign_in_button&hl=en&service=youtube&uilel=3&requestPath=%2FServiceLogin&Page=PasswordSeparationSignIn',
                 None, [], 4],
                1, [None, None, []], None, None, None, True
            ],
            username,
        ]

        lookup_results = req(
            self._LOOKUP_URL, lookup_req,
            'Looking up account info', 'Unable to look up account info')

        if lookup_results is False:
            return False

        user_hash = try_get(lookup_results, lambda x: x[0][2], compat_str)
        if not user_hash:
            warn('Unable to extract user hash')
            return False

        challenge_req = [
            user_hash,
            None, 1, None, [1, None, None, None, [password, None, True]],
            [
                None, None, [2, 1, None, 1, 'https://accounts.google.com/ServiceLogin?passive=true&continue=https%3A%2F%2Fwww.youtube.com%2Fsignin%3Fnext%3D%252F%26action_handle_signin%3Dtrue%26hl%3Den%26app%3Ddesktop%26feature%3Dsign_in_button&hl=en&service=youtube&uilel=3&requestPath=%2FServiceLogin&Page=PasswordSeparationSignIn', None, [], 4],
                1, [None, None, []], None, None, None, True
            ]]

        challenge_results = req(
            self._CHALLENGE_URL, challenge_req,
            'Logging in', 'Unable to log in')

        if challenge_results is False:
            return

        login_res = try_get(challenge_results, lambda x: x[0][5], list)
        if login_res:
            login_msg = try_get(login_res, lambda x: x[5], compat_str)
            warn(
                'Unable to login: %s' % 'Invalid password'
                if login_msg == 'INCORRECT_ANSWER_ENTERED' else login_msg)
            return False

        res = try_get(challenge_results, lambda x: x[0][-1], list)
        if not res:
            warn('Unable to extract result entry')
            return False

        login_challenge = try_get(res, lambda x: x[0][0], list)
        if login_challenge:
            challenge_str = try_get(login_challenge, lambda x: x[2], compat_str)
            if challenge_str == 'TWO_STEP_VERIFICATION':
                # SEND_SUCCESS - TFA code has been successfully sent to phone
                # QUOTA_EXCEEDED - reached the limit of TFA codes
                status = try_get(login_challenge, lambda x: x[5], compat_str)
                if status == 'QUOTA_EXCEEDED':
                    warn('Exceeded the limit of TFA codes, try later')
                    return False

                tl = try_get(challenge_results, lambda x: x[1][2], compat_str)
                if not tl:
                    warn('Unable to extract TL')
                    return False

                tfa_code = self._get_tfa_info('2-step verification code')

                if not tfa_code:
                    warn(
                        'Two-factor authentication required. Provide it either interactively or with --twofactor <code>'
                        '(Note that only TOTP (Google Authenticator App) codes work at this time.)')
                    return False

                tfa_code = remove_start(tfa_code, 'G-')

                tfa_req = [
                    user_hash, None, 2, None,
                    [
                        9, None, None, None, None, None, None, None,
                        [None, tfa_code, True, 2]
                    ]]

                tfa_results = req(
                    self._TFA_URL.format(tl), tfa_req,
                    'Submitting TFA code', 'Unable to submit TFA code')

                if tfa_results is False:
                    return False

                tfa_res = try_get(tfa_results, lambda x: x[0][5], list)
                if tfa_res:
                    tfa_msg = try_get(tfa_res, lambda x: x[5], compat_str)
                    warn(
                        'Unable to finish TFA: %s' % 'Invalid TFA code'
                        if tfa_msg == 'INCORRECT_ANSWER_ENTERED' else tfa_msg)
                    return False

                check_cookie_url = try_get(
                    tfa_results, lambda x: x[0][-1][2], compat_str)
            else:
                CHALLENGES = {
                    'LOGIN_CHALLENGE': "This device isn't recognized. For your security, Google wants to make sure it's really you.",
                    'USERNAME_RECOVERY': 'Please provide additional information to aid in the recovery process.',
                    'REAUTH': "There is something unusual about your activity. For your security, Google wants to make sure it's really you.",
                }
                challenge = CHALLENGES.get(
                    challenge_str,
                    '%s returned error %s.' % (self.IE_NAME, challenge_str))
                warn('%s\nGo to https://accounts.google.com/, login and solve a challenge.' % challenge)
                return False
        else:
            check_cookie_url = try_get(res, lambda x: x[2], compat_str)

        if not check_cookie_url:
            warn('Unable to extract CheckCookie URL')
            return False

        check_cookie_results = self._download_webpage(
            check_cookie_url, None, 'Checking cookie', fatal=False)

        if check_cookie_results is False:
            return False

        if 'https://myaccount.google.com/' not in check_cookie_results:
            warn('Unable to log in')
            return False

        return True

    def _download_webpage_handle(self, *args, **kwargs):
        query = kwargs.get('query', {}).copy()
        query['disable_polymer'] = 'true'
        kwargs['query'] = query
        return super(YoutubeBaseInfoExtractor, self)._download_webpage_handle(
            *args, **compat_kwargs(kwargs))

    def _get_yt_initial_data(self, video_id, webpage):
        config = self._search_regex(
            (r'window\["ytInitialData"\]\s*=\s*(.*?)(?<=});',
             r'var\s+ytInitialData\s*=\s*(.*?)(?<=});'),
            webpage, 'ytInitialData', default=None)
        if config:
            return self._parse_json(
                uppercase_escape(config), video_id, fatal=False)

    def _real_initialize(self):
        if self._downloader is None:
            return
        self._set_language()
        if not self._login():
            return


class YoutubeEntryListBaseInfoExtractor(YoutubeBaseInfoExtractor):
    # Extract entries from page with "Load more" button
    def _entries(self, page, playlist_id):
        more_widget_html = content_html = page
        for page_num in itertools.count(1):
            for entry in self._process_page(content_html):
                yield entry

            mobj = re.search(r'data-uix-load-more-href="/?(?P<more>[^"]+)"', more_widget_html)
            if not mobj:
                break

            count = 0
            retries = 3
            while count <= retries:
                try:
                    # Downloading page may result in intermittent 5xx HTTP error
                    # that is usually worked around with a retry
                    more = self._download_json(
                        'https://www.youtube.com/%s' % mobj.group('more'), playlist_id,
                        'Downloading page #%s%s'
                        % (page_num, ' (retry #%d)' % count if count else ''),
                        transform_source=uppercase_escape,
                        headers=self._YOUTUBE_CLIENT_HEADERS)
                    break
                except ExtractorError as e:
                    if isinstance(e.cause, compat_HTTPError) and e.cause.code in (500, 503):
                        count += 1
                        if count <= retries:
                            continue
                    raise

            content_html = more['content_html']
            if not content_html.strip():
                # Some webpages show a "Load more" button but they don't
                # have more videos
                break
            more_widget_html = more['load_more_widget_html']


class YoutubePlaylistBaseInfoExtractor(YoutubeEntryListBaseInfoExtractor):
    def _process_page(self, content):
        for video_id, video_title in self.extract_videos_from_page(content):
            yield self.url_result(video_id, 'Youtube', video_id, video_title)

    def extract_videos_from_page_impl(self, video_re, page, ids_in_page, titles_in_page):
        for mobj in re.finditer(video_re, page):
            # The link with index 0 is not the first video of the playlist (not sure if still actual)
            if 'index' in mobj.groupdict() and mobj.group('id') == '0':
                continue
            video_id = mobj.group('id')
            video_title = unescapeHTML(
                mobj.group('title')) if 'title' in mobj.groupdict() else None
            if video_title:
                video_title = video_title.strip()
            if video_title == '► Play all':
                video_title = None
            try:
                idx = ids_in_page.index(video_id)
                if video_title and not titles_in_page[idx]:
                    titles_in_page[idx] = video_title
            except ValueError:
                ids_in_page.append(video_id)
                titles_in_page.append(video_title)

    def extract_videos_from_page(self, page):
        ids_in_page = []
        titles_in_page = []
        self.extract_videos_from_page_impl(
            self._VIDEO_RE, page, ids_in_page, titles_in_page)
        return zip(ids_in_page, titles_in_page)


class YoutubePlaylistsBaseInfoExtractor(YoutubeEntryListBaseInfoExtractor):
    def _process_page(self, content):
        for playlist_id in orderedSet(re.findall(
                r'<h3[^>]+class="[^"]*yt-lockup-title[^"]*"[^>]*><a[^>]+href="/?playlist\?list=([0-9A-Za-z-_]{10,})"',
                content)):
            yield self.url_result(
                'https://www.youtube.com/playlist?list=%s' % playlist_id, 'YoutubePlaylist')

    def _real_extract(self, url):
        playlist_id = self._match_id(url)
        webpage = self._download_webpage(url, playlist_id)
        title = self._og_search_title(webpage, fatal=False)
        return self.playlist_result(self._entries(webpage, playlist_id), playlist_id, title)


class YoutubeIE(YoutubeBaseInfoExtractor):
    IE_DESC = 'YouTube.com'
    _VALID_URL = r"""(?x)^
                     (
                         (?:https?://|//)                                    # http(s):// or protocol-independent URL
                         (?:(?:(?:(?:\w+\.)?[yY][oO][uU][tT][uU][bB][eE](?:-nocookie|kids)?\.com/|
                            (?:www\.)?deturl\.com/www\.youtube\.com/|
                            (?:www\.)?pwnyoutube\.com/|
                            (?:www\.)?hooktube\.com/|
                            (?:www\.)?yourepeat\.com/|
                            tube\.majestyc\.net/|
                            # Invidious instances taken from https://github.com/omarroth/invidious/wiki/Invidious-Instances
                            (?:(?:www|dev)\.)?invidio\.us/|
                            (?:(?:www|no)\.)?invidiou\.sh/|
                            (?:(?:www|fi|de)\.)?invidious\.snopyta\.org/|
                            (?:www\.)?invidious\.kabi\.tk/|
                            (?:www\.)?invidious\.13ad\.de/|
                            (?:www\.)?invidious\.mastodon\.host/|
                            (?:www\.)?invidious\.nixnet\.xyz/|
                            (?:www\.)?invidious\.drycat\.fr/|
                            (?:www\.)?tube\.poal\.co/|
                            (?:www\.)?vid\.wxzm\.sx/|
                            (?:www\.)?yewtu\.be/|
                            (?:www\.)?yt\.elukerio\.org/|
                            (?:www\.)?yt\.lelux\.fi/|
                            (?:www\.)?invidious\.ggc-project\.de/|
                            (?:www\.)?yt\.maisputain\.ovh/|
                            (?:www\.)?invidious\.13ad\.de/|
                            (?:www\.)?invidious\.toot\.koeln/|
                            (?:www\.)?invidious\.fdn\.fr/|
                            (?:www\.)?watch\.nettohikari\.com/|
                            (?:www\.)?kgg2m7yk5aybusll\.onion/|
                            (?:www\.)?qklhadlycap4cnod\.onion/|
                            (?:www\.)?axqzx4s6s54s32yentfqojs3x5i7faxza6xo3ehd4bzzsg2ii4fv2iid\.onion/|
                            (?:www\.)?c7hqkpkpemu6e7emz5b4vyz7idjgdvgaaa3dyimmeojqbgpea3xqjoid\.onion/|
                            (?:www\.)?fz253lmuao3strwbfbmx46yu7acac2jz27iwtorgmbqlkurlclmancad\.onion/|
                            (?:www\.)?invidious\.l4qlywnpwqsluw65ts7md3khrivpirse744un3x7mlskqauz5pyuzgqd\.onion/|
                            (?:www\.)?owxfohz4kjyv25fvlqilyxast7inivgiktls3th44jhk3ej3i7ya\.b32\.i2p/|
                            (?:www\.)?4l2dgddgsrkf2ous66i6seeyi6etzfgrue332grh2n7madpwopotugyd\.onion/|
                            youtube\.googleapis\.com/)                        # the various hostnames, with wildcard subdomains
                         (?:.*?\#/)?                                          # handle anchor (#/) redirect urls
                         (?:                                                  # the various things that can precede the ID:
                             (?:(?:v|embed|e)/(?!videoseries))                # v/ or embed/ or e/
                             |(?:                                             # or the v= param in all its forms
                                 (?:(?:watch|movie)(?:_popup)?(?:\.php)?/?)?  # preceding watch(_popup|.php) or nothing (like /?v=xxxx)
                                 (?:\?|\#!?)                                  # the params delimiter ? or # or #!
                                 (?:.*?[&;])??                                # any other preceding param (like /?s=tuff&v=xxxx or ?s=tuff&amp;v=V36LpHqtcDY)
                                 v=
                             )
                         ))
                         |(?:
                            youtu\.be|                                        # just youtu.be/xxxx
                            vid\.plus|                                        # or vid.plus/xxxx
                            zwearz\.com/watch|                                # or zwearz.com/watch/xxxx
                         )/
                         |(?:www\.)?cleanvideosearch\.com/media/action/yt/watch\?videoId=
                         )
                     )?                                                       # all until now is optional -> you can pass the naked ID
                     ([0-9A-Za-z_-]{11})                                      # here is it! the YouTube video ID
                     (?!.*?\blist=
                        (?:
                            %(playlist_id)s|                                  # combined list/video URLs are handled by the playlist IE
                            WL                                                # WL are handled by the watch later IE
                        )
                     )
                     (?(1).+)?                                                # if we found the ID, everything can follow
                     $""" % {'playlist_id': YoutubeBaseInfoExtractor._PLAYLIST_ID_RE}
    _NEXT_URL_RE = r'[\?&]next_url=([^&]+)'
    _PLAYER_INFO_RE = (
        r'/(?P<id>[a-zA-Z0-9_-]{8,})/player_ias\.vflset(?:/[a-zA-Z]{2,3}_[a-zA-Z]{2,3})?/base\.(?P<ext>[a-z]+)$',
        r'\b(?P<id>vfl[a-zA-Z0-9_-]+)\b.*?\.(?P<ext>[a-z]+)$',
    )
    _formats = {
        '5': {'ext': 'flv', 'width': 400, 'height': 240, 'acodec': 'mp3', 'abr': 64, 'vcodec': 'h263'},
        '6': {'ext': 'flv', 'width': 450, 'height': 270, 'acodec': 'mp3', 'abr': 64, 'vcodec': 'h263'},
        '13': {'ext': '3gp', 'acodec': 'aac', 'vcodec': 'mp4v'},
        '17': {'ext': '3gp', 'width': 176, 'height': 144, 'acodec': 'aac', 'abr': 24, 'vcodec': 'mp4v'},
        '18': {'ext': 'mp4', 'width': 640, 'height': 360, 'acodec': 'aac', 'abr': 96, 'vcodec': 'h264'},
        '22': {'ext': 'mp4', 'width': 1280, 'height': 720, 'acodec': 'aac', 'abr': 192, 'vcodec': 'h264'},
        '34': {'ext': 'flv', 'width': 640, 'height': 360, 'acodec': 'aac', 'abr': 128, 'vcodec': 'h264'},
        '35': {'ext': 'flv', 'width': 854, 'height': 480, 'acodec': 'aac', 'abr': 128, 'vcodec': 'h264'},
        # itag 36 videos are either 320x180 (BaW_jenozKc) or 320x240 (__2ABJjxzNo), abr varies as well
        '36': {'ext': '3gp', 'width': 320, 'acodec': 'aac', 'vcodec': 'mp4v'},
        '37': {'ext': 'mp4', 'width': 1920, 'height': 1080, 'acodec': 'aac', 'abr': 192, 'vcodec': 'h264'},
        '38': {'ext': 'mp4', 'width': 4096, 'height': 3072, 'acodec': 'aac', 'abr': 192, 'vcodec': 'h264'},
        '43': {'ext': 'webm', 'width': 640, 'height': 360, 'acodec': 'vorbis', 'abr': 128, 'vcodec': 'vp8'},
        '44': {'ext': 'webm', 'width': 854, 'height': 480, 'acodec': 'vorbis', 'abr': 128, 'vcodec': 'vp8'},
        '45': {'ext': 'webm', 'width': 1280, 'height': 720, 'acodec': 'vorbis', 'abr': 192, 'vcodec': 'vp8'},
        '46': {'ext': 'webm', 'width': 1920, 'height': 1080, 'acodec': 'vorbis', 'abr': 192, 'vcodec': 'vp8'},
        '59': {'ext': 'mp4', 'width': 854, 'height': 480, 'acodec': 'aac', 'abr': 128, 'vcodec': 'h264'},
        '78': {'ext': 'mp4', 'width': 854, 'height': 480, 'acodec': 'aac', 'abr': 128, 'vcodec': 'h264'},


        # 3D videos
        '82': {'ext': 'mp4', 'height': 360, 'format_note': '3D', 'acodec': 'aac', 'abr': 128, 'vcodec': 'h264', 'preference': -20},
        '83': {'ext': 'mp4', 'height': 480, 'format_note': '3D', 'acodec': 'aac', 'abr': 128, 'vcodec': 'h264', 'preference': -20},
        '84': {'ext': 'mp4', 'height': 720, 'format_note': '3D', 'acodec': 'aac', 'abr': 192, 'vcodec': 'h264', 'preference': -20},
        '85': {'ext': 'mp4', 'height': 1080, 'format_note': '3D', 'acodec': 'aac', 'abr': 192, 'vcodec': 'h264', 'preference': -20},
        '100': {'ext': 'webm', 'height': 360, 'format_note': '3D', 'acodec': 'vorbis', 'abr': 128, 'vcodec': 'vp8', 'preference': -20},
        '101': {'ext': 'webm', 'height': 480, 'format_note': '3D', 'acodec': 'vorbis', 'abr': 192, 'vcodec': 'vp8', 'preference': -20},
        '102': {'ext': 'webm', 'height': 720, 'format_note': '3D', 'acodec': 'vorbis', 'abr': 192, 'vcodec': 'vp8', 'preference': -20},

        # Apple HTTP Live Streaming
        '91': {'ext': 'mp4', 'height': 144, 'format_note': 'HLS', 'acodec': 'aac', 'abr': 48, 'vcodec': 'h264', 'preference': -10},
        '92': {'ext': 'mp4', 'height': 240, 'format_note': 'HLS', 'acodec': 'aac', 'abr': 48, 'vcodec': 'h264', 'preference': -10},
        '93': {'ext': 'mp4', 'height': 360, 'format_note': 'HLS', 'acodec': 'aac', 'abr': 128, 'vcodec': 'h264', 'preference': -10},
        '94': {'ext': 'mp4', 'height': 480, 'format_note': 'HLS', 'acodec': 'aac', 'abr': 128, 'vcodec': 'h264', 'preference': -10},
        '95': {'ext': 'mp4', 'height': 720, 'format_note': 'HLS', 'acodec': 'aac', 'abr': 256, 'vcodec': 'h264', 'preference': -10},
        '96': {'ext': 'mp4', 'height': 1080, 'format_note': 'HLS', 'acodec': 'aac', 'abr': 256, 'vcodec': 'h264', 'preference': -10},
        '132': {'ext': 'mp4', 'height': 240, 'format_note': 'HLS', 'acodec': 'aac', 'abr': 48, 'vcodec': 'h264', 'preference': -10},
        '151': {'ext': 'mp4', 'height': 72, 'format_note': 'HLS', 'acodec': 'aac', 'abr': 24, 'vcodec': 'h264', 'preference': -10},

        # DASH mp4 video
        '133': {'ext': 'mp4', 'height': 240, 'format_note': 'DASH video', 'vcodec': 'h264'},
        '134': {'ext': 'mp4', 'height': 360, 'format_note': 'DASH video', 'vcodec': 'h264'},
        '135': {'ext': 'mp4', 'height': 480, 'format_note': 'DASH video', 'vcodec': 'h264'},
        '136': {'ext': 'mp4', 'height': 720, 'format_note': 'DASH video', 'vcodec': 'h264'},
        '137': {'ext': 'mp4', 'height': 1080, 'format_note': 'DASH video', 'vcodec': 'h264'},
        '138': {'ext': 'mp4', 'format_note': 'DASH video', 'vcodec': 'h264'},  # Height can vary (https://github.com/ytdl-org/youtube-dl/issues/4559)
        '160': {'ext': 'mp4', 'height': 144, 'format_note': 'DASH video', 'vcodec': 'h264'},
        '212': {'ext': 'mp4', 'height': 480, 'format_note': 'DASH video', 'vcodec': 'h264'},
        '264': {'ext': 'mp4', 'height': 1440, 'format_note': 'DASH video', 'vcodec': 'h264'},
        '298': {'ext': 'mp4', 'height': 720, 'format_note': 'DASH video', 'vcodec': 'h264', 'fps': 60},
        '299': {'ext': 'mp4', 'height': 1080, 'format_note': 'DASH video', 'vcodec': 'h264', 'fps': 60},
        '266': {'ext': 'mp4', 'height': 2160, 'format_note': 'DASH video', 'vcodec': 'h264'},

        # Dash mp4 audio
        '139': {'ext': 'm4a', 'format_note': 'DASH audio', 'acodec': 'aac', 'abr': 48, 'container': 'm4a_dash'},
        '140': {'ext': 'm4a', 'format_note': 'DASH audio', 'acodec': 'aac', 'abr': 128, 'container': 'm4a_dash'},
        '141': {'ext': 'm4a', 'format_note': 'DASH audio', 'acodec': 'aac', 'abr': 256, 'container': 'm4a_dash'},
        '256': {'ext': 'm4a', 'format_note': 'DASH audio', 'acodec': 'aac', 'container': 'm4a_dash'},
        '258': {'ext': 'm4a', 'format_note': 'DASH audio', 'acodec': 'aac', 'container': 'm4a_dash'},
        '325': {'ext': 'm4a', 'format_note': 'DASH audio', 'acodec': 'dtse', 'container': 'm4a_dash'},
        '328': {'ext': 'm4a', 'format_note': 'DASH audio', 'acodec': 'ec-3', 'container': 'm4a_dash'},

        # Dash webm
        '167': {'ext': 'webm', 'height': 360, 'width': 640, 'format_note': 'DASH video', 'container': 'webm', 'vcodec': 'vp8'},
        '168': {'ext': 'webm', 'height': 480, 'width': 854, 'format_note': 'DASH video', 'container': 'webm', 'vcodec': 'vp8'},
        '169': {'ext': 'webm', 'height': 720, 'width': 1280, 'format_note': 'DASH video', 'container': 'webm', 'vcodec': 'vp8'},
        '170': {'ext': 'webm', 'height': 1080, 'width': 1920, 'format_note': 'DASH video', 'container': 'webm', 'vcodec': 'vp8'},
        '218': {'ext': 'webm', 'height': 480, 'width': 854, 'format_note': 'DASH video', 'container': 'webm', 'vcodec': 'vp8'},
        '219': {'ext': 'webm', 'height': 480, 'width': 854, 'format_note': 'DASH video', 'container': 'webm', 'vcodec': 'vp8'},
        '278': {'ext': 'webm', 'height': 144, 'format_note': 'DASH video', 'container': 'webm', 'vcodec': 'vp9'},
        '242': {'ext': 'webm', 'height': 240, 'format_note': 'DASH video', 'vcodec': 'vp9'},
        '243': {'ext': 'webm', 'height': 360, 'format_note': 'DASH video', 'vcodec': 'vp9'},
        '244': {'ext': 'webm', 'height': 480, 'format_note': 'DASH video', 'vcodec': 'vp9'},
        '245': {'ext': 'webm', 'height': 480, 'format_note': 'DASH video', 'vcodec': 'vp9'},
        '246': {'ext': 'webm', 'height': 480, 'format_note': 'DASH video', 'vcodec': 'vp9'},
        '247': {'ext': 'webm', 'height': 720, 'format_note': 'DASH video', 'vcodec': 'vp9'},
        '248': {'ext': 'webm', 'height': 1080, 'format_note': 'DASH video', 'vcodec': 'vp9'},
        '271': {'ext': 'webm', 'height': 1440, 'format_note': 'DASH video', 'vcodec': 'vp9'},
        # itag 272 videos are either 3840x2160 (e.g. RtoitU2A-3E) or 7680x4320 (sLprVF6d7Ug)
        '272': {'ext': 'webm', 'height': 2160, 'format_note': 'DASH video', 'vcodec': 'vp9'},
        '302': {'ext': 'webm', 'height': 720, 'format_note': 'DASH video', 'vcodec': 'vp9', 'fps': 60},
        '303': {'ext': 'webm', 'height': 1080, 'format_note': 'DASH video', 'vcodec': 'vp9', 'fps': 60},
        '308': {'ext': 'webm', 'height': 1440, 'format_note': 'DASH video', 'vcodec': 'vp9', 'fps': 60},
        '313': {'ext': 'webm', 'height': 2160, 'format_note': 'DASH video', 'vcodec': 'vp9'},
        '315': {'ext': 'webm', 'height': 2160, 'format_note': 'DASH video', 'vcodec': 'vp9', 'fps': 60},

        # Dash webm audio
        '171': {'ext': 'webm', 'acodec': 'vorbis', 'format_note': 'DASH audio', 'abr': 128},
        '172': {'ext': 'webm', 'acodec': 'vorbis', 'format_note': 'DASH audio', 'abr': 256},

        # Dash webm audio with opus inside
        '249': {'ext': 'webm', 'format_note': 'DASH audio', 'acodec': 'opus', 'abr': 50},
        '250': {'ext': 'webm', 'format_note': 'DASH audio', 'acodec': 'opus', 'abr': 70},
        '251': {'ext': 'webm', 'format_note': 'DASH audio', 'acodec': 'opus', 'abr': 160},

        # RTMP (unnamed)
        '_rtmp': {'protocol': 'rtmp'},

        # av01 video only formats sometimes served with "unknown" codecs
        '394': {'acodec': 'none', 'vcodec': 'av01.0.05M.08'},
        '395': {'acodec': 'none', 'vcodec': 'av01.0.05M.08'},
        '396': {'acodec': 'none', 'vcodec': 'av01.0.05M.08'},
        '397': {'acodec': 'none', 'vcodec': 'av01.0.05M.08'},
    }
    _SUBTITLE_FORMATS = ('json3', 'srv1', 'srv2', 'srv3', 'ttml', 'vtt')

    _GEO_BYPASS = False

    IE_NAME = 'youtube'
    _TESTS = [
        {
            'url': 'https://www.youtube.com/watch?v=BaW_jenozKc&t=1s&end=9',
            'info_dict': {
                'id': 'BaW_jenozKc',
                'ext': 'mp4',
                'title': 'youtube-dl test video "\'/\\ä↭𝕐',
                'uploader': 'Philipp Hagemeister',
                'uploader_id': 'phihag',
                'uploader_url': r're:https?://(?:www\.)?youtube\.com/user/phihag',
                'channel_id': 'UCLqxVugv74EIW3VWh2NOa3Q',
                'channel_url': r're:https?://(?:www\.)?youtube\.com/channel/UCLqxVugv74EIW3VWh2NOa3Q',
                'upload_date': '20121002',
                'description': 'test chars:  "\'/\\ä↭𝕐\ntest URL: https://github.com/rg3/youtube-dl/issues/1892\n\nThis is a test video for youtube-dl.\n\nFor more information, contact phihag@phihag.de .',
                'categories': ['Science & Technology'],
                'tags': ['youtube-dl'],
                'duration': 10,
                'view_count': int,
                'like_count': int,
                'dislike_count': int,
                'start_time': 1,
                'end_time': 9,
            }
        },
        {
            'url': '//www.YouTube.com/watch?v=yZIXLfi8CZQ',
            'note': 'Embed-only video (#1746)',
            'info_dict': {
                'id': 'yZIXLfi8CZQ',
                'ext': 'mp4',
                'upload_date': '20120608',
                'title': 'Principal Sexually Assaults A Teacher - Episode 117 - 8th June 2012',
                'description': 'md5:09b78bd971f1e3e289601dfba15ca4f7',
                'uploader': 'SET India',
                'uploader_id': 'setindia',
                'uploader_url': r're:https?://(?:www\.)?youtube\.com/user/setindia',
                'age_limit': 18,
            }
        },
        {
            'url': 'https://www.youtube.com/watch?v=BaW_jenozKc&v=UxxajLWwzqY',
            'note': 'Use the first video ID in the URL',
            'info_dict': {
                'id': 'BaW_jenozKc',
                'ext': 'mp4',
                'title': 'youtube-dl test video "\'/\\ä↭𝕐',
                'uploader': 'Philipp Hagemeister',
                'uploader_id': 'phihag',
                'uploader_url': r're:https?://(?:www\.)?youtube\.com/user/phihag',
                'upload_date': '20121002',
                'description': 'test chars:  "\'/\\ä↭𝕐\ntest URL: https://github.com/rg3/youtube-dl/issues/1892\n\nThis is a test video for youtube-dl.\n\nFor more information, contact phihag@phihag.de .',
                'categories': ['Science & Technology'],
                'tags': ['youtube-dl'],
                'duration': 10,
                'view_count': int,
                'like_count': int,
                'dislike_count': int,
            },
            'params': {
                'skip_download': True,
            },
        },
        {
            'url': 'https://www.youtube.com/watch?v=a9LDPn-MO4I',
            'note': '256k DASH audio (format 141) via DASH manifest',
            'info_dict': {
                'id': 'a9LDPn-MO4I',
                'ext': 'm4a',
                'upload_date': '20121002',
                'uploader_id': '8KVIDEO',
                'uploader_url': r're:https?://(?:www\.)?youtube\.com/user/8KVIDEO',
                'description': '',
                'uploader': '8KVIDEO',
                'title': 'UHDTV TEST 8K VIDEO.mp4'
            },
            'params': {
                'youtube_include_dash_manifest': True,
                'format': '141',
            },
            'skip': 'format 141 not served anymore',
        },
        # Controversy video
        {
            'url': 'https://www.youtube.com/watch?v=T4XJQO3qol8',
            'info_dict': {
                'id': 'T4XJQO3qol8',
                'ext': 'mp4',
                'duration': 219,
                'upload_date': '20100909',
                'uploader': 'Amazing Atheist',
                'uploader_id': 'TheAmazingAtheist',
                'uploader_url': r're:https?://(?:www\.)?youtube\.com/user/TheAmazingAtheist',
                'title': 'Burning Everyone\'s Koran',
                'description': 'SUBSCRIBE: http://www.youtube.com/saturninefilms\n\nEven Obama has taken a stand against freedom on this issue: http://www.huffingtonpost.com/2010/09/09/obama-gma-interview-quran_n_710282.html',
            }
        },
        # Normal age-gate video (embed allowed)
        {
            'url': 'https://youtube.com/watch?v=HtVdAasjOgU',
            'info_dict': {
                'id': 'HtVdAasjOgU',
                'ext': 'mp4',
                'title': 'The Witcher 3: Wild Hunt - The Sword Of Destiny Trailer',
                'description': r're:(?s).{100,}About the Game\n.*?The Witcher 3: Wild Hunt.{100,}',
                'duration': 142,
                'uploader': 'The Witcher',
                'uploader_id': 'WitcherGame',
                'uploader_url': r're:https?://(?:www\.)?youtube\.com/user/WitcherGame',
                'upload_date': '20140605',
                'age_limit': 18,
            },
        },
        # Olympics (https://github.com/ytdl-org/youtube-dl/issues/4431)
        {
            'url': 'lqQg6PlCWgI',
            'info_dict': {
                'id': 'lqQg6PlCWgI',
                'ext': 'mp4',
                'duration': 6085,
                'upload_date': '20150827',
                'uploader_id': 'olympic',
                'uploader_url': r're:https?://(?:www\.)?youtube\.com/user/olympic',
                'description': 'HO09  - Women -  GER-AUS - Hockey - 31 July 2012 - London 2012 Olympic Games',
                'uploader': 'Olympic',
                'title': 'Hockey - Women -  GER-AUS - London 2012 Olympic Games',
            },
            'params': {
                'skip_download': 'requires avconv',
            }
        },
        # Non-square pixels
        {
            'url': 'https://www.youtube.com/watch?v=_b-2C3KPAM0',
            'info_dict': {
                'id': '_b-2C3KPAM0',
                'ext': 'mp4',
                'stretched_ratio': 16 / 9.,
                'duration': 85,
                'upload_date': '20110310',
                'uploader_id': 'AllenMeow',
                'uploader_url': r're:https?://(?:www\.)?youtube\.com/user/AllenMeow',
                'description': 'made by Wacom from Korea | 字幕&加油添醋 by TY\'s Allen | 感謝heylisa00cavey1001同學熱情提供梗及翻譯',
                'uploader': '孫ᄋᄅ',
                'title': '[A-made] 變態妍字幕版 太妍 我就是這樣的人',
            },
        },
        # url_encoded_fmt_stream_map is empty string
        {
            'url': 'qEJwOuvDf7I',
            'info_dict': {
                'id': 'qEJwOuvDf7I',
                'ext': 'webm',
                'title': 'Обсуждение судебной практики по выборам 14 сентября 2014 года в Санкт-Петербурге',
                'description': '',
                'upload_date': '20150404',
                'uploader_id': 'spbelect',
                'uploader': 'Наблюдатели Петербурга',
            },
            'params': {
                'skip_download': 'requires avconv',
            },
            'skip': 'This live event has ended.',
        },
        # Extraction from multiple DASH manifests (https://github.com/ytdl-org/youtube-dl/pull/6097)
        {
            'url': 'https://www.youtube.com/watch?v=FIl7x6_3R5Y',
            'info_dict': {
                'id': 'FIl7x6_3R5Y',
                'ext': 'webm',
                'title': 'md5:7b81415841e02ecd4313668cde88737a',
                'description': 'md5:116377fd2963b81ec4ce64b542173306',
                'duration': 220,
                'upload_date': '20150625',
                'uploader_id': 'dorappi2000',
                'uploader_url': r're:https?://(?:www\.)?youtube\.com/user/dorappi2000',
                'uploader': 'dorappi2000',
                'formats': 'mincount:31',
            },
            'skip': 'not actual anymore',
        },
        # DASH manifest with segment_list
        {
            'url': 'https://www.youtube.com/embed/CsmdDsKjzN8',
            'md5': '8ce563a1d667b599d21064e982ab9e31',
            'info_dict': {
                'id': 'CsmdDsKjzN8',
                'ext': 'mp4',
                'upload_date': '20150501',  # According to '<meta itemprop="datePublished"', but in other places it's 20150510
                'uploader': 'Airtek',
                'description': 'Retransmisión en directo de la XVIII media maratón de Zaragoza.',
                'uploader_id': 'UCzTzUmjXxxacNnL8I3m4LnQ',
                'title': 'Retransmisión XVIII Media maratón Zaragoza 2015',
            },
            'params': {
                'youtube_include_dash_manifest': True,
                'format': '135',  # bestvideo
            },
            'skip': 'This live event has ended.',
        },
        {
            # Multifeed videos (multiple cameras), URL is for Main Camera
            'url': 'https://www.youtube.com/watch?v=jqWvoWXjCVs',
            'info_dict': {
                'id': 'jqWvoWXjCVs',
                'title': 'teamPGP: Rocket League Noob Stream',
                'description': 'md5:dc7872fb300e143831327f1bae3af010',
            },
            'playlist': [{
                'info_dict': {
                    'id': 'jqWvoWXjCVs',
                    'ext': 'mp4',
                    'title': 'teamPGP: Rocket League Noob Stream (Main Camera)',
                    'description': 'md5:dc7872fb300e143831327f1bae3af010',
                    'duration': 7335,
                    'upload_date': '20150721',
                    'uploader': 'Beer Games Beer',
                    'uploader_id': 'beergamesbeer',
                    'uploader_url': r're:https?://(?:www\.)?youtube\.com/user/beergamesbeer',
                    'license': 'Standard YouTube License',
                },
            }, {
                'info_dict': {
                    'id': '6h8e8xoXJzg',
                    'ext': 'mp4',
                    'title': 'teamPGP: Rocket League Noob Stream (kreestuh)',
                    'description': 'md5:dc7872fb300e143831327f1bae3af010',
                    'duration': 7337,
                    'upload_date': '20150721',
                    'uploader': 'Beer Games Beer',
                    'uploader_id': 'beergamesbeer',
                    'uploader_url': r're:https?://(?:www\.)?youtube\.com/user/beergamesbeer',
                    'license': 'Standard YouTube License',
                },
            }, {
                'info_dict': {
                    'id': 'PUOgX5z9xZw',
                    'ext': 'mp4',
                    'title': 'teamPGP: Rocket League Noob Stream (grizzle)',
                    'description': 'md5:dc7872fb300e143831327f1bae3af010',
                    'duration': 7337,
                    'upload_date': '20150721',
                    'uploader': 'Beer Games Beer',
                    'uploader_id': 'beergamesbeer',
                    'uploader_url': r're:https?://(?:www\.)?youtube\.com/user/beergamesbeer',
                    'license': 'Standard YouTube License',
                },
            }, {
                'info_dict': {
                    'id': 'teuwxikvS5k',
                    'ext': 'mp4',
                    'title': 'teamPGP: Rocket League Noob Stream (zim)',
                    'description': 'md5:dc7872fb300e143831327f1bae3af010',
                    'duration': 7334,
                    'upload_date': '20150721',
                    'uploader': 'Beer Games Beer',
                    'uploader_id': 'beergamesbeer',
                    'uploader_url': r're:https?://(?:www\.)?youtube\.com/user/beergamesbeer',
                    'license': 'Standard YouTube License',
                },
            }],
            'params': {
                'skip_download': True,
            },
            'skip': 'This video is not available.',
        },
        {
            # Multifeed video with comma in title (see https://github.com/ytdl-org/youtube-dl/issues/8536)
            'url': 'https://www.youtube.com/watch?v=gVfLd0zydlo',
            'info_dict': {
                'id': 'gVfLd0zydlo',
                'title': 'DevConf.cz 2016 Day 2 Workshops 1 14:00 - 15:30',
            },
            'playlist_count': 2,
            'skip': 'Not multifeed anymore',
        },
        {
            'url': 'https://vid.plus/FlRa-iH7PGw',
            'only_matching': True,
        },
        {
            'url': 'https://zwearz.com/watch/9lWxNJF-ufM/electra-woman-dyna-girl-official-trailer-grace-helbig.html',
            'only_matching': True,
        },
        {
            # Title with JS-like syntax "};" (see https://github.com/ytdl-org/youtube-dl/issues/7468)
            # Also tests cut-off URL expansion in video description (see
            # https://github.com/ytdl-org/youtube-dl/issues/1892,
            # https://github.com/ytdl-org/youtube-dl/issues/8164)
            'url': 'https://www.youtube.com/watch?v=lsguqyKfVQg',
            'info_dict': {
                'id': 'lsguqyKfVQg',
                'ext': 'mp4',
                'title': '{dark walk}; Loki/AC/Dishonored; collab w/Elflover21',
                'alt_title': 'Dark Walk - Position Music',
                'description': 'md5:8085699c11dc3f597ce0410b0dcbb34a',
                'duration': 133,
                'upload_date': '20151119',
                'uploader_id': 'IronSoulElf',
                'uploader_url': r're:https?://(?:www\.)?youtube\.com/user/IronSoulElf',
                'uploader': 'IronSoulElf',
                'creator': 'Todd Haberman,  Daniel Law Heath and Aaron Kaplan',
                'track': 'Dark Walk - Position Music',
                'artist': 'Todd Haberman,  Daniel Law Heath and Aaron Kaplan',
                'album': 'Position Music - Production Music Vol. 143 - Dark Walk',
            },
            'params': {
                'skip_download': True,
            },
        },
        {
            # Tags with '};' (see https://github.com/ytdl-org/youtube-dl/issues/7468)
            'url': 'https://www.youtube.com/watch?v=Ms7iBXnlUO8',
            'only_matching': True,
        },
        {
            # Video with yt:stretch=17:0
            'url': 'https://www.youtube.com/watch?v=Q39EVAstoRM',
            'info_dict': {
                'id': 'Q39EVAstoRM',
                'ext': 'mp4',
                'title': 'Clash Of Clans#14 Dicas De Ataque Para CV 4',
                'description': 'md5:ee18a25c350637c8faff806845bddee9',
                'upload_date': '20151107',
                'uploader_id': 'UCCr7TALkRbo3EtFzETQF1LA',
                'uploader': 'CH GAMER DROID',
            },
            'params': {
                'skip_download': True,
            },
            'skip': 'This video does not exist.',
        },
        {
            # Video licensed under Creative Commons
            'url': 'https://www.youtube.com/watch?v=M4gD1WSo5mA',
            'info_dict': {
                'id': 'M4gD1WSo5mA',
                'ext': 'mp4',
                'title': 'md5:e41008789470fc2533a3252216f1c1d1',
                'description': 'md5:a677553cf0840649b731a3024aeff4cc',
                'duration': 721,
                'upload_date': '20150127',
                'uploader_id': 'BerkmanCenter',
                'uploader_url': r're:https?://(?:www\.)?youtube\.com/user/BerkmanCenter',
                'uploader': 'The Berkman Klein Center for Internet & Society',
                'license': 'Creative Commons Attribution license (reuse allowed)',
            },
            'params': {
                'skip_download': True,
            },
        },
        {
            # Channel-like uploader_url
            'url': 'https://www.youtube.com/watch?v=eQcmzGIKrzg',
            'info_dict': {
                'id': 'eQcmzGIKrzg',
                'ext': 'mp4',
                'title': 'Democratic Socialism and Foreign Policy | Bernie Sanders',
                'description': 'md5:dda0d780d5a6e120758d1711d062a867',
                'duration': 4060,
                'upload_date': '20151119',
                'uploader': 'Bernie Sanders',
                'uploader_id': 'UCH1dpzjCEiGAt8CXkryhkZg',
                'uploader_url': r're:https?://(?:www\.)?youtube\.com/channel/UCH1dpzjCEiGAt8CXkryhkZg',
                'license': 'Creative Commons Attribution license (reuse allowed)',
            },
            'params': {
                'skip_download': True,
            },
        },
        {
            'url': 'https://www.youtube.com/watch?feature=player_embedded&amp;amp;v=V36LpHqtcDY',
            'only_matching': True,
        },
        {
            # YouTube Red paid video (https://github.com/ytdl-org/youtube-dl/issues/10059)
            'url': 'https://www.youtube.com/watch?v=i1Ko8UG-Tdo',
            'only_matching': True,
        },
        {
            # Rental video preview
            'url': 'https://www.youtube.com/watch?v=yYr8q0y5Jfg',
            'info_dict': {
                'id': 'uGpuVWrhIzE',
                'ext': 'mp4',
                'title': 'Piku - Trailer',
                'description': 'md5:c36bd60c3fd6f1954086c083c72092eb',
                'upload_date': '20150811',
                'uploader': 'FlixMatrix',
                'uploader_id': 'FlixMatrixKaravan',
                'uploader_url': r're:https?://(?:www\.)?youtube\.com/user/FlixMatrixKaravan',
                'license': 'Standard YouTube License',
            },
            'params': {
                'skip_download': True,
            },
            'skip': 'This video is not available.',
        },
        {
            # YouTube Red video with episode data
            'url': 'https://www.youtube.com/watch?v=iqKdEhx-dD4',
            'info_dict': {
                'id': 'iqKdEhx-dD4',
                'ext': 'mp4',
                'title': 'Isolation - Mind Field (Ep 1)',
                'description': 'md5:46a29be4ceffa65b92d277b93f463c0f',
                'duration': 2085,
                'upload_date': '20170118',
                'uploader': 'Vsauce',
                'uploader_id': 'Vsauce',
                'uploader_url': r're:https?://(?:www\.)?youtube\.com/user/Vsauce',
                'series': 'Mind Field',
                'season_number': 1,
                'episode_number': 1,
            },
            'params': {
                'skip_download': True,
            },
            'expected_warnings': [
                'Skipping DASH manifest',
            ],
        },
        {
            # The following content has been identified by the YouTube community
            # as inappropriate or offensive to some audiences.
            'url': 'https://www.youtube.com/watch?v=6SJNVb0GnPI',
            'info_dict': {
                'id': '6SJNVb0GnPI',
                'ext': 'mp4',
                'title': 'Race Differences in Intelligence',
                'description': 'md5:5d161533167390427a1f8ee89a1fc6f1',
                'duration': 965,
                'upload_date': '20140124',
                'uploader': 'New Century Foundation',
                'uploader_id': 'UCEJYpZGqgUob0zVVEaLhvVg',
                'uploader_url': r're:https?://(?:www\.)?youtube\.com/channel/UCEJYpZGqgUob0zVVEaLhvVg',
            },
            'params': {
                'skip_download': True,
            },
        },
        {
            # itag 212
            'url': '1t24XAntNCY',
            'only_matching': True,
        },
        {
            # geo restricted to JP
            'url': 'sJL6WA-aGkQ',
            'only_matching': True,
        },
        {
            'url': 'https://www.youtube.com/watch?v=MuAGGZNfUkU&list=RDMM',
            'only_matching': True,
        },
        {
            'url': 'https://invidio.us/watch?v=BaW_jenozKc',
            'only_matching': True,
        },
        {
            # DRM protected
            'url': 'https://www.youtube.com/watch?v=s7_qI6_mIXc',
            'only_matching': True,
        },
        {
            # Video with unsupported adaptive stream type formats
            'url': 'https://www.youtube.com/watch?v=Z4Vy8R84T1U',
            'info_dict': {
                'id': 'Z4Vy8R84T1U',
                'ext': 'mp4',
                'title': 'saman SMAN 53 Jakarta(Sancety) opening COFFEE4th at SMAN 53 Jakarta',
                'description': 'md5:d41d8cd98f00b204e9800998ecf8427e',
                'duration': 433,
                'upload_date': '20130923',
                'uploader': 'Amelia Putri Harwita',
                'uploader_id': 'UCpOxM49HJxmC1qCalXyB3_Q',
                'uploader_url': r're:https?://(?:www\.)?youtube\.com/channel/UCpOxM49HJxmC1qCalXyB3_Q',
                'formats': 'maxcount:10',
            },
            'params': {
                'skip_download': True,
                'youtube_include_dash_manifest': False,
            },
            'skip': 'not actual anymore',
        },
        {
            # Youtube Music Auto-generated description
            'url': 'https://music.youtube.com/watch?v=MgNrAu2pzNs',
            'info_dict': {
                'id': 'MgNrAu2pzNs',
                'ext': 'mp4',
                'title': 'Voyeur Girl',
                'description': 'md5:7ae382a65843d6df2685993e90a8628f',
                'upload_date': '20190312',
                'uploader': 'Stephen - Topic',
                'uploader_id': 'UC-pWHpBjdGG69N9mM2auIAA',
                'artist': 'Stephen',
                'track': 'Voyeur Girl',
                'album': 'it\'s too much love to know my dear',
                'release_date': '20190313',
                'release_year': 2019,
            },
            'params': {
                'skip_download': True,
            },
        },
        {
            # Youtube Music Auto-generated description
            # Retrieve 'artist' field from 'Artist:' in video description
            # when it is present on youtube music video
            'url': 'https://www.youtube.com/watch?v=k0jLE7tTwjY',
            'info_dict': {
                'id': 'k0jLE7tTwjY',
                'ext': 'mp4',
                'title': 'Latch Feat. Sam Smith',
                'description': 'md5:3cb1e8101a7c85fcba9b4fb41b951335',
                'upload_date': '20150110',
                'uploader': 'Various Artists - Topic',
                'uploader_id': 'UCNkEcmYdjrH4RqtNgh7BZ9w',
                'artist': 'Disclosure',
                'track': 'Latch Feat. Sam Smith',
                'album': 'Latch Featuring Sam Smith',
                'release_date': '20121008',
                'release_year': 2012,
            },
            'params': {
                'skip_download': True,
            },
        },
        {
            # Youtube Music Auto-generated description
            # handle multiple artists on youtube music video
            'url': 'https://www.youtube.com/watch?v=74qn0eJSjpA',
            'info_dict': {
                'id': '74qn0eJSjpA',
                'ext': 'mp4',
                'title': 'Eastside',
                'description': 'md5:290516bb73dcbfab0dcc4efe6c3de5f2',
                'upload_date': '20180710',
                'uploader': 'Benny Blanco - Topic',
                'uploader_id': 'UCzqz_ksRu_WkIzmivMdIS7A',
                'artist': 'benny blanco, Halsey, Khalid',
                'track': 'Eastside',
                'album': 'Eastside',
                'release_date': '20180713',
                'release_year': 2018,
            },
            'params': {
                'skip_download': True,
            },
        },
        {
            # Youtube Music Auto-generated description
            # handle youtube music video with release_year and no release_date
            'url': 'https://www.youtube.com/watch?v=-hcAI0g-f5M',
            'info_dict': {
                'id': '-hcAI0g-f5M',
                'ext': 'mp4',
                'title': 'Put It On Me',
                'description': 'md5:f6422397c07c4c907c6638e1fee380a5',
                'upload_date': '20180426',
                'uploader': 'Matt Maeson - Topic',
                'uploader_id': 'UCnEkIGqtGcQMLk73Kp-Q5LQ',
                'artist': 'Matt Maeson',
                'track': 'Put It On Me',
                'album': 'The Hearse',
                'release_date': None,
                'release_year': 2018,
            },
            'params': {
                'skip_download': True,
            },
        },
        {
            'url': 'https://www.youtubekids.com/watch?v=3b8nCWDgZ6Q',
            'only_matching': True,
        },
        {
            # invalid -> valid video id redirection
            'url': 'DJztXj2GPfl',
            'info_dict': {
                'id': 'DJztXj2GPfk',
                'ext': 'mp4',
                'title': 'Panjabi MC - Mundian To Bach Ke (The Dictator Soundtrack)',
                'description': 'md5:bf577a41da97918e94fa9798d9228825',
                'upload_date': '20090125',
                'uploader': 'Prochorowka',
                'uploader_id': 'Prochorowka',
                'uploader_url': r're:https?://(?:www\.)?youtube\.com/user/Prochorowka',
                'artist': 'Panjabi MC',
                'track': 'Beware of the Boys (Mundian to Bach Ke) - Motivo Hi-Lectro Remix',
                'album': 'Beware of the Boys (Mundian To Bach Ke)',
            },
            'params': {
                'skip_download': True,
            },
        },
        {
            # empty description results in an empty string
            'url': 'https://www.youtube.com/watch?v=x41yOUIvK2k',
            'info_dict': {
                'id': 'x41yOUIvK2k',
                'ext': 'mp4',
                'title': 'IMG 3456',
                'description': '',
                'upload_date': '20170613',
                'uploader_id': 'ElevageOrVert',
                'uploader': 'ElevageOrVert',
            },
            'params': {
                'skip_download': True,
            },
        },
    ]

    def __init__(self, *args, **kwargs):
        super(YoutubeIE, self).__init__(*args, **kwargs)
        self._player_cache = {}

    def report_video_info_webpage_download(self, video_id):
        """Report attempt to download video info webpage."""
        self.to_screen('%s: Downloading video info webpage' % video_id)

    def report_information_extraction(self, video_id):
        """Report attempt to extract video information."""
        self.to_screen('%s: Extracting video information' % video_id)

    def report_unavailable_format(self, video_id, format):
        """Report extracted video URL."""
        self.to_screen('%s: Format %s not available' % (video_id, format))

    def report_rtmp_download(self):
        """Indicate the download will use the RTMP protocol."""
        self.to_screen('RTMP download detected')

    def _signature_cache_id(self, example_sig):
        """ Return a string representation of a signature """
        return '.'.join(compat_str(len(part)) for part in example_sig.split('.'))

    @classmethod
    def _extract_player_info(cls, player_url):
        for player_re in cls._PLAYER_INFO_RE:
            id_m = re.search(player_re, player_url)
            if id_m:
                break
        else:
            raise ExtractorError('Cannot identify player %r' % player_url)
        return id_m.group('ext'), id_m.group('id')

    def _extract_signature_function(self, video_id, player_url, example_sig):
        player_type, player_id = self._extract_player_info(player_url)

        # Read from filesystem cache
        func_id = '%s_%s_%s' % (
            player_type, player_id, self._signature_cache_id(example_sig))
        assert os.path.basename(func_id) == func_id

        cache_spec = self._downloader.cache.load('youtube-sigfuncs', func_id)
        if cache_spec is not None:
            return lambda s: ''.join(s[i] for i in cache_spec)

        download_note = (
            'Downloading player %s' % player_url
            if self._downloader.params.get('verbose') else
            'Downloading %s player %s' % (player_type, player_id)
        )
        if player_type == 'js':
            code = self._download_webpage(
                player_url, video_id,
                note=download_note,
                errnote='Download of %s failed' % player_url)
            res = self._parse_sig_js(code)
        elif player_type == 'swf':
            urlh = self._request_webpage(
                player_url, video_id,
                note=download_note,
                errnote='Download of %s failed' % player_url)
            code = urlh.read()
            res = self._parse_sig_swf(code)
        else:
            assert False, 'Invalid player type %r' % player_type

        test_string = ''.join(map(compat_chr, range(len(example_sig))))
        cache_res = res(test_string)
        cache_spec = [ord(c) for c in cache_res]

        self._downloader.cache.store('youtube-sigfuncs', func_id, cache_spec)
        return res

    def _print_sig_code(self, func, example_sig):
        def gen_sig_code(idxs):
            def _genslice(start, end, step):
                starts = '' if start == 0 else str(start)
                ends = (':%d' % (end + step)) if end + step >= 0 else ':'
                steps = '' if step == 1 else (':%d' % step)
                return 's[%s%s%s]' % (starts, ends, steps)

            step = None
            # Quelch pyflakes warnings - start will be set when step is set
            start = '(Never used)'
            for i, prev in zip(idxs[1:], idxs[:-1]):
                if step is not None:
                    if i - prev == step:
                        continue
                    yield _genslice(start, prev, step)
                    step = None
                    continue
                if i - prev in [-1, 1]:
                    step = i - prev
                    start = prev
                    continue
                else:
                    yield 's[%d]' % prev
            if step is None:
                yield 's[%d]' % i
            else:
                yield _genslice(start, i, step)

        test_string = ''.join(map(compat_chr, range(len(example_sig))))
        cache_res = func(test_string)
        cache_spec = [ord(c) for c in cache_res]
        expr_code = ' + '.join(gen_sig_code(cache_spec))
        signature_id_tuple = '(%s)' % (
            ', '.join(compat_str(len(p)) for p in example_sig.split('.')))
        code = ('if tuple(len(p) for p in s.split(\'.\')) == %s:\n'
                '    return %s\n') % (signature_id_tuple, expr_code)
        self.to_screen('Extracted signature function:\n' + code)

    def _parse_sig_js(self, jscode):
        funcname = self._search_regex(
            (r'\b[cs]\s*&&\s*[adf]\.set\([^,]+\s*,\s*encodeURIComponent\s*\(\s*(?P<sig>[a-zA-Z0-9$]+)\(',
             r'\b[a-zA-Z0-9]+\s*&&\s*[a-zA-Z0-9]+\.set\([^,]+\s*,\s*encodeURIComponent\s*\(\s*(?P<sig>[a-zA-Z0-9$]+)\(',
             r'(?:\b|[^a-zA-Z0-9$])(?P<sig>[a-zA-Z0-9$]{2})\s*=\s*function\(\s*a\s*\)\s*{\s*a\s*=\s*a\.split\(\s*""\s*\)',
             r'(?P<sig>[a-zA-Z0-9$]+)\s*=\s*function\(\s*a\s*\)\s*{\s*a\s*=\s*a\.split\(\s*""\s*\)',
             # Obsolete patterns
             r'(["\'])signature\1\s*,\s*(?P<sig>[a-zA-Z0-9$]+)\(',
             r'\.sig\|\|(?P<sig>[a-zA-Z0-9$]+)\(',
             r'yt\.akamaized\.net/\)\s*\|\|\s*.*?\s*[cs]\s*&&\s*[adf]\.set\([^,]+\s*,\s*(?:encodeURIComponent\s*\()?\s*(?P<sig>[a-zA-Z0-9$]+)\(',
             r'\b[cs]\s*&&\s*[adf]\.set\([^,]+\s*,\s*(?P<sig>[a-zA-Z0-9$]+)\(',
             r'\b[a-zA-Z0-9]+\s*&&\s*[a-zA-Z0-9]+\.set\([^,]+\s*,\s*(?P<sig>[a-zA-Z0-9$]+)\(',
             r'\bc\s*&&\s*a\.set\([^,]+\s*,\s*\([^)]*\)\s*\(\s*(?P<sig>[a-zA-Z0-9$]+)\(',
             r'\bc\s*&&\s*[a-zA-Z0-9]+\.set\([^,]+\s*,\s*\([^)]*\)\s*\(\s*(?P<sig>[a-zA-Z0-9$]+)\(',
             r'\bc\s*&&\s*[a-zA-Z0-9]+\.set\([^,]+\s*,\s*\([^)]*\)\s*\(\s*(?P<sig>[a-zA-Z0-9$]+)\('),
            jscode, 'Initial JS player signature function name', group='sig')

        jsi = JSInterpreter(jscode)
        initial_function = jsi.extract_function(funcname)
        return lambda s: initial_function([s])

    def _parse_sig_swf(self, file_contents):
        swfi = SWFInterpreter(file_contents)
        TARGET_CLASSNAME = 'SignatureDecipher'
        searched_class = swfi.extract_class(TARGET_CLASSNAME)
        initial_function = swfi.extract_function(searched_class, 'decipher')
        return lambda s: initial_function([s])

    def _decrypt_signature(self, s, video_id, player_url, age_gate=False):
        """Turn the encrypted s field into a working signature"""

        if player_url is None:
            raise ExtractorError('Cannot decrypt signature without player_url')

        if player_url.startswith('//'):
            player_url = 'https:' + player_url
        elif not re.match(r'https?://', player_url):
            player_url = compat_urlparse.urljoin(
                'https://www.youtube.com', player_url)
        try:
            player_id = (player_url, self._signature_cache_id(s))
            if player_id not in self._player_cache:
                func = self._extract_signature_function(
                    video_id, player_url, s
                )
                self._player_cache[player_id] = func
            func = self._player_cache[player_id]
            if self._downloader.params.get('youtube_print_sig_code'):
                self._print_sig_code(func, s)
            return func(s)
        except Exception as e:
            tb = traceback.format_exc()
            raise ExtractorError(
                'Signature extraction failed: ' + tb, cause=e)

    def _get_subtitles(self, video_id, webpage, has_live_chat_replay):
        try:
            subs_doc = self._download_xml(
                'https://video.google.com/timedtext?hl=en&type=list&v=%s' % video_id,
                video_id, note=False)
        except ExtractorError as err:
            self._downloader.report_warning('unable to download video subtitles: %s' % error_to_compat_str(err))
            return {}

        sub_lang_list = {}
        for track in subs_doc.findall('track'):
            lang = track.attrib['lang_code']
            if lang in sub_lang_list:
                continue
            sub_formats = []
            for ext in self._SUBTITLE_FORMATS:
                params = compat_urllib_parse_urlencode({
                    'lang': lang,
                    'v': video_id,
                    'fmt': ext,
                    'name': track.attrib['name'].encode('utf-8'),
                })
                sub_formats.append({
                    'url': 'https://www.youtube.com/api/timedtext?' + params,
                    'ext': ext,
                })
            sub_lang_list[lang] = sub_formats
        if has_live_chat_replay:
            sub_lang_list['live_chat'] = [
                {
                    'video_id': video_id,
                    'ext': 'json',
                    'protocol': 'youtube_live_chat_replay',
                },
            ]
        if not sub_lang_list:
            self._downloader.report_warning('video doesn\'t have subtitles')
            return {}
        return sub_lang_list

    def _get_ytplayer_config(self, video_id, webpage):
        patterns = (
            # User data may contain arbitrary character sequences that may affect
            # JSON extraction with regex, e.g. when '};' is contained the second
            # regex won't capture the whole JSON. Yet working around by trying more
            # concrete regex first keeping in mind proper quoted string handling
            # to be implemented in future that will replace this workaround (see
            # https://github.com/ytdl-org/youtube-dl/issues/7468,
            # https://github.com/ytdl-org/youtube-dl/pull/7599)
            r';ytplayer\.config\s*=\s*({.+?});ytplayer',
            r';ytplayer\.config\s*=\s*({.+?});',
        )
        config = self._search_regex(
            patterns, webpage, 'ytplayer.config', default=None)
        if config:
            return self._parse_json(
                uppercase_escape(config), video_id, fatal=False)

<<<<<<< HEAD
=======
    def _get_yt_initial_data(self, video_id, webpage):
        config = self._search_regex(
            (r'window\["ytInitialData"\]\s*=\s*(.*?)(?<=});',
             r'var\s+ytInitialData\s*=\s*(.*?)(?<=});'),
            webpage, 'ytInitialData', default=None)
        if config:
            return self._parse_json(
                uppercase_escape(config), video_id, fatal=False)

    def _get_music_metadata_from_yt_initial(self, yt_initial):
        music_metadata = []
        key_map = {
            'Album': 'album',
            'Artist': 'artist',
            'Song': 'track'
        }
        contents = try_get(yt_initial, lambda x: x['contents']['twoColumnWatchNextResults']['results']['results']['contents'])
        if type(contents) is list:
            for content in contents:
                music_track = {}
                if type(content) is not dict:
                    continue
                videoSecondaryInfoRenderer = try_get(content, lambda x: x['videoSecondaryInfoRenderer'])
                if type(videoSecondaryInfoRenderer) is not dict:
                    continue
                rows = try_get(videoSecondaryInfoRenderer, lambda x: x['metadataRowContainer']['metadataRowContainerRenderer']['rows'])
                if type(rows) is not list:
                    continue
                for row in rows:
                    metadataRowRenderer = try_get(row, lambda x: x['metadataRowRenderer'])
                    if type(metadataRowRenderer) is not dict:
                        continue
                    key = try_get(metadataRowRenderer, lambda x: x['title']['simpleText'])
                    value = try_get(metadataRowRenderer, lambda x: x['contents'][0]['simpleText']) or \
                        try_get(metadataRowRenderer, lambda x: x['contents'][0]['runs'][0]['text'])
                    if type(key) is not str or type(value) is not str:
                        continue
                    if key in key_map:
                        if key_map[key] in music_track:
                            # we've started on a new track
                            music_metadata.append(music_track)
                            music_track = {}
                        music_track[key_map[key]] = value
                if len(music_track.keys()):
                    music_metadata.append(music_track)
        return music_metadata

>>>>>>> 7fb5f2f2
    def _get_automatic_captions(self, video_id, webpage):
        """We need the webpage for getting the captions url, pass it as an
           argument to speed up the process."""
        self.to_screen('%s: Looking for automatic captions' % video_id)
        player_config = self._get_ytplayer_config(video_id, webpage)
        err_msg = 'Couldn\'t find automatic captions for %s' % video_id
        if not player_config:
            self._downloader.report_warning(err_msg)
            return {}
        try:
            args = player_config['args']
            caption_url = args.get('ttsurl')
            if caption_url:
                timestamp = args['timestamp']
                # We get the available subtitles
                list_params = compat_urllib_parse_urlencode({
                    'type': 'list',
                    'tlangs': 1,
                    'asrs': 1,
                })
                list_url = caption_url + '&' + list_params
                caption_list = self._download_xml(list_url, video_id)
                original_lang_node = caption_list.find('track')
                if original_lang_node is None:
                    self._downloader.report_warning('Video doesn\'t have automatic captions')
                    return {}
                original_lang = original_lang_node.attrib['lang_code']
                caption_kind = original_lang_node.attrib.get('kind', '')

                sub_lang_list = {}
                for lang_node in caption_list.findall('target'):
                    sub_lang = lang_node.attrib['lang_code']
                    sub_formats = []
                    for ext in self._SUBTITLE_FORMATS:
                        params = compat_urllib_parse_urlencode({
                            'lang': original_lang,
                            'tlang': sub_lang,
                            'fmt': ext,
                            'ts': timestamp,
                            'kind': caption_kind,
                        })
                        sub_formats.append({
                            'url': caption_url + '&' + params,
                            'ext': ext,
                        })
                    sub_lang_list[sub_lang] = sub_formats
                return sub_lang_list

            def make_captions(sub_url, sub_langs):
                parsed_sub_url = compat_urllib_parse_urlparse(sub_url)
                caption_qs = compat_parse_qs(parsed_sub_url.query)
                captions = {}
                for sub_lang in sub_langs:
                    sub_formats = []
                    for ext in self._SUBTITLE_FORMATS:
                        caption_qs.update({
                            'tlang': [sub_lang],
                            'fmt': [ext],
                        })
                        sub_url = compat_urlparse.urlunparse(parsed_sub_url._replace(
                            query=compat_urllib_parse_urlencode(caption_qs, True)))
                        sub_formats.append({
                            'url': sub_url,
                            'ext': ext,
                        })
                    captions[sub_lang] = sub_formats
                return captions

            # New captions format as of 22.06.2017
            player_response = args.get('player_response')
            if player_response and isinstance(player_response, compat_str):
                player_response = self._parse_json(
                    player_response, video_id, fatal=False)
                if player_response:
                    renderer = player_response['captions']['playerCaptionsTracklistRenderer']
                    caption_tracks = renderer['captionTracks']
                    for caption_track in caption_tracks:
                        if 'kind' not in caption_track:
                            # not an automatic transcription
                            continue
                        base_url = caption_track['baseUrl']
                        sub_lang_list = []
                        for lang in renderer['translationLanguages']:
                            lang_code = lang.get('languageCode')
                            if lang_code:
                                sub_lang_list.append(lang_code)
                        return make_captions(base_url, sub_lang_list)

                    self._downloader.report_warning("Couldn't find automatic captions for %s" % video_id)
                    return {}
            # Some videos don't provide ttsurl but rather caption_tracks and
            # caption_translation_languages (e.g. 20LmZk1hakA)
            # Does not used anymore as of 22.06.2017
            caption_tracks = args['caption_tracks']
            caption_translation_languages = args['caption_translation_languages']
            caption_url = compat_parse_qs(caption_tracks.split(',')[0])['u'][0]
            sub_lang_list = []
            for lang in caption_translation_languages.split(','):
                lang_qs = compat_parse_qs(compat_urllib_parse_unquote_plus(lang))
                sub_lang = lang_qs.get('lc', [None])[0]
                if sub_lang:
                    sub_lang_list.append(sub_lang)
            return make_captions(caption_url, sub_lang_list)
        # An extractor error can be raise by the download process if there are
        # no automatic captions but there are subtitles
        except (KeyError, IndexError, ExtractorError):
            self._downloader.report_warning(err_msg)
            return {}

    def _mark_watched(self, video_id, video_info, player_response):
        playback_url = url_or_none(try_get(
            player_response,
            lambda x: x['playbackTracking']['videostatsPlaybackUrl']['baseUrl']) or try_get(
            video_info, lambda x: x['videostats_playback_base_url'][0]))
        if not playback_url:
            return
        parsed_playback_url = compat_urlparse.urlparse(playback_url)
        qs = compat_urlparse.parse_qs(parsed_playback_url.query)

        # cpn generation algorithm is reverse engineered from base.js.
        # In fact it works even with dummy cpn.
        CPN_ALPHABET = 'abcdefghijklmnopqrstuvwxyzABCDEFGHIJKLMNOPQRSTUVWXYZ0123456789-_'
        cpn = ''.join((CPN_ALPHABET[random.randint(0, 256) & 63] for _ in range(0, 16)))

        qs.update({
            'ver': ['2'],
            'cpn': [cpn],
        })
        playback_url = compat_urlparse.urlunparse(
            parsed_playback_url._replace(query=compat_urllib_parse_urlencode(qs, True)))

        self._download_webpage(
            playback_url, video_id, 'Marking watched',
            'Unable to mark watched', fatal=False)

    @staticmethod
    def _extract_urls(webpage):
        # Embedded YouTube player
        entries = [
            unescapeHTML(mobj.group('url'))
            for mobj in re.finditer(r'''(?x)
            (?:
                <iframe[^>]+?src=|
                data-video-url=|
                <embed[^>]+?src=|
                embedSWF\(?:\s*|
                <object[^>]+data=|
                new\s+SWFObject\(
            )
            (["\'])
                (?P<url>(?:https?:)?//(?:www\.)?youtube(?:-nocookie)?\.com/
                (?:embed|v|p)/[0-9A-Za-z_-]{11}.*?)
            \1''', webpage)]

        # lazyYT YouTube embed
        entries.extend(list(map(
            unescapeHTML,
            re.findall(r'class="lazyYT" data-youtube-id="([^"]+)"', webpage))))

        # Wordpress "YouTube Video Importer" plugin
        matches = re.findall(r'''(?x)<div[^>]+
            class=(?P<q1>[\'"])[^\'"]*\byvii_single_video_player\b[^\'"]*(?P=q1)[^>]+
            data-video_id=(?P<q2>[\'"])([^\'"]+)(?P=q2)''', webpage)
        entries.extend(m[-1] for m in matches)

        return entries

    @staticmethod
    def _extract_url(webpage):
        urls = YoutubeIE._extract_urls(webpage)
        return urls[0] if urls else None

    @classmethod
    def extract_id(cls, url):
        mobj = re.match(cls._VALID_URL, url, re.VERBOSE)
        if mobj is None:
            raise ExtractorError('Invalid URL: %s' % url)
        video_id = mobj.group(2)
        return video_id

    def _extract_chapters_from_json(self, webpage, video_id, duration):
        if not webpage:
            return
        initial_data = self._parse_json(
            self._search_regex(
                r'window\["ytInitialData"\] = (.+);\n', webpage,
                'player args', default='{}'),
            video_id, fatal=False)
        if not initial_data or not isinstance(initial_data, dict):
            return
        chapters_list = try_get(
            initial_data,
            lambda x: x['playerOverlays']
                       ['playerOverlayRenderer']
                       ['decoratedPlayerBarRenderer']
                       ['decoratedPlayerBarRenderer']
                       ['playerBar']
                       ['chapteredPlayerBarRenderer']
                       ['chapters'],
            list)
        if not chapters_list:
            return

        def chapter_time(chapter):
            return float_or_none(
                try_get(
                    chapter,
                    lambda x: x['chapterRenderer']['timeRangeStartMillis'],
                    int),
                scale=1000)
        chapters = []
        for next_num, chapter in enumerate(chapters_list, start=1):
            start_time = chapter_time(chapter)
            if start_time is None:
                continue
            end_time = (chapter_time(chapters_list[next_num])
                        if next_num < len(chapters_list) else duration)
            if end_time is None:
                continue
            title = try_get(
                chapter, lambda x: x['chapterRenderer']['title']['simpleText'],
                compat_str)
            chapters.append({
                'start_time': start_time,
                'end_time': end_time,
                'title': title,
            })
        return chapters

    @staticmethod
    def _extract_chapters_from_description(description, duration):
        if not description:
            return None
        chapter_lines = re.findall(
            r'(?:^|<br\s*/>)([^<]*<a[^>]+onclick=["\']yt\.www\.watch\.player\.seekTo[^>]+>(\d{1,2}:\d{1,2}(?::\d{1,2})?)</a>[^>]*)(?=$|<br\s*/>)',
            description)
        if not chapter_lines:
            return None
        chapters = []
        for next_num, (chapter_line, time_point) in enumerate(
                chapter_lines, start=1):
            start_time = parse_duration(time_point)
            if start_time is None:
                continue
            if start_time > duration:
                break
            end_time = (duration if next_num == len(chapter_lines)
                        else parse_duration(chapter_lines[next_num][1]))
            if end_time is None:
                continue
            if end_time > duration:
                end_time = duration
            if start_time > end_time:
                break
            chapter_title = re.sub(
                r'<a[^>]+>[^<]+</a>', '', chapter_line).strip(' \t-')
            chapter_title = re.sub(r'\s+', ' ', chapter_title)
            chapters.append({
                'start_time': start_time,
                'end_time': end_time,
                'title': chapter_title,
            })
        return chapters

    def _extract_chapters(self, webpage, description, video_id, duration):
        return (self._extract_chapters_from_json(webpage, video_id, duration)
                or self._extract_chapters_from_description(description, duration))

    def _real_extract(self, url):
        url, smuggled_data = unsmuggle_url(url, {})

        proto = (
            'http' if self._downloader.params.get('prefer_insecure', False)
            else 'https')

        start_time = None
        end_time = None
        parsed_url = compat_urllib_parse_urlparse(url)
        for component in [parsed_url.fragment, parsed_url.query]:
            query = compat_parse_qs(component)
            if start_time is None and 't' in query:
                start_time = parse_duration(query['t'][0])
            if start_time is None and 'start' in query:
                start_time = parse_duration(query['start'][0])
            if end_time is None and 'end' in query:
                end_time = parse_duration(query['end'][0])

        # Extract original video URL from URL with redirection, like age verification, using next_url parameter
        mobj = re.search(self._NEXT_URL_RE, url)
        if mobj:
            url = proto + '://www.youtube.com/' + compat_urllib_parse_unquote(mobj.group(1)).lstrip('/')
        video_id = self.extract_id(url)

        # Get video webpage
        url = proto + '://www.youtube.com/watch?v=%s&gl=US&hl=en&has_verified=1&bpctr=9999999999' % video_id
        video_webpage, urlh = self._download_webpage_handle(url, video_id)

        qs = compat_parse_qs(compat_urllib_parse_urlparse(urlh.geturl()).query)
        video_id = qs.get('v', [None])[0] or video_id

        # Attempt to extract SWF player URL
        mobj = re.search(r'swfConfig.*?"(https?:\\/\\/.*?watch.*?-.*?\.swf)"', video_webpage)
        if mobj is not None:
            player_url = re.sub(r'\\(.)', r'\1', mobj.group(1))
        else:
            player_url = None

        dash_mpds = []

        def add_dash_mpd(video_info):
            dash_mpd = video_info.get('dashmpd')
            if dash_mpd and dash_mpd[0] not in dash_mpds:
                dash_mpds.append(dash_mpd[0])

        def add_dash_mpd_pr(pl_response):
            dash_mpd = url_or_none(try_get(
                pl_response, lambda x: x['streamingData']['dashManifestUrl'],
                compat_str))
            if dash_mpd and dash_mpd not in dash_mpds:
                dash_mpds.append(dash_mpd)

        is_live = None
        view_count = None

        def extract_view_count(v_info):
            return int_or_none(try_get(v_info, lambda x: x['view_count'][0]))

        def extract_player_response(player_response, video_id):
            pl_response = str_or_none(player_response)
            if not pl_response:
                return
            pl_response = self._parse_json(pl_response, video_id, fatal=False)
            if isinstance(pl_response, dict):
                add_dash_mpd_pr(pl_response)
                return pl_response

        def extract_embedded_config(embed_webpage, video_id):
            embedded_config = self._search_regex(
                r'setConfig\(({.*})\);',
                embed_webpage, 'ytInitialData', default=None)
            if embedded_config:
                return embedded_config

        player_response = {}

        # Get video info
        video_info = {}
        embed_webpage = None
        if (self._og_search_property('restrictions:age', video_webpage, default=None) == '18+'
                or re.search(r'player-age-gate-content">', video_webpage) is not None):
            cookie_keys = self._get_cookies('https://www.youtube.com').keys()
            age_gate = True
            # We simulate the access to the video from www.youtube.com/v/{video_id}
            # this can be viewed without login into Youtube
            url = proto + '://www.youtube.com/embed/%s' % video_id
            embed_webpage = self._download_webpage(url, video_id, 'Downloading embed webpage')
            ext = extract_embedded_config(embed_webpage, video_id)
            # playabilityStatus = re.search(r'{\\\"status\\\":\\\"(?P<playabilityStatus>[^\"]+)\\\"', ext)
            playable_in_embed = re.search(r'{\\\"playableInEmbed\\\":(?P<playableinEmbed>[^\,]+)', ext)
            if not playable_in_embed:
                self.to_screen('Could not determine whether playabale in embed for video %s' % video_id)
                playable_in_embed = ''
            else:
                playable_in_embed = playable_in_embed.group('playableinEmbed')
            # check if video is only playable on youtube in other words not playable in embed - if so it requires auth (cookies)
            # if re.search(r'player-unavailable">', embed_webpage) is not None:
            if playable_in_embed == 'false':
                '''
                # TODO apply this patch when Support for Python 2.6(!) and above drops
                if ({'VISITOR_INFO1_LIVE', 'HSID', 'SSID', 'SID'} <= cookie_keys
                        or {'VISITOR_INFO1_LIVE', '__Secure-3PSID', 'LOGIN_INFO'} <= cookie_keys):
                '''
                if (set(('VISITOR_INFO1_LIVE', 'HSID', 'SSID', 'SID')) <= set(cookie_keys)
                        or set(('VISITOR_INFO1_LIVE', '__Secure-3PSID', 'LOGIN_INFO')) <= set(cookie_keys)):
                    age_gate = False
                    # Try looking directly into the video webpage
                    ytplayer_config = self._get_ytplayer_config(video_id, video_webpage)
                    if ytplayer_config:
                        args = ytplayer_config['args']
                        if args.get('url_encoded_fmt_stream_map') or args.get('hlsvp'):
                            # Convert to the same format returned by compat_parse_qs
                            video_info = dict((k, [v]) for k, v in args.items())
                            add_dash_mpd(video_info)
                        # Rental video is not rented but preview is available (e.g.
                        # https://www.youtube.com/watch?v=yYr8q0y5Jfg,
                        # https://github.com/ytdl-org/youtube-dl/issues/10532)
                        if not video_info and args.get('ypc_vid'):
                            return self.url_result(
                                args['ypc_vid'], YoutubeIE.ie_key(), video_id=args['ypc_vid'])
                        if args.get('livestream') == '1' or args.get('live_playback') == 1:
                            is_live = True
                        if not player_response:
                            player_response = extract_player_response(args.get('player_response'), video_id)
                    if not video_info or self._downloader.params.get('youtube_include_dash_manifest', True):
                        add_dash_mpd_pr(player_response)
                else:
                    raise ExtractorError('Video is age restricted and only playable on Youtube. Requires cookies!', expected=True)
            else:
                data = compat_urllib_parse_urlencode({
                    'video_id': video_id,
                    'eurl': 'https://youtube.googleapis.com/v/' + video_id,
                    'sts': self._search_regex(
                        r'"sts"\s*:\s*(\d+)', embed_webpage, 'sts', default=''),
                })
                video_info_url = proto + '://www.youtube.com/get_video_info?' + data
                try:
                    video_info_webpage = self._download_webpage(
                        video_info_url, video_id,
                        note='Refetching age-gated info webpage',
                        errnote='unable to download video info webpage')
                except ExtractorError:
                    video_info_webpage = None
                if video_info_webpage:
                    video_info = compat_parse_qs(video_info_webpage)
                    pl_response = video_info.get('player_response', [None])[0]
                    player_response = extract_player_response(pl_response, video_id)
                    add_dash_mpd(video_info)
                    view_count = extract_view_count(video_info)
        else:
            age_gate = False
            # Try looking directly into the video webpage
            ytplayer_config = self._get_ytplayer_config(video_id, video_webpage)
            if ytplayer_config:
                args = ytplayer_config['args']
                if args.get('url_encoded_fmt_stream_map') or args.get('hlsvp'):
                    # Convert to the same format returned by compat_parse_qs
                    video_info = dict((k, [v]) for k, v in args.items())
                    add_dash_mpd(video_info)
                # Rental video is not rented but preview is available (e.g.
                # https://www.youtube.com/watch?v=yYr8q0y5Jfg,
                # https://github.com/ytdl-org/youtube-dl/issues/10532)
                if not video_info and args.get('ypc_vid'):
                    return self.url_result(
                        args['ypc_vid'], YoutubeIE.ie_key(), video_id=args['ypc_vid'])
                if args.get('livestream') == '1' or args.get('live_playback') == 1:
                    is_live = True
                if not player_response:
                    player_response = extract_player_response(args.get('player_response'), video_id)
            if not video_info or self._downloader.params.get('youtube_include_dash_manifest', True):
                add_dash_mpd_pr(player_response)

        def extract_unavailable_message():
            messages = []
            for tag, kind in (('h1', 'message'), ('div', 'submessage')):
                msg = self._html_search_regex(
                    r'(?s)<{tag}[^>]+id=["\']unavailable-{kind}["\'][^>]*>(.+?)</{tag}>'.format(tag=tag, kind=kind),
                    video_webpage, 'unavailable %s' % kind, default=None)
                if msg:
                    messages.append(msg)
            if messages:
                return '\n'.join(messages)

        if not video_info and not player_response:
            unavailable_message = extract_unavailable_message()
            if not unavailable_message:
                unavailable_message = 'Unable to extract video data'
            raise ExtractorError(
                'YouTube said: %s' % unavailable_message, expected=True, video_id=video_id)

        if not isinstance(video_info, dict):
            video_info = {}

        video_details = try_get(
            player_response, lambda x: x['videoDetails'], dict) or {}

        microformat = try_get(
            player_response, lambda x: x['microformat']['playerMicroformatRenderer'], dict) or {}

        video_title = video_info.get('title', [None])[0] or video_details.get('title')
        if not video_title:
            self._downloader.report_warning('Unable to extract video title')
            video_title = '_'

        description_original = video_description = get_element_by_id("eow-description", video_webpage)
        if video_description:

            def replace_url(m):
                redir_url = compat_urlparse.urljoin(url, m.group(1))
                parsed_redir_url = compat_urllib_parse_urlparse(redir_url)
                if re.search(r'^(?:www\.)?(?:youtube(?:-nocookie)?\.com|youtu\.be)$', parsed_redir_url.netloc) and parsed_redir_url.path == '/redirect':
                    qs = compat_parse_qs(parsed_redir_url.query)
                    q = qs.get('q')
                    if q and q[0]:
                        return q[0]
                return redir_url

            description_original = video_description = re.sub(r'''(?x)
                <a\s+
                    (?:[a-zA-Z-]+="[^"]*"\s+)*?
                    (?:title|href)="([^"]+)"\s+
                    (?:[a-zA-Z-]+="[^"]*"\s+)*?
                    class="[^"]*"[^>]*>
                [^<]+\.{3}\s*
                </a>
            ''', replace_url, video_description)
            video_description = clean_html(video_description)
        else:
            video_description = video_details.get('shortDescription')
            if video_description is None:
                video_description = self._html_search_meta('description', video_webpage)

        if not smuggled_data.get('force_singlefeed', False):
            if not self._downloader.params.get('noplaylist'):
                multifeed_metadata_list = try_get(
                    player_response,
                    lambda x: x['multicamera']['playerLegacyMulticameraRenderer']['metadataList'],
                    compat_str) or try_get(
                    video_info, lambda x: x['multifeed_metadata_list'][0], compat_str)
                if multifeed_metadata_list:
                    entries = []
                    feed_ids = []
                    for feed in multifeed_metadata_list.split(','):
                        # Unquote should take place before split on comma (,) since textual
                        # fields may contain comma as well (see
                        # https://github.com/ytdl-org/youtube-dl/issues/8536)
                        feed_data = compat_parse_qs(compat_urllib_parse_unquote_plus(feed))

                        def feed_entry(name):
                            return try_get(feed_data, lambda x: x[name][0], compat_str)

                        feed_id = feed_entry('id')
                        if not feed_id:
                            continue
                        feed_title = feed_entry('title')
                        title = video_title
                        if feed_title:
                            title += ' (%s)' % feed_title
                        entries.append({
                            '_type': 'url_transparent',
                            'ie_key': 'Youtube',
                            'url': smuggle_url(
                                '%s://www.youtube.com/watch?v=%s' % (proto, feed_data['id'][0]),
                                {'force_singlefeed': True}),
                            'title': title,
                        })
                        feed_ids.append(feed_id)
                    self.to_screen(
                        'Downloading multifeed video (%s) - add --no-playlist to just download video %s'
                        % (', '.join(feed_ids), video_id))
                    return self.playlist_result(entries, video_id, video_title, video_description)
            else:
                self.to_screen('Downloading just video %s because of --no-playlist' % video_id)

        if view_count is None:
            view_count = extract_view_count(video_info)
        if view_count is None and video_details:
            view_count = int_or_none(video_details.get('viewCount'))
        if view_count is None and microformat:
            view_count = int_or_none(microformat.get('viewCount'))

        if is_live is None:
            is_live = bool_or_none(video_details.get('isLive'))

        has_live_chat_replay = False
        if not is_live:
            yt_initial_data = self._get_yt_initial_data(video_id, video_webpage)
            try:
                yt_initial_data['contents']['twoColumnWatchNextResults']['conversationBar']['liveChatRenderer']['continuations'][0]['reloadContinuationData']['continuation']
                has_live_chat_replay = True
            except (KeyError, IndexError, TypeError):
                pass

        # Check for "rental" videos
        if 'ypc_video_rental_bar_text' in video_info and 'author' not in video_info:
            raise ExtractorError('"rental" videos not supported. See https://github.com/ytdl-org/youtube-dl/issues/359 for more information.', expected=True)

        def _extract_filesize(media_url):
            return int_or_none(self._search_regex(
                r'\bclen[=/](\d+)', media_url, 'filesize', default=None))

        streaming_formats = try_get(player_response, lambda x: x['streamingData']['formats'], list) or []
        streaming_formats.extend(try_get(player_response, lambda x: x['streamingData']['adaptiveFormats'], list) or [])

        if 'conn' in video_info and video_info['conn'][0].startswith('rtmp'):
            self.report_rtmp_download()
            formats = [{
                'format_id': '_rtmp',
                'protocol': 'rtmp',
                'url': video_info['conn'][0],
                'player_url': player_url,
            }]
        elif not is_live and (streaming_formats or len(video_info.get('url_encoded_fmt_stream_map', [''])[0]) >= 1 or len(video_info.get('adaptive_fmts', [''])[0]) >= 1):
            encoded_url_map = video_info.get('url_encoded_fmt_stream_map', [''])[0] + ',' + video_info.get('adaptive_fmts', [''])[0]
            if 'rtmpe%3Dyes' in encoded_url_map:
                raise ExtractorError('rtmpe downloads are not supported, see https://github.com/ytdl-org/youtube-dl/issues/343 for more information.', expected=True)
            formats = []
            formats_spec = {}
            fmt_list = video_info.get('fmt_list', [''])[0]
            if fmt_list:
                for fmt in fmt_list.split(','):
                    spec = fmt.split('/')
                    if len(spec) > 1:
                        width_height = spec[1].split('x')
                        if len(width_height) == 2:
                            formats_spec[spec[0]] = {
                                'resolution': spec[1],
                                'width': int_or_none(width_height[0]),
                                'height': int_or_none(width_height[1]),
                            }
            for fmt in streaming_formats:
                itag = str_or_none(fmt.get('itag'))
                if not itag:
                    continue
                quality = fmt.get('quality')
                quality_label = fmt.get('qualityLabel') or quality
                formats_spec[itag] = {
                    'asr': int_or_none(fmt.get('audioSampleRate')),
                    'filesize': int_or_none(fmt.get('contentLength')),
                    'format_note': quality_label,
                    'fps': int_or_none(fmt.get('fps')),
                    'height': int_or_none(fmt.get('height')),
                    # bitrate for itag 43 is always 2147483647
                    'tbr': float_or_none(fmt.get('averageBitrate') or fmt.get('bitrate'), 1000) if itag != '43' else None,
                    'width': int_or_none(fmt.get('width')),
                }

            for fmt in streaming_formats:
                if fmt.get('drmFamilies') or fmt.get('drm_families'):
                    continue
                url = url_or_none(fmt.get('url'))

                if not url:
                    cipher = fmt.get('cipher') or fmt.get('signatureCipher')
                    if not cipher:
                        continue
                    url_data = compat_parse_qs(cipher)
                    url = url_or_none(try_get(url_data, lambda x: x['url'][0], compat_str))
                    if not url:
                        continue
                else:
                    cipher = None
                    url_data = compat_parse_qs(compat_urllib_parse_urlparse(url).query)

                stream_type = int_or_none(try_get(url_data, lambda x: x['stream_type'][0]))
                # Unsupported FORMAT_STREAM_TYPE_OTF
                if stream_type == 3:
                    continue

                format_id = fmt.get('itag') or url_data['itag'][0]
                if not format_id:
                    continue
                format_id = compat_str(format_id)

                if cipher:
                    if 's' in url_data or self._downloader.params.get('youtube_include_dash_manifest', True):
                        ASSETS_RE = r'(?:"assets":.+?"js":\s*("[^"]+"))|(?:"jsUrl":\s*("[^"]+"))'
                        jsplayer_url_json = self._search_regex(
                            ASSETS_RE,
                            embed_webpage if age_gate else video_webpage,
                            'JS player URL (1)', default=None)
                        if not jsplayer_url_json and not age_gate:
                            # We need the embed website after all
                            if embed_webpage is None:
                                embed_url = proto + '://www.youtube.com/embed/%s' % video_id
                                embed_webpage = self._download_webpage(
                                    embed_url, video_id, 'Downloading embed webpage')
                            jsplayer_url_json = self._search_regex(
                                ASSETS_RE, embed_webpage, 'JS player URL')

                        player_url = json.loads(jsplayer_url_json)
                        if player_url is None:
                            player_url_json = self._search_regex(
                                r'ytplayer\.config.*?"url"\s*:\s*("[^"]+")',
                                video_webpage, 'age gate player URL')
                            player_url = json.loads(player_url_json)

                    if 'sig' in url_data:
                        url += '&signature=' + url_data['sig'][0]
                    elif 's' in url_data:
                        encrypted_sig = url_data['s'][0]

                        if self._downloader.params.get('verbose'):
                            if player_url is None:
                                player_desc = 'unknown'
                            else:
                                player_type, player_version = self._extract_player_info(player_url)
                                player_desc = '%s player %s' % ('flash' if player_type == 'swf' else 'html5', player_version)
                            parts_sizes = self._signature_cache_id(encrypted_sig)
                            self.to_screen('{%s} signature length %s, %s' %
                                           (format_id, parts_sizes, player_desc))

                        signature = self._decrypt_signature(
                            encrypted_sig, video_id, player_url, age_gate)
                        sp = try_get(url_data, lambda x: x['sp'][0], compat_str) or 'signature'
                        url += '&%s=%s' % (sp, signature)
                if 'ratebypass' not in url:
                    url += '&ratebypass=yes'

                dct = {
                    'format_id': format_id,
                    'url': url,
                    'player_url': player_url,
                }
                if format_id in self._formats:
                    dct.update(self._formats[format_id])
                if format_id in formats_spec:
                    dct.update(formats_spec[format_id])

                # Some itags are not included in DASH manifest thus corresponding formats will
                # lack metadata (see https://github.com/ytdl-org/youtube-dl/pull/5993).
                # Trying to extract metadata from url_encoded_fmt_stream_map entry.
                mobj = re.search(r'^(?P<width>\d+)[xX](?P<height>\d+)$', url_data.get('size', [''])[0])
                width, height = (int(mobj.group('width')), int(mobj.group('height'))) if mobj else (None, None)

                if width is None:
                    width = int_or_none(fmt.get('width'))
                if height is None:
                    height = int_or_none(fmt.get('height'))

                filesize = int_or_none(url_data.get(
                    'clen', [None])[0]) or _extract_filesize(url)

                quality = url_data.get('quality', [None])[0] or fmt.get('quality')
                quality_label = url_data.get('quality_label', [None])[0] or fmt.get('qualityLabel')

                tbr = (float_or_none(url_data.get('bitrate', [None])[0], 1000)
                       or float_or_none(fmt.get('bitrate'), 1000)) if format_id != '43' else None
                fps = int_or_none(url_data.get('fps', [None])[0]) or int_or_none(fmt.get('fps'))

                more_fields = {
                    'filesize': filesize,
                    'tbr': tbr,
                    'width': width,
                    'height': height,
                    'fps': fps,
                    'format_note': quality_label or quality,
                }
                for key, value in more_fields.items():
                    if value:
                        dct[key] = value
                type_ = url_data.get('type', [None])[0] or fmt.get('mimeType')
                if type_:
                    type_split = type_.split(';')
                    kind_ext = type_split[0].split('/')
                    if len(kind_ext) == 2:
                        kind, _ = kind_ext
                        dct['ext'] = mimetype2ext(type_split[0])
                        if kind in ('audio', 'video'):
                            codecs = None
                            for mobj in re.finditer(
                                    r'(?P<key>[a-zA-Z_-]+)=(?P<quote>["\']?)(?P<val>.+?)(?P=quote)(?:;|$)', type_):
                                if mobj.group('key') == 'codecs':
                                    codecs = mobj.group('val')
                                    break
                            if codecs:
                                dct.update(parse_codecs(codecs))
                if dct.get('acodec') == 'none' or dct.get('vcodec') == 'none':
                    dct['downloader_options'] = {
                        # Youtube throttles chunks >~10M
                        'http_chunk_size': 10485760,
                    }
                formats.append(dct)
        else:
            manifest_url = (
                url_or_none(try_get(
                    player_response,
                    lambda x: x['streamingData']['hlsManifestUrl'],
                    compat_str))
                or url_or_none(try_get(
                    video_info, lambda x: x['hlsvp'][0], compat_str)))
            if manifest_url:
                formats = []
                m3u8_formats = self._extract_m3u8_formats(
                    manifest_url, video_id, 'mp4', fatal=False)
                for a_format in m3u8_formats:
                    itag = self._search_regex(
                        r'/itag/(\d+)/', a_format['url'], 'itag', default=None)
                    if itag:
                        a_format['format_id'] = itag
                        if itag in self._formats:
                            dct = self._formats[itag].copy()
                            dct.update(a_format)
                            a_format = dct
                    a_format['player_url'] = player_url
                    # Accept-Encoding header causes failures in live streams on Youtube and Youtube Gaming
                    a_format.setdefault('http_headers', {})['Youtubedl-no-compression'] = 'True'
                    if self._downloader.params.get('youtube_include_hls_manifest', True):
                        formats.append(a_format)
            else:
                error_message = extract_unavailable_message()
                if not error_message:
                    error_message = clean_html(try_get(
                        player_response, lambda x: x['playabilityStatus']['reason'],
                        compat_str))
                if not error_message:
                    error_message = clean_html(
                        try_get(video_info, lambda x: x['reason'][0], compat_str))
                if error_message:
                    raise ExtractorError(error_message, expected=True)
                raise ExtractorError('no conn, hlsvp, hlsManifestUrl or url_encoded_fmt_stream_map information found in video info')

        # uploader
        video_uploader = try_get(
            video_info, lambda x: x['author'][0],
            compat_str) or str_or_none(video_details.get('author'))
        if video_uploader:
            video_uploader = compat_urllib_parse_unquote_plus(video_uploader)
        else:
            self._downloader.report_warning('unable to extract uploader name')

        # uploader_id
        video_uploader_id = None
        video_uploader_url = None
        mobj = re.search(
            r'<link itemprop="url" href="(?P<uploader_url>https?://www\.youtube\.com/(?:user|channel)/(?P<uploader_id>[^"]+))">',
            video_webpage)
        if mobj is not None:
            video_uploader_id = mobj.group('uploader_id')
            video_uploader_url = mobj.group('uploader_url')
        else:
            owner_profile_url = url_or_none(microformat.get('ownerProfileUrl'))
            if owner_profile_url:
                video_uploader_id = self._search_regex(
                    r'(?:user|channel)/([^/]+)', owner_profile_url, 'uploader id',
                    default=None)
                video_uploader_url = owner_profile_url

        channel_id = (
            str_or_none(video_details.get('channelId'))
            or self._html_search_meta(
                'channelId', video_webpage, 'channel id', default=None)
            or self._search_regex(
                r'data-channel-external-id=(["\'])(?P<id>(?:(?!\1).)+)\1',
                video_webpage, 'channel id', default=None, group='id'))
        channel_url = 'http://www.youtube.com/channel/%s' % channel_id if channel_id else None

        thumbnails = []
        thumbnails_list = try_get(
            video_details, lambda x: x['thumbnail']['thumbnails'], list) or []
        for t in thumbnails_list:
            if not isinstance(t, dict):
                continue
            thumbnail_url = url_or_none(t.get('url'))
            if not thumbnail_url:
                continue
            thumbnails.append({
                'url': thumbnail_url,
                'width': int_or_none(t.get('width')),
                'height': int_or_none(t.get('height')),
            })

        if not thumbnails:
            video_thumbnail = None
            # We try first to get a high quality image:
            m_thumb = re.search(r'<span itemprop="thumbnail".*?href="(.*?)">',
                                video_webpage, re.DOTALL)
            if m_thumb is not None:
                video_thumbnail = m_thumb.group(1)
            thumbnail_url = try_get(video_info, lambda x: x['thumbnail_url'][0], compat_str)
            if thumbnail_url:
                video_thumbnail = compat_urllib_parse_unquote_plus(thumbnail_url)
            if video_thumbnail:
                thumbnails.append({'url': video_thumbnail})

        # upload date
        upload_date = self._html_search_meta(
            'datePublished', video_webpage, 'upload date', default=None)
        if not upload_date:
            upload_date = self._search_regex(
                [r'(?s)id="eow-date.*?>(.*?)</span>',
                 r'(?:id="watch-uploader-info".*?>.*?|["\']simpleText["\']\s*:\s*["\'])(?:Published|Uploaded|Streamed live|Started) on (.+?)[<"\']'],
                video_webpage, 'upload date', default=None)
        if not upload_date:
            upload_date = microformat.get('publishDate') or microformat.get('uploadDate')
        upload_date = unified_strdate(upload_date)

        video_license = self._html_search_regex(
            r'<h4[^>]+class="title"[^>]*>\s*License\s*</h4>\s*<ul[^>]*>\s*<li>(.+?)</li',
            video_webpage, 'license', default=None)

        m_music = re.search(
            r'''(?x)
                <h4[^>]+class="title"[^>]*>\s*Music\s*</h4>\s*
                <ul[^>]*>\s*
                <li>(?P<title>.+?)
                by (?P<creator>.+?)
                (?:
                    \(.+?\)|
                    <a[^>]*
                        (?:
                            \bhref=["\']/red[^>]*>|             # drop possible
                            >\s*Listen ad-free with YouTube Red # YouTube Red ad
                        )
                    .*?
                )?</li
            ''',
            video_webpage)
        if m_music:
            video_alt_title = remove_quotes(unescapeHTML(m_music.group('title')))
            video_creator = clean_html(m_music.group('creator'))
        else:
            video_alt_title = video_creator = None

        def extract_meta(field):
            return self._html_search_regex(
                r'<h4[^>]+class="title"[^>]*>\s*%s\s*</h4>\s*<ul[^>]*>\s*<li>(.+?)</li>\s*' % field,
                video_webpage, field, default=None)

        track = extract_meta('Song')
        artist = extract_meta('Artist')
        album = extract_meta('Album')

        # Youtube Music Auto-generated description
        release_date = release_year = None
        if video_description:
            mobj = re.search(r'(?s)Provided to YouTube by [^\n]+\n+(?P<track>[^·]+)·(?P<artist>[^\n]+)\n+(?P<album>[^\n]+)(?:.+?℗\s*(?P<release_year>\d{4})(?!\d))?(?:.+?Released on\s*:\s*(?P<release_date>\d{4}-\d{2}-\d{2}))?(.+?\nArtist\s*:\s*(?P<clean_artist>[^\n]+))?', video_description)
            if mobj:
                if not track:
                    track = mobj.group('track').strip()
                if not artist:
                    artist = mobj.group('clean_artist') or ', '.join(a.strip() for a in mobj.group('artist').split('·'))
                if not album:
                    album = mobj.group('album'.strip())
                release_year = mobj.group('release_year')
                release_date = mobj.group('release_date')
                if release_date:
                    release_date = release_date.replace('-', '')
                    if not release_year:
                        release_year = int(release_date[:4])
                if release_year:
                    release_year = int(release_year)

        yt_initial = self._get_yt_initial_data(video_id, video_webpage)
        if yt_initial:
            music_metadata = self._get_music_metadata_from_yt_initial(yt_initial)
            if len(music_metadata):
                album = music_metadata[0].get('album')
                artist = music_metadata[0].get('artist')
                track = music_metadata[0].get('track')

        m_episode = re.search(
            r'<div[^>]+id="watch7-headline"[^>]*>\s*<span[^>]*>.*?>(?P<series>[^<]+)</a></b>\s*S(?P<season>\d+)\s*•\s*E(?P<episode>\d+)</span>',
            video_webpage)
        if m_episode:
            series = unescapeHTML(m_episode.group('series'))
            season_number = int(m_episode.group('season'))
            episode_number = int(m_episode.group('episode'))
        else:
            series = season_number = episode_number = None

        m_cat_container = self._search_regex(
            r'(?s)<h4[^>]*>\s*Category\s*</h4>\s*<ul[^>]*>(.*?)</ul>',
            video_webpage, 'categories', default=None)
        category = None
        if m_cat_container:
            category = self._html_search_regex(
                r'(?s)<a[^<]+>(.*?)</a>', m_cat_container, 'category',
                default=None)
        if not category:
            category = try_get(
                microformat, lambda x: x['category'], compat_str)
        video_categories = None if category is None else [category]

        video_tags = [
            unescapeHTML(m.group('content'))
            for m in re.finditer(self._meta_regex('og:video:tag'), video_webpage)]
        if not video_tags:
            video_tags = try_get(video_details, lambda x: x['keywords'], list)

        def _extract_count(count_name):
            return str_to_int(self._search_regex(
                r'"accessibilityData":\{"label":"([\d,\w]+) %ss"\}'
                % re.escape(count_name),
                video_webpage, count_name, default=None))

        like_count = _extract_count('like')
        dislike_count = _extract_count('dislike')

        if view_count is None:
            view_count = str_to_int(self._search_regex(
                r'<[^>]+class=["\']watch-view-count[^>]+>\s*([\d,\s]+)', video_webpage,
                'view count', default=None))

        average_rating = (
            float_or_none(video_details.get('averageRating'))
            or try_get(video_info, lambda x: float_or_none(x['avg_rating'][0])))

        # subtitles
        video_subtitles = self.extract_subtitles(
            video_id, video_webpage, has_live_chat_replay)
        automatic_captions = self.extract_automatic_captions(video_id, video_webpage)

        video_duration = try_get(
            video_info, lambda x: int_or_none(x['length_seconds'][0]))
        if not video_duration:
            video_duration = int_or_none(video_details.get('lengthSeconds'))
        if not video_duration:
            video_duration = parse_duration(self._html_search_meta(
                'duration', video_webpage, 'video duration'))

        # Get Subscriber Count of channel
        subscriber_count = parse_count(self._search_regex(
            r'"text":"([\d\.]+\w?) subscribers"',
            video_webpage,
            'subscriber count',
            default=None
        ))

        # annotations
        video_annotations = None
        if self._downloader.params.get('writeannotations', False):
            xsrf_token = self._search_regex(
                r'([\'"])XSRF_TOKEN\1\s*:\s*([\'"])(?P<xsrf_token>[A-Za-z0-9+/=]+)\2',
                video_webpage, 'xsrf token', group='xsrf_token', fatal=False)
            invideo_url = try_get(
                player_response, lambda x: x['annotations'][0]['playerAnnotationsUrlsRenderer']['invideoUrl'], compat_str)
            if xsrf_token and invideo_url:
                xsrf_field_name = self._search_regex(
                    r'([\'"])XSRF_FIELD_NAME\1\s*:\s*([\'"])(?P<xsrf_field_name>\w+)\2',
                    video_webpage, 'xsrf field name',
                    group='xsrf_field_name', default='session_token')
                video_annotations = self._download_webpage(
                    self._proto_relative_url(invideo_url),
                    video_id, note='Downloading annotations',
                    errnote='Unable to download video annotations', fatal=False,
                    data=urlencode_postdata({xsrf_field_name: xsrf_token}))

        chapters = self._extract_chapters(video_webpage, description_original, video_id, video_duration)

        # Look for the DASH manifest
        if self._downloader.params.get('youtube_include_dash_manifest', True):
            dash_mpd_fatal = True
            for mpd_url in dash_mpds:
                dash_formats = {}
                try:
                    def decrypt_sig(mobj):
                        s = mobj.group(1)
                        dec_s = self._decrypt_signature(s, video_id, player_url, age_gate)
                        return '/signature/%s' % dec_s

                    mpd_url = re.sub(r'/s/([a-fA-F0-9\.]+)', decrypt_sig, mpd_url)

                    for df in self._extract_mpd_formats(
                            mpd_url, video_id, fatal=dash_mpd_fatal,
                            formats_dict=self._formats):
                        if not df.get('filesize'):
                            df['filesize'] = _extract_filesize(df['url'])
                        # Do not overwrite DASH format found in some previous DASH manifest
                        if df['format_id'] not in dash_formats:
                            dash_formats[df['format_id']] = df
                        # Additional DASH manifests may end up in HTTP Error 403 therefore
                        # allow them to fail without bug report message if we already have
                        # some DASH manifest succeeded. This is temporary workaround to reduce
                        # burst of bug reports until we figure out the reason and whether it
                        # can be fixed at all.
                        dash_mpd_fatal = False
                except (ExtractorError, KeyError) as e:
                    self.report_warning(
                        'Skipping DASH manifest: %r' % e, video_id)
                if dash_formats:
                    # Remove the formats we found through non-DASH, they
                    # contain less info and it can be wrong, because we use
                    # fixed values (for example the resolution). See
                    # https://github.com/ytdl-org/youtube-dl/issues/5774 for an
                    # example.
                    formats = [f for f in formats if f['format_id'] not in dash_formats.keys()]
                    formats.extend(dash_formats.values())

        # Check for malformed aspect ratio
        stretched_m = re.search(
            r'<meta\s+property="og:video:tag".*?content="yt:stretch=(?P<w>[0-9]+):(?P<h>[0-9]+)">',
            video_webpage)
        if stretched_m:
            w = float(stretched_m.group('w'))
            h = float(stretched_m.group('h'))
            # yt:stretch may hold invalid ratio data (e.g. for Q39EVAstoRM ratio is 17:0).
            # We will only process correct ratios.
            if w > 0 and h > 0:
                ratio = w / h
                for f in formats:
                    if f.get('vcodec') != 'none':
                        f['stretched_ratio'] = ratio

        if not formats:
            if 'reason' in video_info:
                if 'The uploader has not made this video available in your country.' in video_info['reason']:
                    regions_allowed = self._html_search_meta(
                        'regionsAllowed', video_webpage, default=None)
                    countries = regions_allowed.split(',') if regions_allowed else None
                    self.raise_geo_restricted(
                        msg=video_info['reason'][0], countries=countries)
                reason = video_info['reason'][0]
                if 'Invalid parameters' in reason:
                    unavailable_message = extract_unavailable_message()
                    if unavailable_message:
                        reason = unavailable_message
                raise ExtractorError(
                    'YouTube said: %s' % reason,
                    expected=True, video_id=video_id)
            if video_info.get('license_info') or try_get(player_response, lambda x: x['streamingData']['licenseInfos']):
                raise ExtractorError('This video is DRM protected.', expected=True)

        self._sort_formats(formats)

        self.mark_watched(video_id, video_info, player_response)

        return {
            'id': video_id,
            'uploader': video_uploader,
            'uploader_id': video_uploader_id,
            'uploader_url': video_uploader_url,
            'channel_id': channel_id,
            'channel_url': channel_url,
            'upload_date': upload_date,
            'license': video_license,
            'creator': video_creator or artist,
            'title': video_title,
            'alt_title': video_alt_title or track,
            'thumbnails': thumbnails,
            'description': video_description,
            'categories': video_categories,
            'tags': video_tags,
            'subtitles': video_subtitles,
            'automatic_captions': automatic_captions,
            'duration': video_duration,
            'age_limit': 18 if age_gate else 0,
            'annotations': video_annotations,
            'chapters': chapters,
            'webpage_url': proto + '://www.youtube.com/watch?v=%s' % video_id,
            'view_count': view_count,
            'like_count': like_count,
            'dislike_count': dislike_count,
            'average_rating': average_rating,
            'formats': formats,
            'is_live': is_live,
            'start_time': start_time,
            'end_time': end_time,
            'series': series,
            'season_number': season_number,
            'episode_number': episode_number,
            'track': track,
            'artist': artist,
            'album': album,
            'release_date': release_date,
            'release_year': release_year,
            'subscriber_count': subscriber_count,
        }


class YoutubePlaylistIE(YoutubePlaylistBaseInfoExtractor):
    IE_DESC = 'YouTube.com playlists'
    _VALID_URL = r"""(?x)(?:
                        (?:https?://)?
                        (?:\w+\.)?
                        (?:
                            (?:
                                youtube(?:kids)?\.com|
                                invidio\.us
                            )
                            /
                            (?:
                               (?:course|view_play_list|my_playlists|artist|playlist|watch|embed/(?:videoseries|[0-9A-Za-z_-]{11}))
                               \? (?:.*?[&;])*? (?:p|a|list)=
                            |  p/
                            )|
                            youtu\.be/[0-9A-Za-z_-]{11}\?.*?\blist=
                        )
                        (
                            (?:PL|LL|EC|UU|FL|RD|UL|TL|PU|OLAK5uy_)?[0-9A-Za-z-_]{10,}
                            # Top tracks, they can also include dots
                            |(?:MC)[\w\.]*
                        )
                        .*
                     |
                        (%(playlist_id)s)
                     )""" % {'playlist_id': YoutubeBaseInfoExtractor._PLAYLIST_ID_RE}
    _TEMPLATE_URL = 'https://www.youtube.com/playlist?list=%s'
    _VIDEO_RE_TPL = r'href="\s*/watch\?v=%s(?:&amp;(?:[^"]*?index=(?P<index>\d+))?(?:[^>]+>(?P<title>[^<]+))?)?'
    _VIDEO_RE = _VIDEO_RE_TPL % r'(?P<id>[0-9A-Za-z_-]{11})'
    IE_NAME = 'youtube:playlist'
    _TESTS = [{
        'url': 'https://www.youtube.com/playlist?list=PL4lCao7KL_QFVb7Iudeipvc2BCavECqzc',
        'info_dict': {
            'uploader_id': 'UCmlqkdCBesrv2Lak1mF_MxA',
            'uploader': 'Sergey M.',
            'id': 'PL4lCao7KL_QFVb7Iudeipvc2BCavECqzc',
            'title': 'youtube-dl public playlist',
        },
        'playlist_count': 1,
    }, {
        'url': 'https://www.youtube.com/playlist?list=PL4lCao7KL_QFodcLWhDpGCYnngnHtQ-Xf',
        'info_dict': {
            'uploader_id': 'UCmlqkdCBesrv2Lak1mF_MxA',
            'uploader': 'Sergey M.',
            'id': 'PL4lCao7KL_QFodcLWhDpGCYnngnHtQ-Xf',
            'title': 'youtube-dl empty playlist',
        },
        'playlist_count': 0,
    }, {
        'note': 'Playlist with deleted videos (#651). As a bonus, the video #51 is also twice in this list.',
        'url': 'https://www.youtube.com/playlist?list=PLwP_SiAcdui0KVebT0mU9Apz359a4ubsC',
        'info_dict': {
            'title': '29C3: Not my department',
            'id': 'PLwP_SiAcdui0KVebT0mU9Apz359a4ubsC',
            'uploader': 'Christiaan008',
            'uploader_id': 'ChRiStIaAn008',
        },
        'playlist_count': 96,
    }, {
        'note': 'issue #673',
        'url': 'PLBB231211A4F62143',
        'info_dict': {
            'title': '[OLD]Team Fortress 2 (Class-based LP)',
            'id': 'PLBB231211A4F62143',
            'uploader': 'Wickydoo',
            'uploader_id': 'Wickydoo',
        },
        'playlist_mincount': 26,
    }, {
        'note': 'Large playlist',
        'url': 'https://www.youtube.com/playlist?list=UUBABnxM4Ar9ten8Mdjj1j0Q',
        'info_dict': {
            'title': 'Uploads from Cauchemar',
            'id': 'UUBABnxM4Ar9ten8Mdjj1j0Q',
            'uploader': 'Cauchemar',
            'uploader_id': 'Cauchemar89',
        },
        'playlist_mincount': 799,
    }, {
        'url': 'PLtPgu7CB4gbY9oDN3drwC3cMbJggS7dKl',
        'info_dict': {
            'title': 'YDL_safe_search',
            'id': 'PLtPgu7CB4gbY9oDN3drwC3cMbJggS7dKl',
        },
        'playlist_count': 2,
        'skip': 'This playlist is private',
    }, {
        'note': 'embedded',
        'url': 'https://www.youtube.com/embed/videoseries?list=PL6IaIsEjSbf96XFRuNccS_RuEXwNdsoEu',
        'playlist_count': 4,
        'info_dict': {
            'title': 'JODA15',
            'id': 'PL6IaIsEjSbf96XFRuNccS_RuEXwNdsoEu',
            'uploader': 'milan',
            'uploader_id': 'UCEI1-PVPcYXjB73Hfelbmaw',
        }
    }, {
        'url': 'http://www.youtube.com/embed/_xDOZElKyNU?list=PLsyOSbh5bs16vubvKePAQ1x3PhKavfBIl',
        'playlist_mincount': 485,
        'info_dict': {
            'title': '2018 Chinese New Singles (11/6 updated)',
            'id': 'PLsyOSbh5bs16vubvKePAQ1x3PhKavfBIl',
            'uploader': 'LBK',
            'uploader_id': 'sdragonfang',
        }
    }, {
        'note': 'Embedded SWF player',
        'url': 'https://www.youtube.com/p/YN5VISEtHet5D4NEvfTd0zcgFk84NqFZ?hl=en_US&fs=1&rel=0',
        'playlist_count': 4,
        'info_dict': {
            'title': 'JODA7',
            'id': 'YN5VISEtHet5D4NEvfTd0zcgFk84NqFZ',
        },
        'skip': 'This playlist does not exist',
    }, {
        'note': 'Buggy playlist: the webpage has a "Load more" button but it doesn\'t have more videos',
        'url': 'https://www.youtube.com/playlist?list=UUXw-G3eDE9trcvY2sBMM_aA',
        'info_dict': {
            'title': 'Uploads from Interstellar Movie',
            'id': 'UUXw-G3eDE9trcvY2sBMM_aA',
            'uploader': 'Interstellar Movie',
            'uploader_id': 'InterstellarMovie1',
        },
        'playlist_mincount': 21,
    }, {
        # Playlist URL that does not actually serve a playlist
        'url': 'https://www.youtube.com/watch?v=FqZTN594JQw&list=PLMYEtVRpaqY00V9W81Cwmzp6N6vZqfUKD4',
        'info_dict': {
            'id': 'FqZTN594JQw',
            'ext': 'webm',
            'title': "Smiley's People 01 detective, Adventure Series, Action",
            'uploader': 'STREEM',
            'uploader_id': 'UCyPhqAZgwYWZfxElWVbVJng',
            'uploader_url': r're:https?://(?:www\.)?youtube\.com/channel/UCyPhqAZgwYWZfxElWVbVJng',
            'upload_date': '20150526',
            'license': 'Standard YouTube License',
            'description': 'md5:507cdcb5a49ac0da37a920ece610be80',
            'categories': ['People & Blogs'],
            'tags': list,
            'view_count': int,
            'like_count': int,
            'dislike_count': int,
        },
        'params': {
            'skip_download': True,
        },
        'skip': 'This video is not available.',
        'add_ie': [YoutubeIE.ie_key()],
    }, {
        'url': 'https://youtu.be/yeWKywCrFtk?list=PL2qgrgXsNUG5ig9cat4ohreBjYLAPC0J5',
        'info_dict': {
            'id': 'yeWKywCrFtk',
            'ext': 'mp4',
            'title': 'Small Scale Baler and Braiding Rugs',
            'uploader': 'Backus-Page House Museum',
            'uploader_id': 'backuspagemuseum',
            'uploader_url': r're:https?://(?:www\.)?youtube\.com/user/backuspagemuseum',
            'upload_date': '20161008',
            'description': 'md5:800c0c78d5eb128500bffd4f0b4f2e8a',
            'categories': ['Nonprofits & Activism'],
            'tags': list,
            'like_count': int,
            'dislike_count': int,
        },
        'params': {
            'noplaylist': True,
            'skip_download': True,
        },
    }, {
        # https://github.com/ytdl-org/youtube-dl/issues/21844
        'url': 'https://www.youtube.com/playlist?list=PLzH6n4zXuckpfMu_4Ff8E7Z1behQks5ba',
        'info_dict': {
            'title': 'Data Analysis with Dr Mike Pound',
            'id': 'PLzH6n4zXuckpfMu_4Ff8E7Z1behQks5ba',
            'uploader_id': 'Computerphile',
            'uploader': 'Computerphile',
        },
        'playlist_mincount': 11,
    }, {
        'url': 'https://youtu.be/uWyaPkt-VOI?list=PL9D9FC436B881BA21',
        'only_matching': True,
    }, {
        'url': 'TLGGrESM50VT6acwMjAyMjAxNw',
        'only_matching': True,
    }, {
        # music album playlist
        'url': 'OLAK5uy_m4xAFdmMC5rX3Ji3g93pQe3hqLZw_9LhM',
        'only_matching': True,
    }, {
        'url': 'https://invidio.us/playlist?list=PLDIoUOhQQPlXr63I_vwF9GD8sAKh77dWU',
        'only_matching': True,
    }, {
        'url': 'https://www.youtubekids.com/watch?v=Agk7R8I8o5U&list=PUZ6jURNr1WQZCNHF0ao-c0g',
        'only_matching': True,
    }]

    def _real_initialize(self):
        self._login()

    def extract_videos_from_page(self, page):
        ids_in_page = []
        titles_in_page = []

        for item in re.findall(
                r'(<[^>]*\bdata-video-id\s*=\s*["\'][0-9A-Za-z_-]{11}[^>]+>)', page):
            attrs = extract_attributes(item)
            video_id = attrs['data-video-id']
            video_title = unescapeHTML(attrs.get('data-title'))
            if video_title:
                video_title = video_title.strip()
            ids_in_page.append(video_id)
            titles_in_page.append(video_title)

        # Fallback with old _VIDEO_RE
        self.extract_videos_from_page_impl(
            self._VIDEO_RE, page, ids_in_page, titles_in_page)

        # Relaxed fallbacks
        self.extract_videos_from_page_impl(
            r'href="\s*/watch\?v\s*=\s*(?P<id>[0-9A-Za-z_-]{11})', page,
            ids_in_page, titles_in_page)
        self.extract_videos_from_page_impl(
            r'data-video-ids\s*=\s*["\'](?P<id>[0-9A-Za-z_-]{11})', page,
            ids_in_page, titles_in_page)

        return zip(ids_in_page, titles_in_page)

    def _extract_mix_ids_from_yt_initial(self, yt_initial):
        ids = []
        playlist_contents = try_get(yt_initial, lambda x: x['contents']['twoColumnWatchNextResults']['playlist']['playlist']['contents'])
        if type(playlist_contents) is list:
            for item in playlist_contents:
                videoId = try_get(item, lambda x: x['playlistPanelVideoRenderer']['videoId'])
                if type(videoId) is str:
                    ids.append(videoId)
        return ids

    def _extract_mix(self, playlist_id):
        # The mixes are generated from a single video
        # the id of the playlist is just 'RD' + video_id
        ids = []
        last_id = playlist_id[-11:]
        for n in itertools.count(1):
            url = 'https://www.youtube.com/watch?v=%s&list=%s' % (last_id, playlist_id)
            webpage = self._download_webpage(
                url, playlist_id, 'Downloading page {0} of Youtube mix'.format(n))
            new_ids = orderedSet(re.findall(
                r'''(?xs)data-video-username=".*?".*?
                           href="/watch\?v=([0-9A-Za-z_-]{11})&amp;[^"]*?list=%s''' % re.escape(playlist_id),
                webpage))

            # if no ids in html of page, try using embedded json
            if (len(new_ids) == 0):
                yt_initial = self._get_yt_initial_data(playlist_id, webpage)
                if yt_initial:
                    new_ids = self._extract_mix_ids_from_yt_initial(yt_initial)

            # Fetch new pages until all the videos are repeated, it seems that
            # there are always 51 unique videos.
            new_ids = [_id for _id in new_ids if _id not in ids]
            if not new_ids:
                break
            ids.extend(new_ids)
            last_id = ids[-1]

        url_results = self._ids_to_results(ids)

        search_title = lambda class_name: get_element_by_attribute('class', class_name, webpage)
        title_span = (
            search_title('playlist-title')
            or search_title('title long-title')
            or search_title('title'))
        title = clean_html(title_span)

        return self.playlist_result(url_results, playlist_id, title)

    def _extract_playlist(self, playlist_id):
        url = self._TEMPLATE_URL % playlist_id
        page = self._download_webpage(url, playlist_id)

        # the yt-alert-message now has tabindex attribute (see https://github.com/ytdl-org/youtube-dl/issues/11604)
        for match in re.findall(r'<div class="yt-alert-message"[^>]*>([^<]+)</div>', page):
            match = match.strip()
            # Check if the playlist exists or is private
            mobj = re.match(r'[^<]*(?:The|This) playlist (?P<reason>does not exist|is private)[^<]*', match)
            if mobj:
                reason = mobj.group('reason')
                message = 'This playlist %s' % reason
                if 'private' in reason:
                    message += ', use --username or --netrc to access it'
                message += '.'
                raise ExtractorError(message, expected=True)
            elif re.match(r'[^<]*Invalid parameters[^<]*', match):
                raise ExtractorError(
                    'Invalid parameters. Maybe URL is incorrect.',
                    expected=True)
            elif re.match(r'[^<]*Choose your language[^<]*', match):
                continue
            else:
                self.report_warning('Youtube gives an alert message: ' + match)

        playlist_title = self._html_search_regex(
            r'(?s)<h1 class="pl-header-title[^"]*"[^>]*>\s*(.*?)\s*</h1>',
            page, 'title', default=None)

        _UPLOADER_BASE = r'class=["\']pl-header-details[^>]+>\s*<li>\s*<a[^>]+\bhref='
        uploader = self._html_search_regex(
            r'%s["\']/(?:user|channel)/[^>]+>([^<]+)' % _UPLOADER_BASE,
            page, 'uploader', default=None)
        mobj = re.search(
            r'%s(["\'])(?P<path>/(?:user|channel)/(?P<uploader_id>.+?))\1' % _UPLOADER_BASE,
            page)
        if mobj:
            uploader_id = mobj.group('uploader_id')
            uploader_url = compat_urlparse.urljoin(url, mobj.group('path'))
        else:
            uploader_id = uploader_url = None

        has_videos = True

        if not playlist_title:
            try:
                # Some playlist URLs don't actually serve a playlist (e.g.
                # https://www.youtube.com/watch?v=FqZTN594JQw&list=PLMYEtVRpaqY00V9W81Cwmzp6N6vZqfUKD4)
                next(self._entries(page, playlist_id))
            except StopIteration:
                has_videos = False

        playlist = self.playlist_result(
            self._entries(page, playlist_id), playlist_id, playlist_title)
        playlist.update({
            'uploader': uploader,
            'uploader_id': uploader_id,
            'uploader_url': uploader_url,
        })

        return has_videos, playlist

    def _check_download_just_video(self, url, playlist_id):
        # Check if it's a video-specific URL
        query_dict = compat_urlparse.parse_qs(compat_urlparse.urlparse(url).query)
        video_id = query_dict.get('v', [None])[0] or self._search_regex(
            r'(?:(?:^|//)youtu\.be/|youtube\.com/embed/(?!videoseries))([0-9A-Za-z_-]{11})', url,
            'video id', default=None)
        if video_id:
            if self._downloader.params.get('noplaylist'):
                self.to_screen('Downloading just video %s because of --no-playlist' % video_id)
                return video_id, self.url_result(video_id, 'Youtube', video_id=video_id)
            else:
                self.to_screen('Downloading playlist %s - add --no-playlist to just download video %s' % (playlist_id, video_id))
                return video_id, None
        return None, None

    def _real_extract(self, url):
        # Extract playlist id
        mobj = re.match(self._VALID_URL, url)
        if mobj is None:
            raise ExtractorError('Invalid URL: %s' % url)
        playlist_id = mobj.group(1) or mobj.group(2)

        video_id, video = self._check_download_just_video(url, playlist_id)
        if video:
            return video

        if playlist_id.startswith(('RD', 'UL', 'PU')):
            # Mixes require a custom extraction process
            return self._extract_mix(playlist_id)

        has_videos, playlist = self._extract_playlist(playlist_id)
        if has_videos or not video_id:
            return playlist

        # Some playlist URLs don't actually serve a playlist (see
        # https://github.com/ytdl-org/youtube-dl/issues/10537).
        # Fallback to plain video extraction if there is a video id
        # along with playlist id.
        return self.url_result(video_id, 'Youtube', video_id=video_id)


class YoutubeChannelIE(YoutubePlaylistBaseInfoExtractor):
    IE_DESC = 'YouTube.com channels'
    _VALID_URL = r'https?://(?:youtu\.be|(?:\w+\.)?youtube(?:-nocookie|kids)?\.com|(?:www\.)?invidio\.us)/channel/(?P<id>[0-9A-Za-z_-]+)'
    _TEMPLATE_URL = 'https://www.youtube.com/channel/%s/videos'
    _VIDEO_RE = r'(?:title="(?P<title>[^"]+)"[^>]+)?href="/watch\?v=(?P<id>[0-9A-Za-z_-]+)&?'
    IE_NAME = 'youtube:channel'
    _TESTS = [{
        'note': 'paginated channel',
        'url': 'https://www.youtube.com/channel/UCKfVa3S1e4PHvxWcwyMMg8w',
        'playlist_mincount': 91,
        'info_dict': {
            'id': 'UUKfVa3S1e4PHvxWcwyMMg8w',
            'title': 'Uploads from lex will',
            'uploader': 'lex will',
            'uploader_id': 'UCKfVa3S1e4PHvxWcwyMMg8w',
        }
    }, {
        'note': 'Age restricted channel',
        # from https://www.youtube.com/user/DeusExOfficial
        'url': 'https://www.youtube.com/channel/UCs0ifCMCm1icqRbqhUINa0w',
        'playlist_mincount': 64,
        'info_dict': {
            'id': 'UUs0ifCMCm1icqRbqhUINa0w',
            'title': 'Uploads from Deus Ex',
            'uploader': 'Deus Ex',
            'uploader_id': 'DeusExOfficial',
        },
    }, {
        'url': 'https://invidio.us/channel/UC23qupoDRn9YOAVzeoxjOQA',
        'only_matching': True,
    }, {
        'url': 'https://www.youtubekids.com/channel/UCyu8StPfZWapR6rfW_JgqcA',
        'only_matching': True,
    }]

    @classmethod
    def suitable(cls, url):
        return (False if YoutubePlaylistsIE.suitable(url) or YoutubeLiveIE.suitable(url)
                else super(YoutubeChannelIE, cls).suitable(url))

    def _build_template_url(self, url, channel_id):
        return self._TEMPLATE_URL % channel_id

    def _real_extract(self, url):
        channel_id = self._match_id(url)

        url = self._build_template_url(url, channel_id)

        # Channel by page listing is restricted to 35 pages of 30 items, i.e. 1050 videos total (see #5778)
        # Workaround by extracting as a playlist if managed to obtain channel playlist URL
        # otherwise fallback on channel by page extraction
        channel_page = self._download_webpage(
            url + '?view=57', channel_id,
            'Downloading channel page', fatal=False)
        if channel_page is False:
            channel_playlist_id = False
        else:
            channel_playlist_id = self._html_search_meta(
                'channelId', channel_page, 'channel id', default=None)
            if not channel_playlist_id:
                channel_url = self._html_search_meta(
                    ('al:ios:url', 'twitter:app:url:iphone', 'twitter:app:url:ipad'),
                    channel_page, 'channel url', default=None)
                if channel_url:
                    channel_playlist_id = self._search_regex(
                        r'vnd\.youtube://user/([0-9A-Za-z_-]+)',
                        channel_url, 'channel id', default=None)
        if channel_playlist_id and channel_playlist_id.startswith('UC'):
            playlist_id = 'UU' + channel_playlist_id[2:]
            return self.url_result(
                compat_urlparse.urljoin(url, '/playlist?list=%s' % playlist_id), 'YoutubePlaylist')

        channel_page = self._download_webpage(url, channel_id, 'Downloading page #1')
        autogenerated = re.search(r'''(?x)
                class="[^"]*?(?:
                    channel-header-autogenerated-label|
                    yt-channel-title-autogenerated
                )[^"]*"''', channel_page) is not None

        if autogenerated:
            # The videos are contained in a single page
            # the ajax pages can't be used, they are empty
            entries = [
                self.url_result(
                    video_id, 'Youtube', video_id=video_id,
                    video_title=video_title)
                for video_id, video_title in self.extract_videos_from_page(channel_page)]
            return self.playlist_result(entries, channel_id)

        try:
            next(self._entries(channel_page, channel_id))
        except StopIteration:
            alert_message = self._html_search_regex(
                r'(?s)<div[^>]+class=(["\']).*?\byt-alert-message\b.*?\1[^>]*>(?P<alert>[^<]+)</div>',
                channel_page, 'alert', default=None, group='alert')
            if alert_message:
                raise ExtractorError('Youtube said: %s' % alert_message, expected=True)

        return self.playlist_result(self._entries(channel_page, channel_id), channel_id)


class YoutubeUserIE(YoutubeChannelIE):
    IE_DESC = 'YouTube.com user videos (URL or "ytuser" keyword)'
    _VALID_URL = r'(?:(?:https?://(?:\w+\.)?youtube\.com/(?:(?P<user>user|c)/)?(?!(?:attribution_link|watch|results|shared)(?:$|[^a-z_A-Z0-9%-])))|ytuser:)(?!feed/)(?P<id>[A-Za-z0-9_%-]+)'
    _TEMPLATE_URL = 'https://www.youtube.com/%s/%s/videos'
    IE_NAME = 'youtube:user'

    _TESTS = [{
        'url': 'https://www.youtube.com/user/TheLinuxFoundation',
        'playlist_mincount': 320,
        'info_dict': {
            'id': 'UUfX55Sx5hEFjoC3cNs6mCUQ',
            'title': 'Uploads from The Linux Foundation',
            'uploader': 'The Linux Foundation',
            'uploader_id': 'TheLinuxFoundation',
        }
    }, {
        # Only available via https://www.youtube.com/c/12minuteathlete/videos
        # but not https://www.youtube.com/user/12minuteathlete/videos
        'url': 'https://www.youtube.com/c/12minuteathlete/videos',
        'playlist_mincount': 249,
        'info_dict': {
            'id': 'UUVjM-zV6_opMDx7WYxnjZiQ',
            'title': 'Uploads from 12 Minute Athlete',
            'uploader': '12 Minute Athlete',
            'uploader_id': 'the12minuteathlete',
        }
    }, {
        'url': 'ytuser:phihag',
        'only_matching': True,
    }, {
        'url': 'https://www.youtube.com/c/gametrailers',
        'only_matching': True,
    }, {
        'url': 'https://www.youtube.com/c/Pawe%C5%82Zadro%C5%BCniak',
        'only_matching': True,
    }, {
        'url': 'https://www.youtube.com/gametrailers',
        'only_matching': True,
    }, {
        # This channel is not available, geo restricted to JP
        'url': 'https://www.youtube.com/user/kananishinoSMEJ/videos',
        'only_matching': True,
    }]

    @classmethod
    def suitable(cls, url):
        # Don't return True if the url can be extracted with other youtube
        # extractor, the regex would is too permissive and it would match.
        other_yt_ies = iter(klass for (name, klass) in globals().items() if name.startswith('Youtube') and name.endswith('IE') and klass is not cls)
        if any(ie.suitable(url) for ie in other_yt_ies):
            return False
        else:
            return super(YoutubeUserIE, cls).suitable(url)

    def _build_template_url(self, url, channel_id):
        mobj = re.match(self._VALID_URL, url)
        return self._TEMPLATE_URL % (mobj.group('user') or 'user', mobj.group('id'))


class YoutubeLiveIE(YoutubeBaseInfoExtractor):
    IE_DESC = 'YouTube.com live streams'
    _VALID_URL = r'(?P<base_url>https?://(?:\w+\.)?youtube\.com/(?:(?:user|channel|c)/)?(?P<id>[^/]+))/live'
    IE_NAME = 'youtube:live'

    _TESTS = [{
        'url': 'https://www.youtube.com/user/TheYoungTurks/live',
        'info_dict': {
            'id': 'a48o2S1cPoo',
            'ext': 'mp4',
            'title': 'The Young Turks - Live Main Show',
            'uploader': 'The Young Turks',
            'uploader_id': 'TheYoungTurks',
            'uploader_url': r're:https?://(?:www\.)?youtube\.com/user/TheYoungTurks',
            'upload_date': '20150715',
            'license': 'Standard YouTube License',
            'description': 'md5:438179573adcdff3c97ebb1ee632b891',
            'categories': ['News & Politics'],
            'tags': ['Cenk Uygur (TV Program Creator)', 'The Young Turks (Award-Winning Work)', 'Talk Show (TV Genre)'],
            'like_count': int,
            'dislike_count': int,
        },
        'params': {
            'skip_download': True,
        },
    }, {
        'url': 'https://www.youtube.com/channel/UC1yBKRuGpC1tSM73A0ZjYjQ/live',
        'only_matching': True,
    }, {
        'url': 'https://www.youtube.com/c/CommanderVideoHq/live',
        'only_matching': True,
    }, {
        'url': 'https://www.youtube.com/TheYoungTurks/live',
        'only_matching': True,
    }]

    def _real_extract(self, url):
        mobj = re.match(self._VALID_URL, url)
        channel_id = mobj.group('id')
        base_url = mobj.group('base_url')
        webpage = self._download_webpage(url, channel_id, fatal=False)
        if webpage:
            page_type = self._og_search_property(
                'type', webpage, 'page type', default='')
            video_id = self._html_search_meta(
                'videoId', webpage, 'video id', default=None)
            if page_type.startswith('video') and video_id and re.match(
                    r'^[0-9A-Za-z_-]{11}$', video_id):
                return self.url_result(video_id, YoutubeIE.ie_key())
        return self.url_result(base_url)


class YoutubePlaylistsIE(YoutubePlaylistsBaseInfoExtractor):
    IE_DESC = 'YouTube.com user/channel playlists'
    _VALID_URL = r'https?://(?:\w+\.)?youtube\.com/(?:user|channel|c)/(?P<id>[^/]+)/playlists'
    IE_NAME = 'youtube:playlists'

    _TESTS = [{
        'url': 'https://www.youtube.com/user/ThirstForScience/playlists',
        'playlist_mincount': 4,
        'info_dict': {
            'id': 'ThirstForScience',
            'title': 'ThirstForScience',
        },
    }, {
        # with "Load more" button
        'url': 'https://www.youtube.com/user/igorkle1/playlists?view=1&sort=dd',
        'playlist_mincount': 70,
        'info_dict': {
            'id': 'igorkle1',
            'title': 'Игорь Клейнер',
        },
    }, {
        'url': 'https://www.youtube.com/channel/UCiU1dHvZObB2iP6xkJ__Icw/playlists',
        'playlist_mincount': 17,
        'info_dict': {
            'id': 'UCiU1dHvZObB2iP6xkJ__Icw',
            'title': 'Chem Player',
        },
        'skip': 'Blocked',
    }, {
        'url': 'https://www.youtube.com/c/ChristophLaimer/playlists',
        'only_matching': True,
    }]


class YoutubeSearchBaseInfoExtractor(YoutubePlaylistBaseInfoExtractor):
    _VIDEO_RE = r'href="\s*/watch\?v=(?P<id>[0-9A-Za-z_-]{11})(?:[^"]*"[^>]+\btitle="(?P<title>[^"]+))?'


class YoutubeSearchIE(SearchInfoExtractor, YoutubeSearchBaseInfoExtractor):
    IE_DESC = 'YouTube.com searches'
    # there doesn't appear to be a real limit, for example if you search for
    # 'python' you get more than 8.000.000 results
    _MAX_RESULTS = float('inf')
    IE_NAME = 'youtube:search'
    _SEARCH_KEY = 'ytsearch'
    _SEARCH_PARAMS = None
    _TESTS = []

    def _entries(self, query, n):
        data = {
            'context': {
                'client': {
                    'clientName': 'WEB',
                    'clientVersion': '2.20201021.03.00',
                }
            },
            'query': query,
        }
        if self._SEARCH_PARAMS:
            data['params'] = self._SEARCH_PARAMS
        total = 0
        for page_num in itertools.count(1):
            search = self._download_json(
                'https://www.youtube.com/youtubei/v1/search?key=AIzaSyAO_FJ2SlqU8Q4STEHLGCilw_Y9_11qcW8',
                video_id='query "%s"' % query,
                note='Downloading page %s' % page_num,
                errnote='Unable to download API page', fatal=False,
                data=json.dumps(data).encode('utf8'),
                headers={'content-type': 'application/json'})
            if not search:
                break
            slr_contents = try_get(
                search,
                (lambda x: x['contents']['twoColumnSearchResultsRenderer']['primaryContents']['sectionListRenderer']['contents'],
                 lambda x: x['onResponseReceivedCommands'][0]['appendContinuationItemsAction']['continuationItems']),
                list)
            if not slr_contents:
                break
            isr_contents = try_get(
                slr_contents,
                lambda x: x[0]['itemSectionRenderer']['contents'],
                list)
            if not isr_contents:
                break
            for content in isr_contents:
                if not isinstance(content, dict):
                    continue
                video = content.get('videoRenderer')
                if not isinstance(video, dict):
                    continue
                video_id = video.get('videoId')
                if not video_id:
                    continue
                title = try_get(video, lambda x: x['title']['runs'][0]['text'], compat_str)
                description = try_get(video, lambda x: x['descriptionSnippet']['runs'][0]['text'], compat_str)
                duration = parse_duration(try_get(video, lambda x: x['lengthText']['simpleText'], compat_str))
                view_count_text = try_get(video, lambda x: x['viewCountText']['simpleText'], compat_str) or ''
                view_count = int_or_none(self._search_regex(
                    r'^(\d+)', re.sub(r'\s', '', view_count_text),
                    'view count', default=None))
                uploader = try_get(video, lambda x: x['ownerText']['runs'][0]['text'], compat_str)
                total += 1
                yield {
                    '_type': 'url_transparent',
                    'ie_key': YoutubeIE.ie_key(),
                    'id': video_id,
                    'url': video_id,
                    'title': title,
                    'description': description,
                    'duration': duration,
                    'view_count': view_count,
                    'uploader': uploader,
                }
                if total == n:
                    return
            token = try_get(
                slr_contents,
                lambda x: x[1]['continuationItemRenderer']['continuationEndpoint']['continuationCommand']['token'],
                compat_str)
            if not token:
                break
            data['continuation'] = token

    def _get_n_results(self, query, n):
        """Get a specified number of results for a query"""
        return self.playlist_result(self._entries(query, n), query)


class YoutubeSearchDateIE(YoutubeSearchIE):
    IE_NAME = YoutubeSearchIE.IE_NAME + ':date'
    _SEARCH_KEY = 'ytsearchdate'
    IE_DESC = 'YouTube.com searches, newest videos first'
    _SEARCH_PARAMS = 'CAI%3D'


class YoutubeSearchURLIE(YoutubeSearchBaseInfoExtractor):
    IE_DESC = 'YouTube.com search URLs'
    IE_NAME = 'youtube:search_url'
    _VALID_URL = r'https?://(?:www\.)?youtube\.com/results\?(.*?&)?(?:search_query|q)=(?P<query>[^&]+)(?:[&]|$)'
    _SEARCH_DATA = r'(?:window\["ytInitialData"\]|ytInitialData)\W?=\W?({.*?});'
    _TESTS = [{
        'url': 'https://www.youtube.com/results?baz=bar&search_query=youtube-dl+test+video&filters=video&lclk=video',
        'playlist_mincount': 5,
        'info_dict': {
            'title': 'youtube-dl test video',
        }
    }, {
        'url': 'https://www.youtube.com/results?q=test&sp=EgQIBBgB',
        'only_matching': True,
    }]

    def _find_videos_in_json(self, extracted):
        videos = []

        def _real_find(obj):
            if obj is None or isinstance(obj, str):
                return

            if type(obj) is list:
                for elem in obj:
                    _real_find(elem)

            if type(obj) is dict:
                if "videoId" in obj:
                    videos.append(obj)
                    return

                for _, o in obj.items():
                    _real_find(o)

        _real_find(extracted)

        return videos

    def extract_videos_from_page_impl(self, page, ids_in_page, titles_in_page):
        search_response = self._parse_json(self._search_regex(self._SEARCH_DATA, page, 'ytInitialData'), None)

        result_items = self._find_videos_in_json(search_response)

        for renderer in result_items:
            video_id = try_get(renderer, lambda x: x['videoId'])
            video_title = try_get(renderer, lambda x: x['title']['runs'][0]['text']) or try_get(renderer, lambda x: x['title']['simpleText'])

            if video_id is None or video_title is None:
                # we do not have a videoRenderer or title extraction broke
                continue

            video_title = video_title.strip()

            try:
                idx = ids_in_page.index(video_id)
                if video_title and not titles_in_page[idx]:
                    titles_in_page[idx] = video_title
            except ValueError:
                ids_in_page.append(video_id)
                titles_in_page.append(video_title)

    def extract_videos_from_page(self, page):
        ids_in_page = []
        titles_in_page = []
        self.extract_videos_from_page_impl(page, ids_in_page, titles_in_page)
        return zip(ids_in_page, titles_in_page)

    def _real_extract(self, url):
        mobj = re.match(self._VALID_URL, url)
        query = compat_urllib_parse_unquote_plus(mobj.group('query'))
        webpage = self._download_webpage(url, query)
        return self.playlist_result(self._process_page(webpage), playlist_title=query)


class YoutubeShowIE(YoutubePlaylistsBaseInfoExtractor):
    IE_DESC = 'YouTube.com (multi-season) shows'
    _VALID_URL = r'https?://(?:www\.)?youtube\.com/show/(?P<id>[^?#]*)'
    IE_NAME = 'youtube:show'
    _TESTS = [{
        'url': 'https://www.youtube.com/show/airdisasters',
        'playlist_mincount': 5,
        'info_dict': {
            'id': 'airdisasters',
            'title': 'Air Disasters',
        }
    }]

    def _real_extract(self, url):
        playlist_id = self._match_id(url)
        return super(YoutubeShowIE, self)._real_extract(
            'https://www.youtube.com/show/%s/playlists' % playlist_id)


class YoutubeFeedsInfoExtractor(YoutubeBaseInfoExtractor):
    """
    Base class for feed extractors
    Subclasses must define the _FEED_NAME and _PLAYLIST_TITLE properties.
    """
    _LOGIN_REQUIRED = True
    _FEED_DATA = r'(?:window\["ytInitialData"\]|ytInitialData)\W?=\W?({.*?});'
    _YTCFG_DATA = r"ytcfg.set\(({.*?})\)"

    @property
    def IE_NAME(self):
        return 'youtube:%s' % self._FEED_NAME

    def _real_initialize(self):
        self._login()

    def _find_videos_in_json(self, extracted):
        videos = []
        c = {}

        def _real_find(obj):
            if obj is None or isinstance(obj, str):
                return

            if type(obj) is list:
                for elem in obj:
                    _real_find(elem)

            if type(obj) is dict:
                if "videoId" in obj:
                    videos.append(obj)
                    return

                if "nextContinuationData" in obj:
                    c["continuation"] = obj["nextContinuationData"]
                    return

                for _, o in obj.items():
                    _real_find(o)

        _real_find(extracted)

        return videos, try_get(c, lambda x: x["continuation"])

    def _entries(self, page):
        info = []

        yt_conf = self._parse_json(self._search_regex(self._YTCFG_DATA, page, 'ytcfg.set', default="null"), None, fatal=False)

        search_response = self._parse_json(self._search_regex(self._FEED_DATA, page, 'ytInitialData'), None)

        for page_num in itertools.count(1):
            video_info, continuation = self._find_videos_in_json(search_response)

            new_info = []

            for v in video_info:
                v_id = try_get(v, lambda x: x['videoId'])
                if not v_id:
                    continue

                have_video = False
                for old in info:
                    if old['videoId'] == v_id:
                        have_video = True
                        break

                if not have_video:
                    new_info.append(v)

            if not new_info:
                break

            info.extend(new_info)

            for video in new_info:
                yield self.url_result(try_get(video, lambda x: x['videoId']), YoutubeIE.ie_key(), video_title=try_get(video, lambda x: x['title']['runs'][0]['text']) or try_get(video, lambda x: x['title']['simpleText']))

            if not continuation or not yt_conf:
                break

            search_response = self._download_json(
                'https://www.youtube.com/browse_ajax', self._PLAYLIST_TITLE,
                'Downloading page #%s' % page_num,
                transform_source=uppercase_escape,
                query={
                    "ctoken": try_get(continuation, lambda x: x["continuation"]),
                    "continuation": try_get(continuation, lambda x: x["continuation"]),
                    "itct": try_get(continuation, lambda x: x["clickTrackingParams"])
                },
                headers={
                    "X-YouTube-Client-Name": try_get(yt_conf, lambda x: x["INNERTUBE_CONTEXT_CLIENT_NAME"]),
                    "X-YouTube-Client-Version": try_get(yt_conf, lambda x: x["INNERTUBE_CONTEXT_CLIENT_VERSION"]),
                    "X-Youtube-Identity-Token": try_get(yt_conf, lambda x: x["ID_TOKEN"]),
                    "X-YouTube-Device": try_get(yt_conf, lambda x: x["DEVICE"]),
                    "X-YouTube-Page-CL": try_get(yt_conf, lambda x: x["PAGE_CL"]),
                    "X-YouTube-Page-Label": try_get(yt_conf, lambda x: x["PAGE_BUILD_LABEL"]),
                    "X-YouTube-Variants-Checksum": try_get(yt_conf, lambda x: x["VARIANTS_CHECKSUM"]),
                })

    def _real_extract(self, url):
        page = self._download_webpage(
            'https://www.youtube.com/feed/%s' % self._FEED_NAME,
            self._PLAYLIST_TITLE)
        return self.playlist_result(
            self._entries(page), playlist_title=self._PLAYLIST_TITLE)


class YoutubeWatchLaterIE(YoutubePlaylistIE):
    IE_NAME = 'youtube:watchlater'
    IE_DESC = 'Youtube watch later list, ":ytwatchlater" for short (requires authentication)'
    _VALID_URL = r'https?://(?:www\.)?youtube\.com/(?:feed/watch_later|(?:playlist|watch)\?(?:.+&)?list=WL)|:ytwatchlater'

    _TESTS = [{
        'url': 'https://www.youtube.com/playlist?list=WL',
        'only_matching': True,
    }, {
        'url': 'https://www.youtube.com/watch?v=bCNU9TrbiRk&index=1&list=WL',
        'only_matching': True,
    }]

    def _real_extract(self, url):
        _, video = self._check_download_just_video(url, 'WL')
        if video:
            return video
        _, playlist = self._extract_playlist('WL')
        return playlist


class YoutubeFavouritesIE(YoutubeBaseInfoExtractor):
    IE_NAME = 'youtube:favorites'
    IE_DESC = 'YouTube.com favourite videos, ":ytfav" for short (requires authentication)'
    _VALID_URL = r'https?://(?:www\.)?youtube\.com/my_favorites|:ytfav(?:ou?rites)?'
    _LOGIN_REQUIRED = True

    def _real_extract(self, url):
        webpage = self._download_webpage('https://www.youtube.com/my_favorites', 'Youtube Favourites videos')
        playlist_id = self._search_regex(r'list=(.+?)["&]', webpage, 'favourites playlist id')
        return self.url_result(playlist_id, 'YoutubePlaylist')


class YoutubeRecommendedIE(YoutubeFeedsInfoExtractor):
    IE_DESC = 'YouTube.com recommended videos, ":ytrec" for short (requires authentication)'
    _VALID_URL = r'https?://(?:www\.)?youtube\.com/feed/recommended|:ytrec(?:ommended)?'
    _FEED_NAME = 'recommended'
    _PLAYLIST_TITLE = 'Youtube Recommended videos'


class YoutubeSubscriptionsIE(YoutubeFeedsInfoExtractor):
    IE_DESC = 'YouTube.com subscriptions feed, "ytsubs" keyword (requires authentication)'
    _VALID_URL = r'https?://(?:www\.)?youtube\.com/feed/subscriptions|:ytsubs(?:criptions)?'
    _FEED_NAME = 'subscriptions'
    _PLAYLIST_TITLE = 'Youtube Subscriptions'


class YoutubeHistoryIE(YoutubeFeedsInfoExtractor):
    IE_DESC = 'Youtube watch history, ":ythistory" for short (requires authentication)'
    _VALID_URL = r'https?://(?:www\.)?youtube\.com/feed/history|:ythistory'
    _FEED_NAME = 'history'
    _PLAYLIST_TITLE = 'Youtube History'


class YoutubeTruncatedURLIE(InfoExtractor):
    IE_NAME = 'youtube:truncated_url'
    IE_DESC = False  # Do not list
    _VALID_URL = r'''(?x)
        (?:https?://)?
        (?:\w+\.)?[yY][oO][uU][tT][uU][bB][eE](?:-nocookie)?\.com/
        (?:watch\?(?:
            feature=[a-z_]+|
            annotation_id=annotation_[^&]+|
            x-yt-cl=[0-9]+|
            hl=[^&]*|
            t=[0-9]+
        )?
        |
            attribution_link\?a=[^&]+
        )
        $
    '''

    _TESTS = [{
        'url': 'https://www.youtube.com/watch?annotation_id=annotation_3951667041',
        'only_matching': True,
    }, {
        'url': 'https://www.youtube.com/watch?',
        'only_matching': True,
    }, {
        'url': 'https://www.youtube.com/watch?x-yt-cl=84503534',
        'only_matching': True,
    }, {
        'url': 'https://www.youtube.com/watch?feature=foo',
        'only_matching': True,
    }, {
        'url': 'https://www.youtube.com/watch?hl=en-GB',
        'only_matching': True,
    }, {
        'url': 'https://www.youtube.com/watch?t=2372',
        'only_matching': True,
    }]

    def _real_extract(self, url):
        raise ExtractorError(
            'Did you forget to quote the URL? Remember that & is a meta '
            'character in most shells, so you want to put the URL in quotes, '
            'like  youtube-dl '
            '"https://www.youtube.com/watch?feature=foo&v=BaW_jenozKc" '
            ' or simply  youtube-dl BaW_jenozKc  .',
            expected=True)


class YoutubeTruncatedIDIE(InfoExtractor):
    IE_NAME = 'youtube:truncated_id'
    IE_DESC = False  # Do not list
    _VALID_URL = r'https?://(?:www\.)?youtube\.com/watch\?v=(?P<id>[0-9A-Za-z_-]{1,10})$'

    _TESTS = [{
        'url': 'https://www.youtube.com/watch?v=N_708QY7Ob',
        'only_matching': True,
    }]

    def _real_extract(self, url):
        video_id = self._match_id(url)
        raise ExtractorError(
            'Incomplete YouTube ID %s. URL %s looks truncated.' % (video_id, url),
            expected=True)<|MERGE_RESOLUTION|>--- conflicted
+++ resolved
@@ -1406,17 +1406,6 @@
             return self._parse_json(
                 uppercase_escape(config), video_id, fatal=False)
 
-<<<<<<< HEAD
-=======
-    def _get_yt_initial_data(self, video_id, webpage):
-        config = self._search_regex(
-            (r'window\["ytInitialData"\]\s*=\s*(.*?)(?<=});',
-             r'var\s+ytInitialData\s*=\s*(.*?)(?<=});'),
-            webpage, 'ytInitialData', default=None)
-        if config:
-            return self._parse_json(
-                uppercase_escape(config), video_id, fatal=False)
-
     def _get_music_metadata_from_yt_initial(self, yt_initial):
         music_metadata = []
         key_map = {
@@ -1455,7 +1444,6 @@
                     music_metadata.append(music_track)
         return music_metadata
 
->>>>>>> 7fb5f2f2
     def _get_automatic_captions(self, video_id, webpage):
         """We need the webpage for getting the captions url, pass it as an
            argument to speed up the process."""
