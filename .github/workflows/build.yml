--- conflicted
+++ resolved
@@ -112,35 +112,25 @@
           python-version: "3.10"
       - uses: conda-incubator/setup-miniconda@v2
         with:
-#          miniforge-variant: Mambaforge
-#          use-mamba: true
+          miniforge-variant: Mambaforge
+          use-mamba: true
           channels: conda-forge
           auto-update-conda: true
           activate-environment: ""
           auto-activate-base: false
       - name: Install Requirements
         run: |
-<<<<<<< HEAD
-          sudo apt-get -y install zip pandoc man sed
-          conda config --set pip_interop_enabled True
-=======
           sudo apt -y install zip pandoc man sed
->>>>>>> a0b19d31
           reqs=$(mktemp)
           cat > "$reqs" << EOF
           python=3.10.*
           pyinstaller
-<<<<<<< HEAD
-          EOF
-          conda create -n build --file $reqs
-=======
           cffi
           brotli-python
           secretstorage
           EOF
           sed -E '/^(brotli|secretstorage).*/d' requirements.txt >> "$reqs"
           mamba create -n build --file "$reqs"
->>>>>>> a0b19d31
 
       - name: Prepare
         run: |
