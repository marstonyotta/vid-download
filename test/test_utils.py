#!/usr/bin/env python3

# Allow direct execution
import os
import re
import sys
import unittest

sys.path.insert(0, os.path.dirname(os.path.dirname(os.path.abspath(__file__))))


import contextlib
import io
import itertools
import json
import xml.etree.ElementTree

from yt_dlp.compat import (
    compat_etree_fromstring,
    compat_HTMLParseError,
    compat_os_name,
)
from yt_dlp.networking import Request
from yt_dlp.utils import (
    CaseInsensitiveDict,
    Config,
    DateRange,
    ExtractorError,
    InAdvancePagedList,
    LazyList,
    OnDemandPagedList,
    age_restricted,
    args_to_str,
    base_url,
    caesar,
    clean_html,
    clean_podcast_url,
    cli_bool_option,
    cli_option,
    cli_valueless_option,
    date_from_str,
    datetime_from_str,
    detect_exe_version,
    determine_ext,
    determine_file_encoding,
    dfxp2srt,
    dict_get,
    encode_base_n,
    encode_compat_str,
    encodeFilename,
    escape_rfc3986,
    escape_url,
    expand_path,
    extract_attributes,
    find_xpath_attr,
    fix_xml_ampersands,
    float_or_none,
    format_bytes,
    get_compatible_ext,
    get_element_by_attribute,
    get_element_by_class,
    get_element_html_by_attribute,
    get_element_html_by_class,
    get_element_text_and_html_by_tag,
    get_elements_by_attribute,
    get_elements_by_class,
    get_elements_html_by_attribute,
    get_elements_html_by_class,
    get_elements_text_and_html_by_attribute,
    int_or_none,
    intlist_to_bytes,
    iri_to_uri,
    is_html,
    js_to_json,
    limit_length,
    locked_file,
    lowercase_escape,
    match_str,
    merge_dicts,
    mimetype2ext,
    month_by_name,
    multipart_encode,
    ohdave_rsa_encrypt,
    orderedSet,
    parse_age_limit,
    parse_bitrate,
    parse_codecs,
    parse_count,
    parse_dfxp_time_expr,
    parse_duration,
    parse_filesize,
    parse_iso8601,
    parse_qs,
    parse_resolution,
    pkcs1pad,
    prepend_extension,
    read_batch_urls,
    remove_end,
    remove_quotes,
    remove_start,
    render_table,
    replace_extension,
    rot47,
    sanitize_filename,
    sanitize_path,
    sanitize_url,
    shell_quote,
    smuggle_url,
    str_to_int,
    strip_jsonp,
    strip_or_none,
    subtitles_filename,
    timeconvert,
    traverse_obj,
    unescapeHTML,
    unified_strdate,
    unified_timestamp,
    unsmuggle_url,
    update_url_query,
    uppercase_escape,
    url_basename,
    url_or_none,
    urlencode_postdata,
    urljoin,
    urshift,
    version_tuple,
    xpath_attr,
    xpath_element,
    xpath_text,
    xpath_with_ns,
)


class TestUtil(unittest.TestCase):
    def test_timeconvert(self):
        self.assertTrue(timeconvert('') is None)
        self.assertTrue(timeconvert('bougrg') is None)

    def test_sanitize_filename(self):
        self.assertEqual(sanitize_filename(''), '')
        self.assertEqual(sanitize_filename('abc'), 'abc')
        self.assertEqual(sanitize_filename('abc_d-e'), 'abc_d-e')

        self.assertEqual(sanitize_filename('123'), '123')

        self.assertEqual('abc⧸de', sanitize_filename('abc/de'))
        self.assertFalse('/' in sanitize_filename('abc/de///'))

        self.assertEqual('abc_de', sanitize_filename('abc/<>\\*|de', is_id=False))
        self.assertEqual('xxx', sanitize_filename('xxx/<>\\*|', is_id=False))
        self.assertEqual('yes no', sanitize_filename('yes? no', is_id=False))
        self.assertEqual('this - that', sanitize_filename('this: that', is_id=False))

        self.assertEqual(sanitize_filename('AT&T'), 'AT&T')
        aumlaut = 'ä'
        self.assertEqual(sanitize_filename(aumlaut), aumlaut)
        tests = '\u043a\u0438\u0440\u0438\u043b\u043b\u0438\u0446\u0430'
        self.assertEqual(sanitize_filename(tests), tests)

        self.assertEqual(
            sanitize_filename('New World record at 0:12:34'),
            'New World record at 0_12_34')

        self.assertEqual(sanitize_filename('--gasdgf'), '--gasdgf')
        self.assertEqual(sanitize_filename('--gasdgf', is_id=True), '--gasdgf')
        self.assertEqual(sanitize_filename('--gasdgf', is_id=False), '_-gasdgf')
        self.assertEqual(sanitize_filename('.gasdgf'), '.gasdgf')
        self.assertEqual(sanitize_filename('.gasdgf', is_id=True), '.gasdgf')
        self.assertEqual(sanitize_filename('.gasdgf', is_id=False), 'gasdgf')

        forbidden = '"\0\\/'
        for fc in forbidden:
            for fbc in forbidden:
                self.assertTrue(fbc not in sanitize_filename(fc))

    def test_sanitize_filename_restricted(self):
        self.assertEqual(sanitize_filename('abc', restricted=True), 'abc')
        self.assertEqual(sanitize_filename('abc_d-e', restricted=True), 'abc_d-e')

        self.assertEqual(sanitize_filename('123', restricted=True), '123')

        self.assertEqual('abc_de', sanitize_filename('abc/de', restricted=True))
        self.assertFalse('/' in sanitize_filename('abc/de///', restricted=True))

        self.assertEqual('abc_de', sanitize_filename('abc/<>\\*|de', restricted=True))
        self.assertEqual('xxx', sanitize_filename('xxx/<>\\*|', restricted=True))
        self.assertEqual('yes_no', sanitize_filename('yes? no', restricted=True))
        self.assertEqual('this_-_that', sanitize_filename('this: that', restricted=True))

        tests = 'aäb\u4e2d\u56fd\u7684c'
        self.assertEqual(sanitize_filename(tests, restricted=True), 'aab_c')
        self.assertTrue(sanitize_filename('\xf6', restricted=True) != '')  # No empty filename

        forbidden = '"\0\\/&!: \'\t\n()[]{}$;`^,#'
        for fc in forbidden:
            for fbc in forbidden:
                self.assertTrue(fbc not in sanitize_filename(fc, restricted=True))

        # Handle a common case more neatly
        self.assertEqual(sanitize_filename('\u5927\u58f0\u5e26 - Song', restricted=True), 'Song')
        self.assertEqual(sanitize_filename('\u603b\u7edf: Speech', restricted=True), 'Speech')
        # .. but make sure the file name is never empty
        self.assertTrue(sanitize_filename('-', restricted=True) != '')
        self.assertTrue(sanitize_filename(':', restricted=True) != '')

        self.assertEqual(sanitize_filename(
            'ÂÃÄÀÁÅÆÇÈÉÊËÌÍÎÏÐÑÒÓÔÕÖŐØŒÙÚÛÜŰÝÞßàáâãäåæçèéêëìíîïðñòóôõöőøœùúûüűýþÿ', restricted=True),
            'AAAAAAAECEEEEIIIIDNOOOOOOOOEUUUUUYTHssaaaaaaaeceeeeiiiionooooooooeuuuuuythy')

    def test_sanitize_ids(self):
        self.assertEqual(sanitize_filename('_n_cd26wFpw', is_id=True), '_n_cd26wFpw')
        self.assertEqual(sanitize_filename('_BD_eEpuzXw', is_id=True), '_BD_eEpuzXw')
        self.assertEqual(sanitize_filename('N0Y__7-UOdI', is_id=True), 'N0Y__7-UOdI')

    def test_sanitize_path(self):
        if sys.platform != 'win32':
            return

        self.assertEqual(sanitize_path('abc'), 'abc')
        self.assertEqual(sanitize_path('abc/def'), 'abc\\def')
        self.assertEqual(sanitize_path('abc\\def'), 'abc\\def')
        self.assertEqual(sanitize_path('abc|def'), 'abc#def')
        self.assertEqual(sanitize_path('<>:"|?*'), '#######')
        self.assertEqual(sanitize_path('C:/abc/def'), 'C:\\abc\\def')
        self.assertEqual(sanitize_path('C?:/abc/def'), 'C##\\abc\\def')

        self.assertEqual(sanitize_path('\\\\?\\UNC\\ComputerName\\abc'), '\\\\?\\UNC\\ComputerName\\abc')
        self.assertEqual(sanitize_path('\\\\?\\UNC/ComputerName/abc'), '\\\\?\\UNC\\ComputerName\\abc')

        self.assertEqual(sanitize_path('\\\\?\\C:\\abc'), '\\\\?\\C:\\abc')
        self.assertEqual(sanitize_path('\\\\?\\C:/abc'), '\\\\?\\C:\\abc')
        self.assertEqual(sanitize_path('\\\\?\\C:\\ab?c\\de:f'), '\\\\?\\C:\\ab#c\\de#f')
        self.assertEqual(sanitize_path('\\\\?\\C:\\abc'), '\\\\?\\C:\\abc')

        self.assertEqual(
            sanitize_path('youtube/%(uploader)s/%(autonumber)s-%(title)s-%(upload_date)s.%(ext)s'),
            'youtube\\%(uploader)s\\%(autonumber)s-%(title)s-%(upload_date)s.%(ext)s')

        self.assertEqual(
            sanitize_path('youtube/TheWreckingYard ./00001-Not bad, Especially for Free! (1987 Yamaha 700)-20141116.mp4.part'),
            'youtube\\TheWreckingYard #\\00001-Not bad, Especially for Free! (1987 Yamaha 700)-20141116.mp4.part')
        self.assertEqual(sanitize_path('abc/def...'), 'abc\\def..#')
        self.assertEqual(sanitize_path('abc.../def'), 'abc..#\\def')
        self.assertEqual(sanitize_path('abc.../def...'), 'abc..#\\def..#')

        self.assertEqual(sanitize_path('../abc'), '..\\abc')
        self.assertEqual(sanitize_path('../../abc'), '..\\..\\abc')
        self.assertEqual(sanitize_path('./abc'), 'abc')
        self.assertEqual(sanitize_path('./../abc'), '..\\abc')

    def test_sanitize_url(self):
        self.assertEqual(sanitize_url('//foo.bar'), 'http://foo.bar')
        self.assertEqual(sanitize_url('httpss://foo.bar'), 'https://foo.bar')
        self.assertEqual(sanitize_url('rmtps://foo.bar'), 'rtmps://foo.bar')
        self.assertEqual(sanitize_url('https://foo.bar'), 'https://foo.bar')
        self.assertEqual(sanitize_url('foo bar'), 'foo bar')

    # TODO: move to networking tests
    def test_extract_basic_auth(self):
        auth_header = lambda url: Request(url).get_header('Authorization')
        self.assertFalse(auth_header('http://foo.bar'))
        self.assertFalse(auth_header('http://:foo.bar'))
        self.assertEqual(auth_header('http://@foo.bar'), 'Basic Og==')
        self.assertEqual(auth_header('http://:pass@foo.bar'), 'Basic OnBhc3M=')
        self.assertEqual(auth_header('http://user:@foo.bar'), 'Basic dXNlcjo=')
        self.assertEqual(auth_header('http://user:pass@foo.bar'), 'Basic dXNlcjpwYXNz')

    def test_expand_path(self):
        def env(var):
            return f'%{var}%' if sys.platform == 'win32' else f'${var}'

        os.environ['yt_dlp_EXPATH_PATH'] = 'expanded'
        self.assertEqual(expand_path(env('yt_dlp_EXPATH_PATH')), 'expanded')

        old_home = os.environ.get('HOME')
        test_str = R'C:\Documents and Settings\тест\Application Data'
        try:
            os.environ['HOME'] = test_str
            self.assertEqual(expand_path(env('HOME')), os.getenv('HOME'))
            self.assertEqual(expand_path('~'), os.getenv('HOME'))
            self.assertEqual(
                expand_path('~/%s' % env('yt_dlp_EXPATH_PATH')),
                '%s/expanded' % os.getenv('HOME'))
        finally:
            os.environ['HOME'] = old_home or ''

    def test_prepend_extension(self):
        self.assertEqual(prepend_extension('abc.ext', 'temp'), 'abc.temp.ext')
        self.assertEqual(prepend_extension('abc.ext', 'temp', 'ext'), 'abc.temp.ext')
        self.assertEqual(prepend_extension('abc.unexpected_ext', 'temp', 'ext'), 'abc.unexpected_ext.temp')
        self.assertEqual(prepend_extension('abc', 'temp'), 'abc.temp')
        self.assertEqual(prepend_extension('.abc', 'temp'), '.abc.temp')
        self.assertEqual(prepend_extension('.abc.ext', 'temp'), '.abc.temp.ext')

    def test_replace_extension(self):
        self.assertEqual(replace_extension('abc.ext', 'temp'), 'abc.temp')
        self.assertEqual(replace_extension('abc.ext', 'temp', 'ext'), 'abc.temp')
        self.assertEqual(replace_extension('abc.unexpected_ext', 'temp', 'ext'), 'abc.unexpected_ext.temp')
        self.assertEqual(replace_extension('abc', 'temp'), 'abc.temp')
        self.assertEqual(replace_extension('.abc', 'temp'), '.abc.temp')
        self.assertEqual(replace_extension('.abc.ext', 'temp'), '.abc.temp')

    def test_subtitles_filename(self):
        self.assertEqual(subtitles_filename('abc.ext', 'en', 'vtt'), 'abc.en.vtt')
        self.assertEqual(subtitles_filename('abc.ext', 'en', 'vtt', 'ext'), 'abc.en.vtt')
        self.assertEqual(subtitles_filename('abc.unexpected_ext', 'en', 'vtt', 'ext'), 'abc.unexpected_ext.en.vtt')

    def test_remove_start(self):
        self.assertEqual(remove_start(None, 'A - '), None)
        self.assertEqual(remove_start('A - B', 'A - '), 'B')
        self.assertEqual(remove_start('B - A', 'A - '), 'B - A')

    def test_remove_end(self):
        self.assertEqual(remove_end(None, ' - B'), None)
        self.assertEqual(remove_end('A - B', ' - B'), 'A')
        self.assertEqual(remove_end('B - A', ' - B'), 'B - A')

    def test_remove_quotes(self):
        self.assertEqual(remove_quotes(None), None)
        self.assertEqual(remove_quotes('"'), '"')
        self.assertEqual(remove_quotes("'"), "'")
        self.assertEqual(remove_quotes(';'), ';')
        self.assertEqual(remove_quotes('";'), '";')
        self.assertEqual(remove_quotes('""'), '')
        self.assertEqual(remove_quotes('";"'), ';')

    def test_ordered_set(self):
        self.assertEqual(orderedSet([1, 1, 2, 3, 4, 4, 5, 6, 7, 3, 5]), [1, 2, 3, 4, 5, 6, 7])
        self.assertEqual(orderedSet([]), [])
        self.assertEqual(orderedSet([1]), [1])
        # keep the list ordered
        self.assertEqual(orderedSet([135, 1, 1, 1]), [135, 1])

    def test_unescape_html(self):
        self.assertEqual(unescapeHTML('%20;'), '%20;')
        self.assertEqual(unescapeHTML('&#x2F;'), '/')
        self.assertEqual(unescapeHTML('&#47;'), '/')
        self.assertEqual(unescapeHTML('&eacute;'), 'é')
        self.assertEqual(unescapeHTML('&#2013266066;'), '&#2013266066;')
        self.assertEqual(unescapeHTML('&a&quot;'), '&a"')
        # HTML5 entities
        self.assertEqual(unescapeHTML('&period;&apos;'), '.\'')

    def test_date_from_str(self):
        self.assertEqual(date_from_str('yesterday'), date_from_str('now-1day'))
        self.assertEqual(date_from_str('now+7day'), date_from_str('now+1week'))
        self.assertEqual(date_from_str('now+14day'), date_from_str('now+2week'))
        self.assertEqual(date_from_str('20200229+365day'), date_from_str('20200229+1year'))
        self.assertEqual(date_from_str('20210131+28day'), date_from_str('20210131+1month'))

    def test_datetime_from_str(self):
        self.assertEqual(datetime_from_str('yesterday', precision='day'), datetime_from_str('now-1day', precision='auto'))
        self.assertEqual(datetime_from_str('now+7day', precision='day'), datetime_from_str('now+1week', precision='auto'))
        self.assertEqual(datetime_from_str('now+14day', precision='day'), datetime_from_str('now+2week', precision='auto'))
        self.assertEqual(datetime_from_str('20200229+365day', precision='day'), datetime_from_str('20200229+1year', precision='auto'))
        self.assertEqual(datetime_from_str('20210131+28day', precision='day'), datetime_from_str('20210131+1month', precision='auto'))
        self.assertEqual(datetime_from_str('20210131+59day', precision='day'), datetime_from_str('20210131+2month', precision='auto'))
        self.assertEqual(datetime_from_str('now+1day', precision='hour'), datetime_from_str('now+24hours', precision='auto'))
        self.assertEqual(datetime_from_str('now+23hours', precision='hour'), datetime_from_str('now+23hours', precision='auto'))

    def test_daterange(self):
        _20century = DateRange("19000101", "20000101")
        self.assertFalse("17890714" in _20century)
        _ac = DateRange("00010101")
        self.assertTrue("19690721" in _ac)
        _firstmilenium = DateRange(end="10000101")
        self.assertTrue("07110427" in _firstmilenium)

    def test_unified_dates(self):
        self.assertEqual(unified_strdate('December 21, 2010'), '20101221')
        self.assertEqual(unified_strdate('8/7/2009'), '20090708')
        self.assertEqual(unified_strdate('Dec 14, 2012'), '20121214')
        self.assertEqual(unified_strdate('2012/10/11 01:56:38 +0000'), '20121011')
        self.assertEqual(unified_strdate('1968 12 10'), '19681210')
        self.assertEqual(unified_strdate('1968-12-10'), '19681210')
        self.assertEqual(unified_strdate('31-07-2022 20:00'), '20220731')
        self.assertEqual(unified_strdate('28/01/2014 21:00:00 +0100'), '20140128')
        self.assertEqual(
            unified_strdate('11/26/2014 11:30:00 AM PST', day_first=False),
            '20141126')
        self.assertEqual(
            unified_strdate('2/2/2015 6:47:40 PM', day_first=False),
            '20150202')
        self.assertEqual(unified_strdate('Feb 14th 2016 5:45PM'), '20160214')
        self.assertEqual(unified_strdate('25-09-2014'), '20140925')
        self.assertEqual(unified_strdate('27.02.2016 17:30'), '20160227')
        self.assertEqual(unified_strdate('UNKNOWN DATE FORMAT'), None)
        self.assertEqual(unified_strdate('Feb 7, 2016 at 6:35 pm'), '20160207')
        self.assertEqual(unified_strdate('July 15th, 2013'), '20130715')
        self.assertEqual(unified_strdate('September 1st, 2013'), '20130901')
        self.assertEqual(unified_strdate('Sep 2nd, 2013'), '20130902')
        self.assertEqual(unified_strdate('November 3rd, 2019'), '20191103')
        self.assertEqual(unified_strdate('October 23rd, 2005'), '20051023')

    def test_unified_timestamps(self):
        self.assertEqual(unified_timestamp('December 21, 2010'), 1292889600)
        self.assertEqual(unified_timestamp('8/7/2009'), 1247011200)
        self.assertEqual(unified_timestamp('Dec 14, 2012'), 1355443200)
        self.assertEqual(unified_timestamp('2012/10/11 01:56:38 +0000'), 1349920598)
        self.assertEqual(unified_timestamp('1968 12 10'), -33436800)
        self.assertEqual(unified_timestamp('1968-12-10'), -33436800)
        self.assertEqual(unified_timestamp('28/01/2014 21:00:00 +0100'), 1390939200)
        self.assertEqual(
            unified_timestamp('11/26/2014 11:30:00 AM PST', day_first=False),
            1417001400)
        self.assertEqual(
            unified_timestamp('2/2/2015 6:47:40 PM', day_first=False),
            1422902860)
        self.assertEqual(unified_timestamp('Feb 14th 2016 5:45PM'), 1455471900)
        self.assertEqual(unified_timestamp('25-09-2014'), 1411603200)
        self.assertEqual(unified_timestamp('27.02.2016 17:30'), 1456594200)
        self.assertEqual(unified_timestamp('UNKNOWN DATE FORMAT'), None)
        self.assertEqual(unified_timestamp('May 16, 2016 11:15 PM'), 1463440500)
        self.assertEqual(unified_timestamp('Feb 7, 2016 at 6:35 pm'), 1454870100)
        self.assertEqual(unified_timestamp('2017-03-30T17:52:41Q'), 1490896361)
        self.assertEqual(unified_timestamp('Sep 11, 2013 | 5:49 AM'), 1378878540)
        self.assertEqual(unified_timestamp('December 15, 2017 at 7:49 am'), 1513324140)
        self.assertEqual(unified_timestamp('2018-03-14T08:32:43.1493874+00:00'), 1521016363)

        self.assertEqual(unified_timestamp('December 31 1969 20:00:01 EDT'), 1)
        self.assertEqual(unified_timestamp('Wednesday 31 December 1969 18:01:26 MDT'), 86)
        self.assertEqual(unified_timestamp('12/31/1969 20:01:18 EDT', False), 78)

    def test_determine_ext(self):
        self.assertEqual(determine_ext('http://example.com/foo/bar.mp4/?download'), 'mp4')
        self.assertEqual(determine_ext('http://example.com/foo/bar/?download', None), None)
        self.assertEqual(determine_ext('http://example.com/foo/bar.nonext/?download', None), None)
        self.assertEqual(determine_ext('http://example.com/foo/bar/mp4?download', None), None)
        self.assertEqual(determine_ext('http://example.com/foo/bar.m3u8//?download'), 'm3u8')
        self.assertEqual(determine_ext('foobar', None), None)

    def test_find_xpath_attr(self):
        testxml = '''<root>
            <node/>
            <node x="a"/>
            <node x="a" y="c" />
            <node x="b" y="d" />
            <node x="" />
        </root>'''
        doc = compat_etree_fromstring(testxml)

        self.assertEqual(find_xpath_attr(doc, './/fourohfour', 'n'), None)
        self.assertEqual(find_xpath_attr(doc, './/fourohfour', 'n', 'v'), None)
        self.assertEqual(find_xpath_attr(doc, './/node', 'n'), None)
        self.assertEqual(find_xpath_attr(doc, './/node', 'n', 'v'), None)
        self.assertEqual(find_xpath_attr(doc, './/node', 'x'), doc[1])
        self.assertEqual(find_xpath_attr(doc, './/node', 'x', 'a'), doc[1])
        self.assertEqual(find_xpath_attr(doc, './/node', 'x', 'b'), doc[3])
        self.assertEqual(find_xpath_attr(doc, './/node', 'y'), doc[2])
        self.assertEqual(find_xpath_attr(doc, './/node', 'y', 'c'), doc[2])
        self.assertEqual(find_xpath_attr(doc, './/node', 'y', 'd'), doc[3])
        self.assertEqual(find_xpath_attr(doc, './/node', 'x', ''), doc[4])

    def test_xpath_with_ns(self):
        testxml = '''<root xmlns:media="http://example.com/">
            <media:song>
                <media:author>The Author</media:author>
                <url>http://server.com/download.mp3</url>
            </media:song>
        </root>'''
        doc = compat_etree_fromstring(testxml)
        find = lambda p: doc.find(xpath_with_ns(p, {'media': 'http://example.com/'}))
        self.assertTrue(find('media:song') is not None)
        self.assertEqual(find('media:song/media:author').text, 'The Author')
        self.assertEqual(find('media:song/url').text, 'http://server.com/download.mp3')

    def test_xpath_element(self):
        doc = xml.etree.ElementTree.Element('root')
        div = xml.etree.ElementTree.SubElement(doc, 'div')
        p = xml.etree.ElementTree.SubElement(div, 'p')
        p.text = 'Foo'
        self.assertEqual(xpath_element(doc, 'div/p'), p)
        self.assertEqual(xpath_element(doc, ['div/p']), p)
        self.assertEqual(xpath_element(doc, ['div/bar', 'div/p']), p)
        self.assertEqual(xpath_element(doc, 'div/bar', default='default'), 'default')
        self.assertEqual(xpath_element(doc, ['div/bar'], default='default'), 'default')
        self.assertTrue(xpath_element(doc, 'div/bar') is None)
        self.assertTrue(xpath_element(doc, ['div/bar']) is None)
        self.assertTrue(xpath_element(doc, ['div/bar'], 'div/baz') is None)
        self.assertRaises(ExtractorError, xpath_element, doc, 'div/bar', fatal=True)
        self.assertRaises(ExtractorError, xpath_element, doc, ['div/bar'], fatal=True)
        self.assertRaises(ExtractorError, xpath_element, doc, ['div/bar', 'div/baz'], fatal=True)

    def test_xpath_text(self):
        testxml = '''<root>
            <div>
                <p>Foo</p>
            </div>
        </root>'''
        doc = compat_etree_fromstring(testxml)
        self.assertEqual(xpath_text(doc, 'div/p'), 'Foo')
        self.assertEqual(xpath_text(doc, 'div/bar', default='default'), 'default')
        self.assertTrue(xpath_text(doc, 'div/bar') is None)
        self.assertRaises(ExtractorError, xpath_text, doc, 'div/bar', fatal=True)

    def test_xpath_attr(self):
        testxml = '''<root>
            <div>
                <p x="a">Foo</p>
            </div>
        </root>'''
        doc = compat_etree_fromstring(testxml)
        self.assertEqual(xpath_attr(doc, 'div/p', 'x'), 'a')
        self.assertEqual(xpath_attr(doc, 'div/bar', 'x'), None)
        self.assertEqual(xpath_attr(doc, 'div/p', 'y'), None)
        self.assertEqual(xpath_attr(doc, 'div/bar', 'x', default='default'), 'default')
        self.assertEqual(xpath_attr(doc, 'div/p', 'y', default='default'), 'default')
        self.assertRaises(ExtractorError, xpath_attr, doc, 'div/bar', 'x', fatal=True)
        self.assertRaises(ExtractorError, xpath_attr, doc, 'div/p', 'y', fatal=True)

    def test_smuggle_url(self):
        data = {"ö": "ö", "abc": [3]}
        url = 'https://foo.bar/baz?x=y#a'
        smug_url = smuggle_url(url, data)
        unsmug_url, unsmug_data = unsmuggle_url(smug_url)
        self.assertEqual(url, unsmug_url)
        self.assertEqual(data, unsmug_data)

        res_url, res_data = unsmuggle_url(url)
        self.assertEqual(res_url, url)
        self.assertEqual(res_data, None)

        smug_url = smuggle_url(url, {'a': 'b'})
        smug_smug_url = smuggle_url(smug_url, {'c': 'd'})
        res_url, res_data = unsmuggle_url(smug_smug_url)
        self.assertEqual(res_url, url)
        self.assertEqual(res_data, {'a': 'b', 'c': 'd'})

    def test_shell_quote(self):
        args = ['ffmpeg', '-i', encodeFilename('ñ€ß\'.mp4')]
        self.assertEqual(
            shell_quote(args),
            """ffmpeg -i 'ñ€ß'"'"'.mp4'""" if compat_os_name != 'nt' else '''ffmpeg -i "ñ€ß'.mp4"''')

    def test_float_or_none(self):
        self.assertEqual(float_or_none('42.42'), 42.42)
        self.assertEqual(float_or_none('42'), 42.0)
        self.assertEqual(float_or_none(''), None)
        self.assertEqual(float_or_none(None), None)
        self.assertEqual(float_or_none([]), None)
        self.assertEqual(float_or_none(set()), None)

    def test_int_or_none(self):
        self.assertEqual(int_or_none('42'), 42)
        self.assertEqual(int_or_none(''), None)
        self.assertEqual(int_or_none(None), None)
        self.assertEqual(int_or_none([]), None)
        self.assertEqual(int_or_none(set()), None)

    def test_str_to_int(self):
        self.assertEqual(str_to_int('123,456'), 123456)
        self.assertEqual(str_to_int('123.456'), 123456)
        self.assertEqual(str_to_int(523), 523)
        self.assertEqual(str_to_int('noninteger'), None)
        self.assertEqual(str_to_int([]), None)

    def test_url_basename(self):
        self.assertEqual(url_basename('http://foo.de/'), '')
        self.assertEqual(url_basename('http://foo.de/bar/baz'), 'baz')
        self.assertEqual(url_basename('http://foo.de/bar/baz?x=y'), 'baz')
        self.assertEqual(url_basename('http://foo.de/bar/baz#x=y'), 'baz')
        self.assertEqual(url_basename('http://foo.de/bar/baz/'), 'baz')
        self.assertEqual(
            url_basename('http://media.w3.org/2010/05/sintel/trailer.mp4'),
            'trailer.mp4')

    def test_base_url(self):
        self.assertEqual(base_url('http://foo.de/'), 'http://foo.de/')
        self.assertEqual(base_url('http://foo.de/bar'), 'http://foo.de/')
        self.assertEqual(base_url('http://foo.de/bar/'), 'http://foo.de/bar/')
        self.assertEqual(base_url('http://foo.de/bar/baz'), 'http://foo.de/bar/')
        self.assertEqual(base_url('http://foo.de/bar/baz?x=z/x/c'), 'http://foo.de/bar/')
        self.assertEqual(base_url('http://foo.de/bar/baz&x=z&w=y/x/c'), 'http://foo.de/bar/baz&x=z&w=y/x/')

    def test_urljoin(self):
        self.assertEqual(urljoin('http://foo.de/', '/a/b/c.txt'), 'http://foo.de/a/b/c.txt')
        self.assertEqual(urljoin(b'http://foo.de/', '/a/b/c.txt'), 'http://foo.de/a/b/c.txt')
        self.assertEqual(urljoin('http://foo.de/', b'/a/b/c.txt'), 'http://foo.de/a/b/c.txt')
        self.assertEqual(urljoin(b'http://foo.de/', b'/a/b/c.txt'), 'http://foo.de/a/b/c.txt')
        self.assertEqual(urljoin('//foo.de/', '/a/b/c.txt'), '//foo.de/a/b/c.txt')
        self.assertEqual(urljoin('http://foo.de/', 'a/b/c.txt'), 'http://foo.de/a/b/c.txt')
        self.assertEqual(urljoin('http://foo.de', '/a/b/c.txt'), 'http://foo.de/a/b/c.txt')
        self.assertEqual(urljoin('http://foo.de', 'a/b/c.txt'), 'http://foo.de/a/b/c.txt')
        self.assertEqual(urljoin('http://foo.de/', 'http://foo.de/a/b/c.txt'), 'http://foo.de/a/b/c.txt')
        self.assertEqual(urljoin('http://foo.de/', '//foo.de/a/b/c.txt'), '//foo.de/a/b/c.txt')
        self.assertEqual(urljoin(None, 'http://foo.de/a/b/c.txt'), 'http://foo.de/a/b/c.txt')
        self.assertEqual(urljoin(None, '//foo.de/a/b/c.txt'), '//foo.de/a/b/c.txt')
        self.assertEqual(urljoin('', 'http://foo.de/a/b/c.txt'), 'http://foo.de/a/b/c.txt')
        self.assertEqual(urljoin(['foobar'], 'http://foo.de/a/b/c.txt'), 'http://foo.de/a/b/c.txt')
        self.assertEqual(urljoin('http://foo.de/', None), None)
        self.assertEqual(urljoin('http://foo.de/', ''), None)
        self.assertEqual(urljoin('http://foo.de/', ['foobar']), None)
        self.assertEqual(urljoin('http://foo.de/a/b/c.txt', '.././../d.txt'), 'http://foo.de/d.txt')
        self.assertEqual(urljoin('http://foo.de/a/b/c.txt', 'rtmp://foo.de'), 'rtmp://foo.de')
        self.assertEqual(urljoin(None, 'rtmp://foo.de'), 'rtmp://foo.de')

    def test_url_or_none(self):
        self.assertEqual(url_or_none(None), None)
        self.assertEqual(url_or_none(''), None)
        self.assertEqual(url_or_none('foo'), None)
        self.assertEqual(url_or_none('http://foo.de'), 'http://foo.de')
        self.assertEqual(url_or_none('https://foo.de'), 'https://foo.de')
        self.assertEqual(url_or_none('http$://foo.de'), None)
        self.assertEqual(url_or_none('http://foo.de'), 'http://foo.de')
        self.assertEqual(url_or_none('//foo.de'), '//foo.de')
        self.assertEqual(url_or_none('s3://foo.de'), None)
        self.assertEqual(url_or_none('rtmpte://foo.de'), 'rtmpte://foo.de')
        self.assertEqual(url_or_none('mms://foo.de'), 'mms://foo.de')
        self.assertEqual(url_or_none('rtspu://foo.de'), 'rtspu://foo.de')
        self.assertEqual(url_or_none('ftps://foo.de'), 'ftps://foo.de')

    def test_parse_age_limit(self):
        self.assertEqual(parse_age_limit(None), None)
        self.assertEqual(parse_age_limit(False), None)
        self.assertEqual(parse_age_limit('invalid'), None)
        self.assertEqual(parse_age_limit(0), 0)
        self.assertEqual(parse_age_limit(18), 18)
        self.assertEqual(parse_age_limit(21), 21)
        self.assertEqual(parse_age_limit(22), None)
        self.assertEqual(parse_age_limit('18'), 18)
        self.assertEqual(parse_age_limit('18+'), 18)
        self.assertEqual(parse_age_limit('PG-13'), 13)
        self.assertEqual(parse_age_limit('TV-14'), 14)
        self.assertEqual(parse_age_limit('TV-MA'), 17)
        self.assertEqual(parse_age_limit('TV14'), 14)
        self.assertEqual(parse_age_limit('TV_G'), 0)

    def test_parse_duration(self):
        self.assertEqual(parse_duration(None), None)
        self.assertEqual(parse_duration(False), None)
        self.assertEqual(parse_duration('invalid'), None)
        self.assertEqual(parse_duration('1'), 1)
        self.assertEqual(parse_duration('1337:12'), 80232)
        self.assertEqual(parse_duration('9:12:43'), 33163)
        self.assertEqual(parse_duration('12:00'), 720)
        self.assertEqual(parse_duration('00:01:01'), 61)
        self.assertEqual(parse_duration('x:y'), None)
        self.assertEqual(parse_duration('3h11m53s'), 11513)
        self.assertEqual(parse_duration('3h 11m 53s'), 11513)
        self.assertEqual(parse_duration('3 hours 11 minutes 53 seconds'), 11513)
        self.assertEqual(parse_duration('3 hours 11 mins 53 secs'), 11513)
        self.assertEqual(parse_duration('3 hours, 11 minutes, 53 seconds'), 11513)
        self.assertEqual(parse_duration('3 hours, 11 mins, 53 secs'), 11513)
        self.assertEqual(parse_duration('62m45s'), 3765)
        self.assertEqual(parse_duration('6m59s'), 419)
        self.assertEqual(parse_duration('49s'), 49)
        self.assertEqual(parse_duration('0h0m0s'), 0)
        self.assertEqual(parse_duration('0m0s'), 0)
        self.assertEqual(parse_duration('0s'), 0)
        self.assertEqual(parse_duration('01:02:03.05'), 3723.05)
        self.assertEqual(parse_duration('T30M38S'), 1838)
        self.assertEqual(parse_duration('5 s'), 5)
        self.assertEqual(parse_duration('3 min'), 180)
        self.assertEqual(parse_duration('2.5 hours'), 9000)
        self.assertEqual(parse_duration('02:03:04'), 7384)
        self.assertEqual(parse_duration('01:02:03:04'), 93784)
        self.assertEqual(parse_duration('1 hour 3 minutes'), 3780)
        self.assertEqual(parse_duration('87 Min.'), 5220)
        self.assertEqual(parse_duration('PT1H0.040S'), 3600.04)
        self.assertEqual(parse_duration('PT00H03M30SZ'), 210)
        self.assertEqual(parse_duration('P0Y0M0DT0H4M20.880S'), 260.88)
        self.assertEqual(parse_duration('01:02:03:050'), 3723.05)
        self.assertEqual(parse_duration('103:050'), 103.05)

    def test_fix_xml_ampersands(self):
        self.assertEqual(
            fix_xml_ampersands('"&x=y&z=a'), '"&amp;x=y&amp;z=a')
        self.assertEqual(
            fix_xml_ampersands('"&amp;x=y&wrong;&z=a'),
            '"&amp;x=y&amp;wrong;&amp;z=a')
        self.assertEqual(
            fix_xml_ampersands('&amp;&apos;&gt;&lt;&quot;'),
            '&amp;&apos;&gt;&lt;&quot;')
        self.assertEqual(
            fix_xml_ampersands('&#1234;&#x1abC;'), '&#1234;&#x1abC;')
        self.assertEqual(fix_xml_ampersands('&#&#'), '&amp;#&amp;#')

    def test_paged_list(self):
        def testPL(size, pagesize, sliceargs, expected):
            def get_page(pagenum):
                firstid = pagenum * pagesize
                upto = min(size, pagenum * pagesize + pagesize)
                yield from range(firstid, upto)

            pl = OnDemandPagedList(get_page, pagesize)
            got = pl.getslice(*sliceargs)
            self.assertEqual(got, expected)

            iapl = InAdvancePagedList(get_page, size // pagesize + 1, pagesize)
            got = iapl.getslice(*sliceargs)
            self.assertEqual(got, expected)

        testPL(5, 2, (), [0, 1, 2, 3, 4])
        testPL(5, 2, (1,), [1, 2, 3, 4])
        testPL(5, 2, (2,), [2, 3, 4])
        testPL(5, 2, (4,), [4])
        testPL(5, 2, (0, 3), [0, 1, 2])
        testPL(5, 2, (1, 4), [1, 2, 3])
        testPL(5, 2, (2, 99), [2, 3, 4])
        testPL(5, 2, (20, 99), [])

    def test_read_batch_urls(self):
        f = io.StringIO('''\xef\xbb\xbf foo
            bar\r
            baz
            # More after this line\r
            ; or after this
            bam''')
        self.assertEqual(read_batch_urls(f), ['foo', 'bar', 'baz', 'bam'])

    def test_urlencode_postdata(self):
        data = urlencode_postdata({'username': 'foo@bar.com', 'password': '1234'})
        self.assertTrue(isinstance(data, bytes))

    def test_update_url_query(self):
        self.assertEqual(parse_qs(update_url_query(
            'http://example.com/path', {'quality': ['HD'], 'format': ['mp4']})),
            parse_qs('http://example.com/path?quality=HD&format=mp4'))
        self.assertEqual(parse_qs(update_url_query(
            'http://example.com/path', {'system': ['LINUX', 'WINDOWS']})),
            parse_qs('http://example.com/path?system=LINUX&system=WINDOWS'))
        self.assertEqual(parse_qs(update_url_query(
            'http://example.com/path', {'fields': 'id,formats,subtitles'})),
            parse_qs('http://example.com/path?fields=id,formats,subtitles'))
        self.assertEqual(parse_qs(update_url_query(
            'http://example.com/path', {'fields': ('id,formats,subtitles', 'thumbnails')})),
            parse_qs('http://example.com/path?fields=id,formats,subtitles&fields=thumbnails'))
        self.assertEqual(parse_qs(update_url_query(
            'http://example.com/path?manifest=f4m', {'manifest': []})),
            parse_qs('http://example.com/path'))
        self.assertEqual(parse_qs(update_url_query(
            'http://example.com/path?system=LINUX&system=WINDOWS', {'system': 'LINUX'})),
            parse_qs('http://example.com/path?system=LINUX'))
        self.assertEqual(parse_qs(update_url_query(
            'http://example.com/path', {'fields': b'id,formats,subtitles'})),
            parse_qs('http://example.com/path?fields=id,formats,subtitles'))
        self.assertEqual(parse_qs(update_url_query(
            'http://example.com/path', {'width': 1080, 'height': 720})),
            parse_qs('http://example.com/path?width=1080&height=720'))
        self.assertEqual(parse_qs(update_url_query(
            'http://example.com/path', {'bitrate': 5020.43})),
            parse_qs('http://example.com/path?bitrate=5020.43'))
        self.assertEqual(parse_qs(update_url_query(
            'http://example.com/path', {'test': '第二行тест'})),
            parse_qs('http://example.com/path?test=%E7%AC%AC%E4%BA%8C%E8%A1%8C%D1%82%D0%B5%D1%81%D1%82'))

    def test_multipart_encode(self):
        self.assertEqual(
            multipart_encode({b'field': b'value'}, boundary='AAAAAA')[0],
            b'--AAAAAA\r\nContent-Disposition: form-data; name="field"\r\n\r\nvalue\r\n--AAAAAA--\r\n')
        self.assertEqual(
            multipart_encode({'欄位'.encode(): '值'.encode()}, boundary='AAAAAA')[0],
            b'--AAAAAA\r\nContent-Disposition: form-data; name="\xe6\xac\x84\xe4\xbd\x8d"\r\n\r\n\xe5\x80\xbc\r\n--AAAAAA--\r\n')
        self.assertRaises(
            ValueError, multipart_encode, {b'field': b'value'}, boundary='value')

    def test_dict_get(self):
        FALSE_VALUES = {
            'none': None,
            'false': False,
            'zero': 0,
            'empty_string': '',
            'empty_list': [],
        }
        d = FALSE_VALUES.copy()
        d['a'] = 42
        self.assertEqual(dict_get(d, 'a'), 42)
        self.assertEqual(dict_get(d, 'b'), None)
        self.assertEqual(dict_get(d, 'b', 42), 42)
        self.assertEqual(dict_get(d, ('a', )), 42)
        self.assertEqual(dict_get(d, ('b', 'a', )), 42)
        self.assertEqual(dict_get(d, ('b', 'c', 'a', 'd', )), 42)
        self.assertEqual(dict_get(d, ('b', 'c', )), None)
        self.assertEqual(dict_get(d, ('b', 'c', ), 42), 42)
        for key, false_value in FALSE_VALUES.items():
            self.assertEqual(dict_get(d, ('b', 'c', key, )), None)
            self.assertEqual(dict_get(d, ('b', 'c', key, ), skip_false_values=False), false_value)

    def test_merge_dicts(self):
        self.assertEqual(merge_dicts({'a': 1}, {'b': 2}), {'a': 1, 'b': 2})
        self.assertEqual(merge_dicts({'a': 1}, {'a': 2}), {'a': 1})
        self.assertEqual(merge_dicts({'a': 1}, {'a': None}), {'a': 1})
        self.assertEqual(merge_dicts({'a': 1}, {'a': ''}), {'a': 1})
        self.assertEqual(merge_dicts({'a': 1}, {}), {'a': 1})
        self.assertEqual(merge_dicts({'a': None}, {'a': 1}), {'a': 1})
        self.assertEqual(merge_dicts({'a': ''}, {'a': 1}), {'a': ''})
        self.assertEqual(merge_dicts({'a': ''}, {'a': 'abc'}), {'a': 'abc'})
        self.assertEqual(merge_dicts({'a': None}, {'a': ''}, {'a': 'abc'}), {'a': 'abc'})

    def test_encode_compat_str(self):
        self.assertEqual(encode_compat_str(b'\xd1\x82\xd0\xb5\xd1\x81\xd1\x82', 'utf-8'), 'тест')
        self.assertEqual(encode_compat_str('тест', 'utf-8'), 'тест')

    def test_parse_iso8601(self):
        self.assertEqual(parse_iso8601('2014-03-23T23:04:26+0100'), 1395612266)
        self.assertEqual(parse_iso8601('2014-03-23T22:04:26+0000'), 1395612266)
        self.assertEqual(parse_iso8601('2014-03-23T22:04:26Z'), 1395612266)
        self.assertEqual(parse_iso8601('2014-03-23T22:04:26.1234Z'), 1395612266)
        self.assertEqual(parse_iso8601('2015-09-29T08:27:31.727'), 1443515251)
        self.assertEqual(parse_iso8601('2015-09-29T08-27-31.727'), None)

    def test_strip_jsonp(self):
        stripped = strip_jsonp('cb ([ {"id":"532cb",\n\n\n"x":\n3}\n]\n);')
        d = json.loads(stripped)
        self.assertEqual(d, [{"id": "532cb", "x": 3}])

        stripped = strip_jsonp('parseMetadata({"STATUS":"OK"})\n\n\n//epc')
        d = json.loads(stripped)
        self.assertEqual(d, {'STATUS': 'OK'})

        stripped = strip_jsonp('ps.embedHandler({"status": "success"});')
        d = json.loads(stripped)
        self.assertEqual(d, {'status': 'success'})

        stripped = strip_jsonp('window.cb && window.cb({"status": "success"});')
        d = json.loads(stripped)
        self.assertEqual(d, {'status': 'success'})

        stripped = strip_jsonp('window.cb && cb({"status": "success"});')
        d = json.loads(stripped)
        self.assertEqual(d, {'status': 'success'})

        stripped = strip_jsonp('({"status": "success"});')
        d = json.loads(stripped)
        self.assertEqual(d, {'status': 'success'})

    def test_strip_or_none(self):
        self.assertEqual(strip_or_none(' abc'), 'abc')
        self.assertEqual(strip_or_none('abc '), 'abc')
        self.assertEqual(strip_or_none(' abc '), 'abc')
        self.assertEqual(strip_or_none('\tabc\t'), 'abc')
        self.assertEqual(strip_or_none('\n\tabc\n\t'), 'abc')
        self.assertEqual(strip_or_none('abc'), 'abc')
        self.assertEqual(strip_or_none(''), '')
        self.assertEqual(strip_or_none(None), None)
        self.assertEqual(strip_or_none(42), None)
        self.assertEqual(strip_or_none([]), None)

    def test_uppercase_escape(self):
        self.assertEqual(uppercase_escape('aä'), 'aä')
        self.assertEqual(uppercase_escape('\\U0001d550'), '𝕐')

    def test_lowercase_escape(self):
        self.assertEqual(lowercase_escape('aä'), 'aä')
        self.assertEqual(lowercase_escape('\\u0026'), '&')

    def test_limit_length(self):
        self.assertEqual(limit_length(None, 12), None)
        self.assertEqual(limit_length('foo', 12), 'foo')
        self.assertTrue(
            limit_length('foo bar baz asd', 12).startswith('foo bar'))
        self.assertTrue('...' in limit_length('foo bar baz asd', 12))

    def test_mimetype2ext(self):
        self.assertEqual(mimetype2ext(None), None)
        self.assertEqual(mimetype2ext('video/x-flv'), 'flv')
        self.assertEqual(mimetype2ext('application/x-mpegURL'), 'm3u8')
        self.assertEqual(mimetype2ext('text/vtt'), 'vtt')
        self.assertEqual(mimetype2ext('text/vtt;charset=utf-8'), 'vtt')
        self.assertEqual(mimetype2ext('text/html; charset=utf-8'), 'html')
        self.assertEqual(mimetype2ext('audio/x-wav'), 'wav')
        self.assertEqual(mimetype2ext('audio/x-wav;codec=pcm'), 'wav')

    def test_month_by_name(self):
        self.assertEqual(month_by_name(None), None)
        self.assertEqual(month_by_name('December', 'en'), 12)
        self.assertEqual(month_by_name('décembre', 'fr'), 12)
        self.assertEqual(month_by_name('December'), 12)
        self.assertEqual(month_by_name('décembre'), None)
        self.assertEqual(month_by_name('Unknown', 'unknown'), None)

    def test_parse_codecs(self):
        self.assertEqual(parse_codecs(''), {})
        self.assertEqual(parse_codecs('avc1.77.30, mp4a.40.2'), {
            'vcodec': 'avc1.77.30',
            'acodec': 'mp4a.40.2',
            'dynamic_range': None,
        })
        self.assertEqual(parse_codecs('mp4a.40.2'), {
            'vcodec': 'none',
            'acodec': 'mp4a.40.2',
            'dynamic_range': None,
        })
        self.assertEqual(parse_codecs('mp4a.40.5,avc1.42001e'), {
            'vcodec': 'avc1.42001e',
            'acodec': 'mp4a.40.5',
            'dynamic_range': None,
        })
        self.assertEqual(parse_codecs('avc3.640028'), {
            'vcodec': 'avc3.640028',
            'acodec': 'none',
            'dynamic_range': None,
        })
        self.assertEqual(parse_codecs(', h264,,newcodec,aac'), {
            'vcodec': 'h264',
            'acodec': 'aac',
            'dynamic_range': None,
        })
        self.assertEqual(parse_codecs('av01.0.05M.08'), {
            'vcodec': 'av01.0.05M.08',
            'acodec': 'none',
            'dynamic_range': None,
        })
        self.assertEqual(parse_codecs('vp9.2'), {
            'vcodec': 'vp9.2',
            'acodec': 'none',
            'dynamic_range': 'HDR10',
        })
        self.assertEqual(parse_codecs('av01.0.12M.10.0.110.09.16.09.0'), {
            'vcodec': 'av01.0.12M.10.0.110.09.16.09.0',
            'acodec': 'none',
            'dynamic_range': 'HDR10',
        })
        self.assertEqual(parse_codecs('dvhe'), {
            'vcodec': 'dvhe',
            'acodec': 'none',
            'dynamic_range': 'DV',
        })
        self.assertEqual(parse_codecs('theora, vorbis'), {
            'vcodec': 'theora',
            'acodec': 'vorbis',
            'dynamic_range': None,
        })
        self.assertEqual(parse_codecs('unknownvcodec, unknownacodec'), {
            'vcodec': 'unknownvcodec',
            'acodec': 'unknownacodec',
        })
        self.assertEqual(parse_codecs('unknown'), {})

    def test_escape_rfc3986(self):
        reserved = "!*'();:@&=+$,/?#[]"
        unreserved = 'ABCDEFGHIJKLMNOPQRSTUVWXYZabcdefghijklmnopqrstuvwxyz0123456789-_.~'
        self.assertEqual(escape_rfc3986(reserved), reserved)
        self.assertEqual(escape_rfc3986(unreserved), unreserved)
        self.assertEqual(escape_rfc3986('тест'), '%D1%82%D0%B5%D1%81%D1%82')
        self.assertEqual(escape_rfc3986('%D1%82%D0%B5%D1%81%D1%82'), '%D1%82%D0%B5%D1%81%D1%82')
        self.assertEqual(escape_rfc3986('foo bar'), 'foo%20bar')
        self.assertEqual(escape_rfc3986('foo%20bar'), 'foo%20bar')

    def test_escape_url(self):
        self.assertEqual(
            escape_url('http://wowza.imust.org/srv/vod/telemb/new/UPLOAD/UPLOAD/20224_IncendieHavré_FD.mp4'),
            'http://wowza.imust.org/srv/vod/telemb/new/UPLOAD/UPLOAD/20224_IncendieHavre%CC%81_FD.mp4'
        )
        self.assertEqual(
            escape_url('http://www.ardmediathek.de/tv/Sturm-der-Liebe/Folge-2036-Zu-Mann-und-Frau-erklärt/Das-Erste/Video?documentId=22673108&bcastId=5290'),
            'http://www.ardmediathek.de/tv/Sturm-der-Liebe/Folge-2036-Zu-Mann-und-Frau-erkl%C3%A4rt/Das-Erste/Video?documentId=22673108&bcastId=5290'
        )
        self.assertEqual(
            escape_url('http://тест.рф/фрагмент'),
            'http://xn--e1aybc.xn--p1ai/%D1%84%D1%80%D0%B0%D0%B3%D0%BC%D0%B5%D0%BD%D1%82'
        )
        self.assertEqual(
            escape_url('http://тест.рф/абв?абв=абв#абв'),
            'http://xn--e1aybc.xn--p1ai/%D0%B0%D0%B1%D0%B2?%D0%B0%D0%B1%D0%B2=%D0%B0%D0%B1%D0%B2#%D0%B0%D0%B1%D0%B2'
        )
        self.assertEqual(escape_url('http://vimeo.com/56015672#at=0'), 'http://vimeo.com/56015672#at=0')

    def test_js_to_json_realworld(self):
        inp = '''{
            'clip':{'provider':'pseudo'}
        }'''
        self.assertEqual(js_to_json(inp), '''{
            "clip":{"provider":"pseudo"}
        }''')
        json.loads(js_to_json(inp))

        inp = '''{
            'playlist':[{'controls':{'all':null}}]
        }'''
        self.assertEqual(js_to_json(inp), '''{
            "playlist":[{"controls":{"all":null}}]
        }''')

        inp = '''"The CW\\'s \\'Crazy Ex-Girlfriend\\'"'''
        self.assertEqual(js_to_json(inp), '''"The CW's 'Crazy Ex-Girlfriend'"''')

        inp = '"SAND Number: SAND 2013-7800P\\nPresenter: Tom Russo\\nHabanero Software Training - Xyce Software\\nXyce, Sandia\\u0027s"'
        json_code = js_to_json(inp)
        self.assertEqual(json.loads(json_code), json.loads(inp))

        inp = '''{
            0:{src:'skipped', type: 'application/dash+xml'},
            1:{src:'skipped', type: 'application/vnd.apple.mpegURL'},
        }'''
        self.assertEqual(js_to_json(inp), '''{
            "0":{"src":"skipped", "type": "application/dash+xml"},
            "1":{"src":"skipped", "type": "application/vnd.apple.mpegURL"}
        }''')

        inp = '''{"foo":101}'''
        self.assertEqual(js_to_json(inp), '''{"foo":101}''')

        inp = '''{"duration": "00:01:07"}'''
        self.assertEqual(js_to_json(inp), '''{"duration": "00:01:07"}''')

        inp = '''{segments: [{"offset":-3.885780586188048e-16,"duration":39.75000000000001}]}'''
        self.assertEqual(js_to_json(inp), '''{"segments": [{"offset":-3.885780586188048e-16,"duration":39.75000000000001}]}''')

    def test_js_to_json_edgecases(self):
        on = js_to_json("{abc_def:'1\\'\\\\2\\\\\\'3\"4'}")
        self.assertEqual(json.loads(on), {"abc_def": "1'\\2\\'3\"4"})

        on = js_to_json('{"abc": true}')
        self.assertEqual(json.loads(on), {'abc': True})

        # Ignore JavaScript code as well
        on = js_to_json('''{
            "x": 1,
            y: "a",
            z: some.code
        }''')
        d = json.loads(on)
        self.assertEqual(d['x'], 1)
        self.assertEqual(d['y'], 'a')

        # Just drop ! prefix for now though this results in a wrong value
        on = js_to_json('''{
            a: !0,
            b: !1,
            c: !!0,
            d: !!42.42,
            e: !!![],
            f: !"abc",
            g: !"",
            !42: 42
        }''')
        self.assertEqual(json.loads(on), {
            'a': 0,
            'b': 1,
            'c': 0,
            'd': 42.42,
            'e': [],
            'f': "abc",
            'g': "",
            '42': 42
        })

        on = js_to_json('["abc", "def",]')
        self.assertEqual(json.loads(on), ['abc', 'def'])

        on = js_to_json('[/*comment\n*/"abc"/*comment\n*/,/*comment\n*/"def",/*comment\n*/]')
        self.assertEqual(json.loads(on), ['abc', 'def'])

        on = js_to_json('[//comment\n"abc" //comment\n,//comment\n"def",//comment\n]')
        self.assertEqual(json.loads(on), ['abc', 'def'])

        on = js_to_json('{"abc": "def",}')
        self.assertEqual(json.loads(on), {'abc': 'def'})

        on = js_to_json('{/*comment\n*/"abc"/*comment\n*/:/*comment\n*/"def"/*comment\n*/,/*comment\n*/}')
        self.assertEqual(json.loads(on), {'abc': 'def'})

        on = js_to_json('{ 0: /* " \n */ ",]" , }')
        self.assertEqual(json.loads(on), {'0': ',]'})

        on = js_to_json('{ /*comment\n*/0/*comment\n*/: /* " \n */ ",]" , }')
        self.assertEqual(json.loads(on), {'0': ',]'})

        on = js_to_json('{ 0: // comment\n1 }')
        self.assertEqual(json.loads(on), {'0': 1})

        on = js_to_json(r'["<p>x<\/p>"]')
        self.assertEqual(json.loads(on), ['<p>x</p>'])

        on = js_to_json(r'["\xaa"]')
        self.assertEqual(json.loads(on), ['\u00aa'])

        on = js_to_json("['a\\\nb']")
        self.assertEqual(json.loads(on), ['ab'])

        on = js_to_json("/*comment\n*/[/*comment\n*/'a\\\nb'/*comment\n*/]/*comment\n*/")
        self.assertEqual(json.loads(on), ['ab'])

        on = js_to_json('{0xff:0xff}')
        self.assertEqual(json.loads(on), {'255': 255})

        on = js_to_json('{/*comment\n*/0xff/*comment\n*/:/*comment\n*/0xff/*comment\n*/}')
        self.assertEqual(json.loads(on), {'255': 255})

        on = js_to_json('{077:077}')
        self.assertEqual(json.loads(on), {'63': 63})

        on = js_to_json('{/*comment\n*/077/*comment\n*/:/*comment\n*/077/*comment\n*/}')
        self.assertEqual(json.loads(on), {'63': 63})

        on = js_to_json('{42:42}')
        self.assertEqual(json.loads(on), {'42': 42})

        on = js_to_json('{/*comment\n*/42/*comment\n*/:/*comment\n*/42/*comment\n*/}')
        self.assertEqual(json.loads(on), {'42': 42})

        on = js_to_json('{42:4.2e1}')
        self.assertEqual(json.loads(on), {'42': 42.0})

        on = js_to_json('{ "0x40": "0x40" }')
        self.assertEqual(json.loads(on), {'0x40': '0x40'})

        on = js_to_json('{ "040": "040" }')
        self.assertEqual(json.loads(on), {'040': '040'})

        on = js_to_json('[1,//{},\n2]')
        self.assertEqual(json.loads(on), [1, 2])

        on = js_to_json(R'"\^\$\#"')
        self.assertEqual(json.loads(on), R'^$#', msg='Unnecessary escapes should be stripped')

        on = js_to_json('\'"\\""\'')
        self.assertEqual(json.loads(on), '"""', msg='Unnecessary quote escape should be escaped')

    def test_js_to_json_malformed(self):
        self.assertEqual(js_to_json('42a1'), '42"a1"')
        self.assertEqual(js_to_json('42a-1'), '42"a"-1')

    def test_extract_attributes(self):
        self.assertEqual(extract_attributes('<e x="y">'), {'x': 'y'})
        self.assertEqual(extract_attributes("<e x='y'>"), {'x': 'y'})
        self.assertEqual(extract_attributes('<e x=y>'), {'x': 'y'})
        self.assertEqual(extract_attributes('<e x="a \'b\' c">'), {'x': "a 'b' c"})
        self.assertEqual(extract_attributes('<e x=\'a "b" c\'>'), {'x': 'a "b" c'})
        self.assertEqual(extract_attributes('<e x="&#121;">'), {'x': 'y'})
        self.assertEqual(extract_attributes('<e x="&#x79;">'), {'x': 'y'})
        self.assertEqual(extract_attributes('<e x="&amp;">'), {'x': '&'})  # XML
        self.assertEqual(extract_attributes('<e x="&quot;">'), {'x': '"'})
        self.assertEqual(extract_attributes('<e x="&pound;">'), {'x': '£'})  # HTML 3.2
        self.assertEqual(extract_attributes('<e x="&lambda;">'), {'x': 'λ'})  # HTML 4.0
        self.assertEqual(extract_attributes('<e x="&foo">'), {'x': '&foo'})
        self.assertEqual(extract_attributes('<e x="\'">'), {'x': "'"})
        self.assertEqual(extract_attributes('<e x=\'"\'>'), {'x': '"'})
        self.assertEqual(extract_attributes('<e x >'), {'x': None})
        self.assertEqual(extract_attributes('<e x=y a>'), {'x': 'y', 'a': None})
        self.assertEqual(extract_attributes('<e x= y>'), {'x': 'y'})
        self.assertEqual(extract_attributes('<e x=1 y=2 x=3>'), {'y': '2', 'x': '3'})
        self.assertEqual(extract_attributes('<e \nx=\ny\n>'), {'x': 'y'})
        self.assertEqual(extract_attributes('<e \nx=\n"y"\n>'), {'x': 'y'})
        self.assertEqual(extract_attributes("<e \nx=\n'y'\n>"), {'x': 'y'})
        self.assertEqual(extract_attributes('<e \nx="\ny\n">'), {'x': '\ny\n'})
        self.assertEqual(extract_attributes('<e CAPS=x>'), {'caps': 'x'})  # Names lowercased
        self.assertEqual(extract_attributes('<e x=1 X=2>'), {'x': '2'})
        self.assertEqual(extract_attributes('<e X=1 x=2>'), {'x': '2'})
        self.assertEqual(extract_attributes('<e _:funny-name1=1>'), {'_:funny-name1': '1'})
        self.assertEqual(extract_attributes('<e x="Fáilte 世界 \U0001f600">'), {'x': 'Fáilte 世界 \U0001f600'})
        self.assertEqual(extract_attributes('<e x="décompose&#769;">'), {'x': 'décompose\u0301'})
        # "Narrow" Python builds don't support unicode code points outside BMP.
        try:
            chr(0x10000)
            supports_outside_bmp = True
        except ValueError:
            supports_outside_bmp = False
        if supports_outside_bmp:
            self.assertEqual(extract_attributes('<e x="Smile &#128512;!">'), {'x': 'Smile \U0001f600!'})
        # Malformed HTML should not break attributes extraction on older Python
        self.assertEqual(extract_attributes('<mal"formed/>'), {})

    def test_clean_html(self):
        self.assertEqual(clean_html('a:\nb'), 'a: b')
        self.assertEqual(clean_html('a:\n   "b"'), 'a: "b"')
        self.assertEqual(clean_html('a<br>\xa0b'), 'a\nb')

    def test_intlist_to_bytes(self):
        self.assertEqual(
            intlist_to_bytes([0, 1, 127, 128, 255]),
            b'\x00\x01\x7f\x80\xff')

    def test_args_to_str(self):
        self.assertEqual(
            args_to_str(['foo', 'ba/r', '-baz', '2 be', '']),
            'foo ba/r -baz \'2 be\' \'\'' if compat_os_name != 'nt' else 'foo ba/r -baz "2 be" ""'
        )

    def test_parse_filesize(self):
        self.assertEqual(parse_filesize(None), None)
        self.assertEqual(parse_filesize(''), None)
        self.assertEqual(parse_filesize('91 B'), 91)
        self.assertEqual(parse_filesize('foobar'), None)
        self.assertEqual(parse_filesize('2 MiB'), 2097152)
        self.assertEqual(parse_filesize('5 GB'), 5000000000)
        self.assertEqual(parse_filesize('1.2Tb'), 1200000000000)
        self.assertEqual(parse_filesize('1.2tb'), 1200000000000)
        self.assertEqual(parse_filesize('1,24 KB'), 1240)
        self.assertEqual(parse_filesize('1,24 kb'), 1240)
        self.assertEqual(parse_filesize('8.5 megabytes'), 8500000)

    def test_parse_count(self):
        self.assertEqual(parse_count(None), None)
        self.assertEqual(parse_count(''), None)
        self.assertEqual(parse_count('0'), 0)
        self.assertEqual(parse_count('1000'), 1000)
        self.assertEqual(parse_count('1.000'), 1000)
        self.assertEqual(parse_count('1.1k'), 1100)
        self.assertEqual(parse_count('1.1 k'), 1100)
        self.assertEqual(parse_count('1,1 k'), 1100)
        self.assertEqual(parse_count('1.1kk'), 1100000)
        self.assertEqual(parse_count('1.1kk '), 1100000)
        self.assertEqual(parse_count('1,1kk'), 1100000)
        self.assertEqual(parse_count('100 views'), 100)
        self.assertEqual(parse_count('1,100 views'), 1100)
        self.assertEqual(parse_count('1.1kk views'), 1100000)
        self.assertEqual(parse_count('10M views'), 10000000)
        self.assertEqual(parse_count('has 10M views'), 10000000)

    def test_parse_resolution(self):
        self.assertEqual(parse_resolution(None), {})
        self.assertEqual(parse_resolution(''), {})
        self.assertEqual(parse_resolution(' 1920x1080'), {'width': 1920, 'height': 1080})
        self.assertEqual(parse_resolution('1920×1080 '), {'width': 1920, 'height': 1080})
        self.assertEqual(parse_resolution('1920 x 1080'), {'width': 1920, 'height': 1080})
        self.assertEqual(parse_resolution('720p'), {'height': 720})
        self.assertEqual(parse_resolution('4k'), {'height': 2160})
        self.assertEqual(parse_resolution('8K'), {'height': 4320})
        self.assertEqual(parse_resolution('pre_1920x1080_post'), {'width': 1920, 'height': 1080})
        self.assertEqual(parse_resolution('ep1x2'), {})
        self.assertEqual(parse_resolution('1920, 1080'), {'width': 1920, 'height': 1080})

    def test_parse_bitrate(self):
        self.assertEqual(parse_bitrate(None), None)
        self.assertEqual(parse_bitrate(''), None)
        self.assertEqual(parse_bitrate('300kbps'), 300)
        self.assertEqual(parse_bitrate('1500kbps'), 1500)
        self.assertEqual(parse_bitrate('300 kbps'), 300)

    def test_version_tuple(self):
        self.assertEqual(version_tuple('1'), (1,))
        self.assertEqual(version_tuple('10.23.344'), (10, 23, 344))
        self.assertEqual(version_tuple('10.1-6'), (10, 1, 6))  # avconv style

    def test_detect_exe_version(self):
        self.assertEqual(detect_exe_version('''ffmpeg version 1.2.1
built on May 27 2013 08:37:26 with gcc 4.7 (Debian 4.7.3-4)
configuration: --prefix=/usr --extra-'''), '1.2.1')
        self.assertEqual(detect_exe_version('''ffmpeg version N-63176-g1fb4685
built on May 15 2014 22:09:06 with gcc 4.8.2 (GCC)'''), 'N-63176-g1fb4685')
        self.assertEqual(detect_exe_version('''X server found. dri2 connection failed!
Trying to open render node...
Success at /dev/dri/renderD128.
ffmpeg version 2.4.4 Copyright (c) 2000-2014 the FFmpeg ...'''), '2.4.4')

    def test_age_restricted(self):
        self.assertFalse(age_restricted(None, 10))  # unrestricted content
        self.assertFalse(age_restricted(1, None))  # unrestricted policy
        self.assertFalse(age_restricted(8, 10))
        self.assertTrue(age_restricted(18, 14))
        self.assertFalse(age_restricted(18, 18))

    def test_is_html(self):
        self.assertFalse(is_html(b'\x49\x44\x43<html'))
        self.assertTrue(is_html(b'<!DOCTYPE foo>\xaaa'))
        self.assertTrue(is_html(  # UTF-8 with BOM
            b'\xef\xbb\xbf<!DOCTYPE foo>\xaaa'))
        self.assertTrue(is_html(  # UTF-16-LE
            b'\xff\xfe<\x00h\x00t\x00m\x00l\x00>\x00\xe4\x00'
        ))
        self.assertTrue(is_html(  # UTF-16-BE
            b'\xfe\xff\x00<\x00h\x00t\x00m\x00l\x00>\x00\xe4'
        ))
        self.assertTrue(is_html(  # UTF-32-BE
            b'\x00\x00\xFE\xFF\x00\x00\x00<\x00\x00\x00h\x00\x00\x00t\x00\x00\x00m\x00\x00\x00l\x00\x00\x00>\x00\x00\x00\xe4'))
        self.assertTrue(is_html(  # UTF-32-LE
            b'\xFF\xFE\x00\x00<\x00\x00\x00h\x00\x00\x00t\x00\x00\x00m\x00\x00\x00l\x00\x00\x00>\x00\x00\x00\xe4\x00\x00\x00'))

    def test_render_table(self):
        self.assertEqual(
            render_table(
                ['a', 'empty', 'bcd'],
                [[123, '', 4], [9999, '', 51]]),
            'a    empty bcd\n'
            '123        4\n'
            '9999       51')

        self.assertEqual(
            render_table(
                ['a', 'empty', 'bcd'],
                [[123, '', 4], [9999, '', 51]],
                hide_empty=True),
            'a    bcd\n'
            '123  4\n'
            '9999 51')

        self.assertEqual(
            render_table(
                ['\ta', 'bcd'],
                [['1\t23', 4], ['\t9999', 51]]),
            '   a bcd\n'
            '1 23 4\n'
            '9999 51')

        self.assertEqual(
            render_table(
                ['a', 'bcd'],
                [[123, 4], [9999, 51]],
                delim='-'),
            'a    bcd\n'
            '--------\n'
            '123  4\n'
            '9999 51')

        self.assertEqual(
            render_table(
                ['a', 'bcd'],
                [[123, 4], [9999, 51]],
                delim='-', extra_gap=2),
            'a      bcd\n'
            '----------\n'
            '123    4\n'
            '9999   51')

    def test_match_str(self):
        # Unary
        self.assertFalse(match_str('xy', {'x': 1200}))
        self.assertTrue(match_str('!xy', {'x': 1200}))
        self.assertTrue(match_str('x', {'x': 1200}))
        self.assertFalse(match_str('!x', {'x': 1200}))
        self.assertTrue(match_str('x', {'x': 0}))
        self.assertTrue(match_str('is_live', {'is_live': True}))
        self.assertFalse(match_str('is_live', {'is_live': False}))
        self.assertFalse(match_str('is_live', {'is_live': None}))
        self.assertFalse(match_str('is_live', {}))
        self.assertFalse(match_str('!is_live', {'is_live': True}))
        self.assertTrue(match_str('!is_live', {'is_live': False}))
        self.assertTrue(match_str('!is_live', {'is_live': None}))
        self.assertTrue(match_str('!is_live', {}))
        self.assertTrue(match_str('title', {'title': 'abc'}))
        self.assertTrue(match_str('title', {'title': ''}))
        self.assertFalse(match_str('!title', {'title': 'abc'}))
        self.assertFalse(match_str('!title', {'title': ''}))

        # Numeric
        self.assertFalse(match_str('x>0', {'x': 0}))
        self.assertFalse(match_str('x>0', {}))
        self.assertTrue(match_str('x>?0', {}))
        self.assertTrue(match_str('x>1K', {'x': 1200}))
        self.assertFalse(match_str('x>2K', {'x': 1200}))
        self.assertTrue(match_str('x>=1200 & x < 1300', {'x': 1200}))
        self.assertFalse(match_str('x>=1100 & x < 1200', {'x': 1200}))
        self.assertTrue(match_str('x > 1:0:0', {'x': 3700}))

        # String
        self.assertFalse(match_str('y=a212', {'y': 'foobar42'}))
        self.assertTrue(match_str('y=foobar42', {'y': 'foobar42'}))
        self.assertFalse(match_str('y!=foobar42', {'y': 'foobar42'}))
        self.assertTrue(match_str('y!=foobar2', {'y': 'foobar42'}))
        self.assertTrue(match_str('y^=foo', {'y': 'foobar42'}))
        self.assertFalse(match_str('y!^=foo', {'y': 'foobar42'}))
        self.assertFalse(match_str('y^=bar', {'y': 'foobar42'}))
        self.assertTrue(match_str('y!^=bar', {'y': 'foobar42'}))
        self.assertRaises(ValueError, match_str, 'x^=42', {'x': 42})
        self.assertTrue(match_str('y*=bar', {'y': 'foobar42'}))
        self.assertFalse(match_str('y!*=bar', {'y': 'foobar42'}))
        self.assertFalse(match_str('y*=baz', {'y': 'foobar42'}))
        self.assertTrue(match_str('y!*=baz', {'y': 'foobar42'}))
        self.assertTrue(match_str('y$=42', {'y': 'foobar42'}))
        self.assertFalse(match_str('y$=43', {'y': 'foobar42'}))

        # And
        self.assertFalse(match_str(
            'like_count > 100 & dislike_count <? 50 & description',
            {'like_count': 90, 'description': 'foo'}))
        self.assertTrue(match_str(
            'like_count > 100 & dislike_count <? 50 & description',
            {'like_count': 190, 'description': 'foo'}))
        self.assertFalse(match_str(
            'like_count > 100 & dislike_count <? 50 & description',
            {'like_count': 190, 'dislike_count': 60, 'description': 'foo'}))
        self.assertFalse(match_str(
            'like_count > 100 & dislike_count <? 50 & description',
            {'like_count': 190, 'dislike_count': 10}))

        # Regex
        self.assertTrue(match_str(r'x~=\bbar', {'x': 'foo bar'}))
        self.assertFalse(match_str(r'x~=\bbar.+', {'x': 'foo bar'}))
        self.assertFalse(match_str(r'x~=^FOO', {'x': 'foo bar'}))
        self.assertTrue(match_str(r'x~=(?i)^FOO', {'x': 'foo bar'}))

        # Quotes
        self.assertTrue(match_str(r'x^="foo"', {'x': 'foo "bar"'}))
        self.assertFalse(match_str(r'x^="foo  "', {'x': 'foo "bar"'}))
        self.assertFalse(match_str(r'x$="bar"', {'x': 'foo "bar"'}))
        self.assertTrue(match_str(r'x$=" \"bar\""', {'x': 'foo "bar"'}))

        # Escaping &
        self.assertFalse(match_str(r'x=foo & bar', {'x': 'foo & bar'}))
        self.assertTrue(match_str(r'x=foo \& bar', {'x': 'foo & bar'}))
        self.assertTrue(match_str(r'x=foo \& bar & x^=foo', {'x': 'foo & bar'}))
        self.assertTrue(match_str(r'x="foo \& bar" & x^=foo', {'x': 'foo & bar'}))

        # Example from docs
        self.assertTrue(match_str(
            r"!is_live & like_count>?100 & description~='(?i)\bcats \& dogs\b'",
            {'description': 'Raining Cats & Dogs'}))

        # Incomplete
        self.assertFalse(match_str('id!=foo', {'id': 'foo'}, True))
        self.assertTrue(match_str('x', {'id': 'foo'}, True))
        self.assertTrue(match_str('!x', {'id': 'foo'}, True))
        self.assertFalse(match_str('x', {'id': 'foo'}, False))

    def test_parse_dfxp_time_expr(self):
        self.assertEqual(parse_dfxp_time_expr(None), None)
        self.assertEqual(parse_dfxp_time_expr(''), None)
        self.assertEqual(parse_dfxp_time_expr('0.1'), 0.1)
        self.assertEqual(parse_dfxp_time_expr('0.1s'), 0.1)
        self.assertEqual(parse_dfxp_time_expr('00:00:01'), 1.0)
        self.assertEqual(parse_dfxp_time_expr('00:00:01.100'), 1.1)
        self.assertEqual(parse_dfxp_time_expr('00:00:01:100'), 1.1)

    def test_dfxp2srt(self):
        dfxp_data = '''<?xml version="1.0" encoding="UTF-8"?>
            <tt xmlns="http://www.w3.org/ns/ttml" xml:lang="en" xmlns:tts="http://www.w3.org/ns/ttml#parameter">
            <body>
                <div xml:lang="en">
                    <p begin="0" end="1">The following line contains Chinese characters and special symbols</p>
                    <p begin="1" end="2">第二行<br/>♪♪</p>
                    <p begin="2" dur="1"><span>Third<br/>Line</span></p>
                    <p begin="3" end="-1">Lines with invalid timestamps are ignored</p>
                    <p begin="-1" end="-1">Ignore, two</p>
                    <p begin="3" dur="-1">Ignored, three</p>
                </div>
            </body>
            </tt>'''.encode()
        srt_data = '''1
00:00:00,000 --> 00:00:01,000
The following line contains Chinese characters and special symbols

2
00:00:01,000 --> 00:00:02,000
第二行
♪♪

3
00:00:02,000 --> 00:00:03,000
Third
Line

'''
        self.assertEqual(dfxp2srt(dfxp_data), srt_data)

        dfxp_data_no_default_namespace = b'''<?xml version="1.0" encoding="UTF-8"?>
            <tt xml:lang="en" xmlns:tts="http://www.w3.org/ns/ttml#parameter">
            <body>
                <div xml:lang="en">
                    <p begin="0" end="1">The first line</p>
                </div>
            </body>
            </tt>'''
        srt_data = '''1
00:00:00,000 --> 00:00:01,000
The first line

'''
        self.assertEqual(dfxp2srt(dfxp_data_no_default_namespace), srt_data)

        dfxp_data_with_style = b'''<?xml version="1.0" encoding="utf-8"?>
<tt xmlns="http://www.w3.org/2006/10/ttaf1" xmlns:ttp="http://www.w3.org/2006/10/ttaf1#parameter" ttp:timeBase="media" xmlns:tts="http://www.w3.org/2006/10/ttaf1#style" xml:lang="en" xmlns:ttm="http://www.w3.org/2006/10/ttaf1#metadata">
  <head>
    <styling>
      <style id="s2" style="s0" tts:color="cyan" tts:fontWeight="bold" />
      <style id="s1" style="s0" tts:color="yellow" tts:fontStyle="italic" />
      <style id="s3" style="s0" tts:color="lime" tts:textDecoration="underline" />
      <style id="s0" tts:backgroundColor="black" tts:fontStyle="normal" tts:fontSize="16" tts:fontFamily="sansSerif" tts:color="white" />
    </styling>
  </head>
  <body tts:textAlign="center" style="s0">
    <div>
      <p begin="00:00:02.08" id="p0" end="00:00:05.84">default style<span tts:color="red">custom style</span></p>
      <p style="s2" begin="00:00:02.08" id="p0" end="00:00:05.84"><span tts:color="lime">part 1<br /></span><span tts:color="cyan">part 2</span></p>
      <p style="s3" begin="00:00:05.84" id="p1" end="00:00:09.56">line 3<br />part 3</p>
      <p style="s1" tts:textDecoration="underline" begin="00:00:09.56" id="p2" end="00:00:12.36"><span style="s2" tts:color="lime">inner<br /> </span>style</p>
    </div>
  </body>
</tt>'''
        srt_data = '''1
00:00:02,080 --> 00:00:05,840
<font color="white" face="sansSerif" size="16">default style<font color="red">custom style</font></font>

2
00:00:02,080 --> 00:00:05,840
<b><font color="cyan" face="sansSerif" size="16"><font color="lime">part 1
</font>part 2</font></b>

3
00:00:05,840 --> 00:00:09,560
<u><font color="lime">line 3
part 3</font></u>

4
00:00:09,560 --> 00:00:12,360
<i><u><font color="yellow"><font color="lime">inner
 </font>style</font></u></i>

'''
        self.assertEqual(dfxp2srt(dfxp_data_with_style), srt_data)

        dfxp_data_non_utf8 = '''<?xml version="1.0" encoding="UTF-16"?>
            <tt xmlns="http://www.w3.org/ns/ttml" xml:lang="en" xmlns:tts="http://www.w3.org/ns/ttml#parameter">
            <body>
                <div xml:lang="en">
                    <p begin="0" end="1">Line 1</p>
                    <p begin="1" end="2">第二行</p>
                </div>
            </body>
            </tt>'''.encode('utf-16')
        srt_data = '''1
00:00:00,000 --> 00:00:01,000
Line 1

2
00:00:01,000 --> 00:00:02,000
第二行

'''
        self.assertEqual(dfxp2srt(dfxp_data_non_utf8), srt_data)

    def test_cli_option(self):
        self.assertEqual(cli_option({'proxy': '127.0.0.1:3128'}, '--proxy', 'proxy'), ['--proxy', '127.0.0.1:3128'])
        self.assertEqual(cli_option({'proxy': None}, '--proxy', 'proxy'), [])
        self.assertEqual(cli_option({}, '--proxy', 'proxy'), [])
        self.assertEqual(cli_option({'retries': 10}, '--retries', 'retries'), ['--retries', '10'])

    def test_cli_valueless_option(self):
        self.assertEqual(cli_valueless_option(
            {'downloader': 'external'}, '--external-downloader', 'downloader', 'external'), ['--external-downloader'])
        self.assertEqual(cli_valueless_option(
            {'downloader': 'internal'}, '--external-downloader', 'downloader', 'external'), [])
        self.assertEqual(cli_valueless_option(
            {'nocheckcertificate': True}, '--no-check-certificate', 'nocheckcertificate'), ['--no-check-certificate'])
        self.assertEqual(cli_valueless_option(
            {'nocheckcertificate': False}, '--no-check-certificate', 'nocheckcertificate'), [])
        self.assertEqual(cli_valueless_option(
            {'checkcertificate': True}, '--no-check-certificate', 'checkcertificate', False), [])
        self.assertEqual(cli_valueless_option(
            {'checkcertificate': False}, '--no-check-certificate', 'checkcertificate', False), ['--no-check-certificate'])

    def test_cli_bool_option(self):
        self.assertEqual(
            cli_bool_option(
                {'nocheckcertificate': True}, '--no-check-certificate', 'nocheckcertificate'),
            ['--no-check-certificate', 'true'])
        self.assertEqual(
            cli_bool_option(
                {'nocheckcertificate': True}, '--no-check-certificate', 'nocheckcertificate', separator='='),
            ['--no-check-certificate=true'])
        self.assertEqual(
            cli_bool_option(
                {'nocheckcertificate': True}, '--check-certificate', 'nocheckcertificate', 'false', 'true'),
            ['--check-certificate', 'false'])
        self.assertEqual(
            cli_bool_option(
                {'nocheckcertificate': True}, '--check-certificate', 'nocheckcertificate', 'false', 'true', '='),
            ['--check-certificate=false'])
        self.assertEqual(
            cli_bool_option(
                {'nocheckcertificate': False}, '--check-certificate', 'nocheckcertificate', 'false', 'true'),
            ['--check-certificate', 'true'])
        self.assertEqual(
            cli_bool_option(
                {'nocheckcertificate': False}, '--check-certificate', 'nocheckcertificate', 'false', 'true', '='),
            ['--check-certificate=true'])
        self.assertEqual(
            cli_bool_option(
                {}, '--check-certificate', 'nocheckcertificate', 'false', 'true', '='),
            [])

    def test_ohdave_rsa_encrypt(self):
        N = 0xab86b6371b5318aaa1d3c9e612a9f1264f372323c8c0f19875b5fc3b3fd3afcc1e5bec527aa94bfa85bffc157e4245aebda05389a5357b75115ac94f074aefcd
        e = 65537

        self.assertEqual(
            ohdave_rsa_encrypt(b'aa111222', e, N),
            '726664bd9a23fd0c70f9f1b84aab5e3905ce1e45a584e9cbcf9bcc7510338fc1986d6c599ff990d923aa43c51c0d9013cd572e13bc58f4ae48f2ed8c0b0ba881')

    def test_pkcs1pad(self):
        data = [1, 2, 3]
        padded_data = pkcs1pad(data, 32)
        self.assertEqual(padded_data[:2], [0, 2])
        self.assertEqual(padded_data[28:], [0, 1, 2, 3])

        self.assertRaises(ValueError, pkcs1pad, data, 8)

    def test_encode_base_n(self):
        self.assertEqual(encode_base_n(0, 30), '0')
        self.assertEqual(encode_base_n(80, 30), '2k')

        custom_table = '9876543210ZYXWVUTSRQPONMLKJIHGFEDCBA'
        self.assertEqual(encode_base_n(0, 30, custom_table), '9')
        self.assertEqual(encode_base_n(80, 30, custom_table), '7P')

        self.assertRaises(ValueError, encode_base_n, 0, 70)
        self.assertRaises(ValueError, encode_base_n, 0, 60, custom_table)

    def test_caesar(self):
        self.assertEqual(caesar('ace', 'abcdef', 2), 'cea')
        self.assertEqual(caesar('cea', 'abcdef', -2), 'ace')
        self.assertEqual(caesar('ace', 'abcdef', -2), 'eac')
        self.assertEqual(caesar('eac', 'abcdef', 2), 'ace')
        self.assertEqual(caesar('ace', 'abcdef', 0), 'ace')
        self.assertEqual(caesar('xyz', 'abcdef', 2), 'xyz')
        self.assertEqual(caesar('abc', 'acegik', 2), 'ebg')
        self.assertEqual(caesar('ebg', 'acegik', -2), 'abc')

    def test_rot47(self):
        self.assertEqual(rot47('yt-dlp'), r'JE\5=A')
        self.assertEqual(rot47('YT-DLP'), r'*%\s{!')

    def test_urshift(self):
        self.assertEqual(urshift(3, 1), 1)
        self.assertEqual(urshift(-3, 1), 2147483646)

    GET_ELEMENT_BY_CLASS_TEST_STRING = '''
        <span class="foo bar">nice</span>
    '''

    def test_get_element_by_class(self):
        html = self.GET_ELEMENT_BY_CLASS_TEST_STRING

        self.assertEqual(get_element_by_class('foo', html), 'nice')
        self.assertEqual(get_element_by_class('no-such-class', html), None)

    def test_get_element_html_by_class(self):
        html = self.GET_ELEMENT_BY_CLASS_TEST_STRING

        self.assertEqual(get_element_html_by_class('foo', html), html.strip())
        self.assertEqual(get_element_by_class('no-such-class', html), None)

    GET_ELEMENT_BY_ATTRIBUTE_TEST_STRING = '''
        <div itemprop="author" itemscope>foo</div>
    '''

    def test_get_element_by_attribute(self):
        html = self.GET_ELEMENT_BY_CLASS_TEST_STRING

        self.assertEqual(get_element_by_attribute('class', 'foo bar', html), 'nice')
        self.assertEqual(get_element_by_attribute('class', 'foo', html), None)
        self.assertEqual(get_element_by_attribute('class', 'no-such-foo', html), None)

        html = self.GET_ELEMENT_BY_ATTRIBUTE_TEST_STRING

        self.assertEqual(get_element_by_attribute('itemprop', 'author', html), 'foo')

    def test_get_element_html_by_attribute(self):
        html = self.GET_ELEMENT_BY_CLASS_TEST_STRING

        self.assertEqual(get_element_html_by_attribute('class', 'foo bar', html), html.strip())
        self.assertEqual(get_element_html_by_attribute('class', 'foo', html), None)
        self.assertEqual(get_element_html_by_attribute('class', 'no-such-foo', html), None)

        html = self.GET_ELEMENT_BY_ATTRIBUTE_TEST_STRING

        self.assertEqual(get_element_html_by_attribute('itemprop', 'author', html), html.strip())

    GET_ELEMENTS_BY_CLASS_TEST_STRING = '''
        <span class="foo bar">nice</span><span class="foo bar">also nice</span>
    '''
    GET_ELEMENTS_BY_CLASS_RES = ['<span class="foo bar">nice</span>', '<span class="foo bar">also nice</span>']

    def test_get_elements_by_class(self):
        html = self.GET_ELEMENTS_BY_CLASS_TEST_STRING

        self.assertEqual(get_elements_by_class('foo', html), ['nice', 'also nice'])
        self.assertEqual(get_elements_by_class('no-such-class', html), [])

    def test_get_elements_html_by_class(self):
        html = self.GET_ELEMENTS_BY_CLASS_TEST_STRING

        self.assertEqual(get_elements_html_by_class('foo', html), self.GET_ELEMENTS_BY_CLASS_RES)
        self.assertEqual(get_elements_html_by_class('no-such-class', html), [])

    def test_get_elements_by_attribute(self):
        html = self.GET_ELEMENTS_BY_CLASS_TEST_STRING

        self.assertEqual(get_elements_by_attribute('class', 'foo bar', html), ['nice', 'also nice'])
        self.assertEqual(get_elements_by_attribute('class', 'foo', html), [])
        self.assertEqual(get_elements_by_attribute('class', 'no-such-foo', html), [])

    def test_get_elements_html_by_attribute(self):
        html = self.GET_ELEMENTS_BY_CLASS_TEST_STRING

        self.assertEqual(get_elements_html_by_attribute('class', 'foo bar', html), self.GET_ELEMENTS_BY_CLASS_RES)
        self.assertEqual(get_elements_html_by_attribute('class', 'foo', html), [])
        self.assertEqual(get_elements_html_by_attribute('class', 'no-such-foo', html), [])

    def test_get_elements_text_and_html_by_attribute(self):
        html = self.GET_ELEMENTS_BY_CLASS_TEST_STRING

        self.assertEqual(
            list(get_elements_text_and_html_by_attribute('class', 'foo bar', html)),
            list(zip(['nice', 'also nice'], self.GET_ELEMENTS_BY_CLASS_RES)))
        self.assertEqual(list(get_elements_text_and_html_by_attribute('class', 'foo', html)), [])
        self.assertEqual(list(get_elements_text_and_html_by_attribute('class', 'no-such-foo', html)), [])

        self.assertEqual(list(get_elements_text_and_html_by_attribute(
            'class', 'foo', '<a class="foo">nice</a><span class="foo">nice</span>', tag='a')), [('nice', '<a class="foo">nice</a>')])

    GET_ELEMENT_BY_TAG_TEST_STRING = '''
    random text lorem ipsum</p>
    <div>
        this should be returned
        <span>this should also be returned</span>
        <div>
            this should also be returned
        </div>
        closing tag above should not trick, so this should also be returned
    </div>
    but this text should not be returned
    '''
    GET_ELEMENT_BY_TAG_RES_OUTERDIV_HTML = GET_ELEMENT_BY_TAG_TEST_STRING.strip()[32:276]
    GET_ELEMENT_BY_TAG_RES_OUTERDIV_TEXT = GET_ELEMENT_BY_TAG_RES_OUTERDIV_HTML[5:-6]
    GET_ELEMENT_BY_TAG_RES_INNERSPAN_HTML = GET_ELEMENT_BY_TAG_TEST_STRING.strip()[78:119]
    GET_ELEMENT_BY_TAG_RES_INNERSPAN_TEXT = GET_ELEMENT_BY_TAG_RES_INNERSPAN_HTML[6:-7]

    def test_get_element_text_and_html_by_tag(self):
        html = self.GET_ELEMENT_BY_TAG_TEST_STRING

        self.assertEqual(
            get_element_text_and_html_by_tag('div', html),
            (self.GET_ELEMENT_BY_TAG_RES_OUTERDIV_TEXT, self.GET_ELEMENT_BY_TAG_RES_OUTERDIV_HTML))
        self.assertEqual(
            get_element_text_and_html_by_tag('span', html),
            (self.GET_ELEMENT_BY_TAG_RES_INNERSPAN_TEXT, self.GET_ELEMENT_BY_TAG_RES_INNERSPAN_HTML))
        self.assertRaises(compat_HTMLParseError, get_element_text_and_html_by_tag, 'article', html)

    def test_iri_to_uri(self):
        self.assertEqual(
            iri_to_uri('https://www.google.com/search?q=foo&ie=utf-8&oe=utf-8&client=firefox-b'),
            'https://www.google.com/search?q=foo&ie=utf-8&oe=utf-8&client=firefox-b')  # Same
        self.assertEqual(
            iri_to_uri('https://www.google.com/search?q=Käsesoßenrührlöffel'),  # German for cheese sauce stirring spoon
            'https://www.google.com/search?q=K%C3%A4seso%C3%9Fenr%C3%BChrl%C3%B6ffel')
        self.assertEqual(
            iri_to_uri('https://www.google.com/search?q=lt<+gt>+eq%3D+amp%26+percent%25+hash%23+colon%3A+tilde~#trash=?&garbage=#'),
            'https://www.google.com/search?q=lt%3C+gt%3E+eq%3D+amp%26+percent%25+hash%23+colon%3A+tilde~#trash=?&garbage=#')
        self.assertEqual(
            iri_to_uri('http://правозащита38.рф/category/news/'),
            'http://xn--38-6kcaak9aj5chl4a3g.xn--p1ai/category/news/')
        self.assertEqual(
            iri_to_uri('http://www.правозащита38.рф/category/news/'),
            'http://www.xn--38-6kcaak9aj5chl4a3g.xn--p1ai/category/news/')
        self.assertEqual(
            iri_to_uri('https://i❤.ws/emojidomain/👍👏🤝💪'),
            'https://xn--i-7iq.ws/emojidomain/%F0%9F%91%8D%F0%9F%91%8F%F0%9F%A4%9D%F0%9F%92%AA')
        self.assertEqual(
            iri_to_uri('http://日本語.jp/'),
            'http://xn--wgv71a119e.jp/')
        self.assertEqual(
            iri_to_uri('http://导航.中国/'),
            'http://xn--fet810g.xn--fiqs8s/')

    def test_clean_podcast_url(self):
        self.assertEqual(clean_podcast_url('https://www.podtrac.com/pts/redirect.mp3/chtbl.com/track/5899E/traffic.megaphone.fm/HSW7835899191.mp3'), 'https://traffic.megaphone.fm/HSW7835899191.mp3')
        self.assertEqual(clean_podcast_url('https://play.podtrac.com/npr-344098539/edge1.pod.npr.org/anon.npr-podcasts/podcast/npr/waitwait/2020/10/20201003_waitwait_wwdtmpodcast201003-015621a5-f035-4eca-a9a1-7c118d90bc3c.mp3'), 'https://edge1.pod.npr.org/anon.npr-podcasts/podcast/npr/waitwait/2020/10/20201003_waitwait_wwdtmpodcast201003-015621a5-f035-4eca-a9a1-7c118d90bc3c.mp3')

    def test_LazyList(self):
        it = list(range(10))

        self.assertEqual(list(LazyList(it)), it)
        self.assertEqual(LazyList(it).exhaust(), it)
        self.assertEqual(LazyList(it)[5], it[5])

        self.assertEqual(LazyList(it)[5:], it[5:])
        self.assertEqual(LazyList(it)[:5], it[:5])
        self.assertEqual(LazyList(it)[::2], it[::2])
        self.assertEqual(LazyList(it)[1::2], it[1::2])
        self.assertEqual(LazyList(it)[5::-1], it[5::-1])
        self.assertEqual(LazyList(it)[6:2:-2], it[6:2:-2])
        self.assertEqual(LazyList(it)[::-1], it[::-1])

        self.assertTrue(LazyList(it))
        self.assertFalse(LazyList(range(0)))
        self.assertEqual(len(LazyList(it)), len(it))
        self.assertEqual(repr(LazyList(it)), repr(it))
        self.assertEqual(str(LazyList(it)), str(it))

        self.assertEqual(list(LazyList(it, reverse=True)), it[::-1])
        self.assertEqual(list(reversed(LazyList(it))[::-1]), it)
        self.assertEqual(list(reversed(LazyList(it))[1:3:7]), it[::-1][1:3:7])

    def test_LazyList_laziness(self):

        def test(ll, idx, val, cache):
            self.assertEqual(ll[idx], val)
            self.assertEqual(ll._cache, list(cache))

        ll = LazyList(range(10))
        test(ll, 0, 0, range(1))
        test(ll, 5, 5, range(6))
        test(ll, -3, 7, range(10))

        ll = LazyList(range(10), reverse=True)
        test(ll, -1, 0, range(1))
        test(ll, 3, 6, range(10))

        ll = LazyList(itertools.count())
        test(ll, 10, 10, range(11))
        ll = reversed(ll)
        test(ll, -15, 14, range(15))

    def test_format_bytes(self):
        self.assertEqual(format_bytes(0), '0.00B')
        self.assertEqual(format_bytes(1000), '1000.00B')
        self.assertEqual(format_bytes(1024), '1.00KiB')
        self.assertEqual(format_bytes(1024**2), '1.00MiB')
        self.assertEqual(format_bytes(1024**3), '1.00GiB')
        self.assertEqual(format_bytes(1024**4), '1.00TiB')
        self.assertEqual(format_bytes(1024**5), '1.00PiB')
        self.assertEqual(format_bytes(1024**6), '1.00EiB')
        self.assertEqual(format_bytes(1024**7), '1.00ZiB')
        self.assertEqual(format_bytes(1024**8), '1.00YiB')
        self.assertEqual(format_bytes(1024**9), '1024.00YiB')

    def test_hide_login_info(self):
        self.assertEqual(Config.hide_login_info(['-u', 'foo', '-p', 'bar']),
                         ['-u', 'PRIVATE', '-p', 'PRIVATE'])
        self.assertEqual(Config.hide_login_info(['-u']), ['-u'])
        self.assertEqual(Config.hide_login_info(['-u', 'foo', '-u', 'bar']),
                         ['-u', 'PRIVATE', '-u', 'PRIVATE'])
        self.assertEqual(Config.hide_login_info(['--username=foo']),
                         ['--username=PRIVATE'])

    def test_locked_file(self):
        TEXT = 'test_locked_file\n'
        FILE = 'test_locked_file.ytdl'
        MODES = 'war'  # Order is important

        try:
            for lock_mode in MODES:
                with locked_file(FILE, lock_mode, False) as f:
                    if lock_mode == 'r':
                        self.assertEqual(f.read(), TEXT * 2, 'Wrong file content')
                    else:
                        f.write(TEXT)
                    for test_mode in MODES:
                        testing_write = test_mode != 'r'
                        try:
                            with locked_file(FILE, test_mode, False):
                                pass
                        except (BlockingIOError, PermissionError):
                            if not testing_write:  # FIXME
                                print(f'Known issue: Exclusive lock ({lock_mode}) blocks read access ({test_mode})')
                                continue
                            self.assertTrue(testing_write, f'{test_mode} is blocked by {lock_mode}')
                        else:
                            self.assertFalse(testing_write, f'{test_mode} is not blocked by {lock_mode}')
        finally:
            with contextlib.suppress(OSError):
                os.remove(FILE)

    def test_determine_file_encoding(self):
        self.assertEqual(determine_file_encoding(b''), (None, 0))
        self.assertEqual(determine_file_encoding(b'--verbose -x --audio-format mkv\n'), (None, 0))

        self.assertEqual(determine_file_encoding(b'\xef\xbb\xbf'), ('utf-8', 3))
        self.assertEqual(determine_file_encoding(b'\x00\x00\xfe\xff'), ('utf-32-be', 4))
        self.assertEqual(determine_file_encoding(b'\xff\xfe'), ('utf-16-le', 2))

        self.assertEqual(determine_file_encoding(b'\xff\xfe# coding: utf-8\n--verbose'), ('utf-16-le', 2))

        self.assertEqual(determine_file_encoding(b'# coding: utf-8\n--verbose'), ('utf-8', 0))
        self.assertEqual(determine_file_encoding(b'# coding: someencodinghere-12345\n--verbose'), ('someencodinghere-12345', 0))

        self.assertEqual(determine_file_encoding(b'#coding:utf-8\n--verbose'), ('utf-8', 0))
        self.assertEqual(determine_file_encoding(b'#  coding:   utf-8   \r\n--verbose'), ('utf-8', 0))

        self.assertEqual(determine_file_encoding('# coding: utf-32-be'.encode('utf-32-be')), ('utf-32-be', 0))
        self.assertEqual(determine_file_encoding('# coding: utf-16-le'.encode('utf-16-le')), ('utf-16-le', 0))

    def test_get_compatible_ext(self):
        self.assertEqual(get_compatible_ext(
            vcodecs=[None], acodecs=[None, None], vexts=['mp4'], aexts=['m4a', 'm4a']), 'mkv')
        self.assertEqual(get_compatible_ext(
            vcodecs=[None], acodecs=[None], vexts=['flv'], aexts=['flv']), 'flv')

        self.assertEqual(get_compatible_ext(
            vcodecs=[None], acodecs=[None], vexts=['mp4'], aexts=['m4a']), 'mp4')
        self.assertEqual(get_compatible_ext(
            vcodecs=[None], acodecs=[None], vexts=['mp4'], aexts=['webm']), 'mkv')
        self.assertEqual(get_compatible_ext(
            vcodecs=[None], acodecs=[None], vexts=['webm'], aexts=['m4a']), 'mkv')
        self.assertEqual(get_compatible_ext(
            vcodecs=[None], acodecs=[None], vexts=['webm'], aexts=['webm']), 'webm')

        self.assertEqual(get_compatible_ext(
            vcodecs=['h264'], acodecs=['mp4a'], vexts=['mov'], aexts=['m4a']), 'mp4')
        self.assertEqual(get_compatible_ext(
            vcodecs=['av01.0.12M.08'], acodecs=['opus'], vexts=['mp4'], aexts=['webm']), 'webm')

        self.assertEqual(get_compatible_ext(
            vcodecs=['vp9'], acodecs=['opus'], vexts=['webm'], aexts=['webm'], preferences=['flv', 'mp4']), 'mp4')
        self.assertEqual(get_compatible_ext(
            vcodecs=['av1'], acodecs=['mp4a'], vexts=['webm'], aexts=['m4a'], preferences=('webm', 'mkv')), 'mkv')

<<<<<<< HEAD
    def test_case_insensitive_dict(self):
        headers = CaseInsensitiveDict()
        headers['ytdl-test'] = 1
        self.assertEqual(list(headers.items()), [('Ytdl-Test', '1')])
        headers['Ytdl-test'] = '2'
        self.assertEqual(list(headers.items()), [('Ytdl-Test', '2')])
        self.assertTrue('ytDl-Test' in headers)
        self.assertEqual(str(headers), str(dict(headers)))
        self.assertEqual(repr(headers), str(dict(headers)))

        headers.update({'X-dlp': 'data'})
        self.assertEqual(set(headers.items()), {('Ytdl-Test', '2'), ('X-Dlp', 'data')})
        self.assertEqual(dict(headers), {'Ytdl-Test': '2', 'X-Dlp': 'data'})
        self.assertEqual(len(headers), 2)
        self.assertEqual(headers.copy(), headers)
        headers2 = CaseInsensitiveDict({'X-dlp': 'data3'}, **headers, **{'X-dlp': 'data2'})
        self.assertEqual(set(headers2.items()), {('Ytdl-Test', '2'), ('X-Dlp', 'data2')})
        self.assertEqual(len(headers2), 2)
        headers2.clear()
        self.assertEqual(len(headers2), 0)

        # ensure we prefer latter headers
        headers3 = CaseInsensitiveDict({'Ytdl-TeSt': 1}, {'Ytdl-test': 2})
        self.assertEqual(set(headers3.items()), {('Ytdl-Test', '2')})
        del headers3['ytdl-tesT']
        self.assertEqual(dict(headers3), {})

        headers4 = CaseInsensitiveDict({'ytdl-test': 'data;'})
        self.assertEqual(set(headers4.items()), {('Ytdl-Test', 'data;')})
=======
    def test_traverse_obj(self):
        _TEST_DATA = {
            100: 100,
            1.2: 1.2,
            'str': 'str',
            'None': None,
            '...': ...,
            'urls': [
                {'index': 0, 'url': 'https://www.example.com/0'},
                {'index': 1, 'url': 'https://www.example.com/1'},
            ],
            'data': (
                {'index': 2},
                {'index': 3},
            ),
            'dict': {},
        }

        # Test base functionality
        self.assertEqual(traverse_obj(_TEST_DATA, ('str',)), 'str',
                         msg='allow tuple path')
        self.assertEqual(traverse_obj(_TEST_DATA, ['str']), 'str',
                         msg='allow list path')
        self.assertEqual(traverse_obj(_TEST_DATA, (value for value in ("str",))), 'str',
                         msg='allow iterable path')
        self.assertEqual(traverse_obj(_TEST_DATA, 'str'), 'str',
                         msg='single items should be treated as a path')
        self.assertEqual(traverse_obj(_TEST_DATA, None), _TEST_DATA)
        self.assertEqual(traverse_obj(_TEST_DATA, 100), 100)
        self.assertEqual(traverse_obj(_TEST_DATA, 1.2), 1.2)

        # Test Ellipsis behavior
        self.assertCountEqual(traverse_obj(_TEST_DATA, ...),
                              (item for item in _TEST_DATA.values() if item is not None),
                              msg='`...` should give all values except `None`')
        self.assertCountEqual(traverse_obj(_TEST_DATA, ('urls', 0, ...)), _TEST_DATA['urls'][0].values(),
                              msg='`...` selection for dicts should select all values')
        self.assertEqual(traverse_obj(_TEST_DATA, (..., ..., 'url')),
                         ['https://www.example.com/0', 'https://www.example.com/1'],
                         msg='nested `...` queries should work')
        self.assertCountEqual(traverse_obj(_TEST_DATA, (..., ..., 'index')), range(4),
                              msg='`...` query result should be flattened')

        # Test function as key
        self.assertEqual(traverse_obj(_TEST_DATA, lambda x, y: x == 'urls' and isinstance(y, list)),
                         [_TEST_DATA['urls']],
                         msg='function as query key should perform a filter based on (key, value)')
        self.assertCountEqual(traverse_obj(_TEST_DATA, lambda _, x: isinstance(x[0], str)), {'str'},
                              msg='exceptions in the query function should be catched')

        # Test alternative paths
        self.assertEqual(traverse_obj(_TEST_DATA, 'fail', 'str'), 'str',
                         msg='multiple `paths` should be treated as alternative paths')
        self.assertEqual(traverse_obj(_TEST_DATA, 'str', 100), 'str',
                         msg='alternatives should exit early')
        self.assertEqual(traverse_obj(_TEST_DATA, 'fail', 'fail'), None,
                         msg='alternatives should return `default` if exhausted')
        self.assertEqual(traverse_obj(_TEST_DATA, (..., 'fail'), 100), 100,
                         msg='alternatives should track their own branching return')
        self.assertEqual(traverse_obj(_TEST_DATA, ('dict', ...), ('data', ...)), list(_TEST_DATA['data']),
                         msg='alternatives on empty objects should search further')

        # Test branch and path nesting
        self.assertEqual(traverse_obj(_TEST_DATA, ('urls', (3, 0), 'url')), ['https://www.example.com/0'],
                         msg='tuple as key should be treated as branches')
        self.assertEqual(traverse_obj(_TEST_DATA, ('urls', [3, 0], 'url')), ['https://www.example.com/0'],
                         msg='list as key should be treated as branches')
        self.assertEqual(traverse_obj(_TEST_DATA, ('urls', ((1, 'fail'), (0, 'url')))), ['https://www.example.com/0'],
                         msg='double nesting in path should be treated as paths')
        self.assertEqual(traverse_obj(['0', [1, 2]], [(0, 1), 0]), [1],
                         msg='do not fail early on branching')
        self.assertCountEqual(traverse_obj(_TEST_DATA, ('urls', ((1, ('fail', 'url')), (0, 'url')))),
                              ['https://www.example.com/0', 'https://www.example.com/1'],
                              msg='tripple nesting in path should be treated as branches')
        self.assertEqual(traverse_obj(_TEST_DATA, ('urls', ('fail', (..., 'url')))),
                         ['https://www.example.com/0', 'https://www.example.com/1'],
                         msg='ellipsis as branch path start gets flattened')

        # Test dictionary as key
        self.assertEqual(traverse_obj(_TEST_DATA, {0: 100, 1: 1.2}), {0: 100, 1: 1.2},
                         msg='dict key should result in a dict with the same keys')
        self.assertEqual(traverse_obj(_TEST_DATA, {0: ('urls', 0, 'url')}),
                         {0: 'https://www.example.com/0'},
                         msg='dict key should allow paths')
        self.assertEqual(traverse_obj(_TEST_DATA, {0: ('urls', (3, 0), 'url')}),
                         {0: ['https://www.example.com/0']},
                         msg='tuple in dict path should be treated as branches')
        self.assertEqual(traverse_obj(_TEST_DATA, {0: ('urls', ((1, 'fail'), (0, 'url')))}),
                         {0: ['https://www.example.com/0']},
                         msg='double nesting in dict path should be treated as paths')
        self.assertEqual(traverse_obj(_TEST_DATA, {0: ('urls', ((1, ('fail', 'url')), (0, 'url')))}),
                         {0: ['https://www.example.com/1', 'https://www.example.com/0']},
                         msg='tripple nesting in dict path should be treated as branches')
        self.assertEqual(traverse_obj(_TEST_DATA, {0: 'fail'}), {},
                         msg='remove `None` values when dict key')
        self.assertEqual(traverse_obj(_TEST_DATA, {0: 'fail'}, default=...), {0: ...},
                         msg='do not remove `None` values if `default`')
        self.assertEqual(traverse_obj(_TEST_DATA, {0: 'dict'}), {0: {}},
                         msg='do not remove empty values when dict key')
        self.assertEqual(traverse_obj(_TEST_DATA, {0: 'dict'}, default=...), {0: {}},
                         msg='do not remove empty values when dict key and a default')
        self.assertEqual(traverse_obj(_TEST_DATA, {0: ('dict', ...)}), {0: []},
                         msg='if branch in dict key not successful, return `[]`')

        # Testing default parameter behavior
        _DEFAULT_DATA = {'None': None, 'int': 0, 'list': []}
        self.assertEqual(traverse_obj(_DEFAULT_DATA, 'fail'), None,
                         msg='default value should be `None`')
        self.assertEqual(traverse_obj(_DEFAULT_DATA, 'fail', 'fail', default=...), ...,
                         msg='chained fails should result in default')
        self.assertEqual(traverse_obj(_DEFAULT_DATA, 'None', 'int'), 0,
                         msg='should not short cirquit on `None`')
        self.assertEqual(traverse_obj(_DEFAULT_DATA, 'fail', default=1), 1,
                         msg='invalid dict key should result in `default`')
        self.assertEqual(traverse_obj(_DEFAULT_DATA, 'None', default=1), 1,
                         msg='`None` is a deliberate sentinel and should become `default`')
        self.assertEqual(traverse_obj(_DEFAULT_DATA, ('list', 10)), None,
                         msg='`IndexError` should result in `default`')
        self.assertEqual(traverse_obj(_DEFAULT_DATA, (..., 'fail'), default=1), 1,
                         msg='if branched but not successful return `default` if defined, not `[]`')
        self.assertEqual(traverse_obj(_DEFAULT_DATA, (..., 'fail'), default=None), None,
                         msg='if branched but not successful return `default` even if `default` is `None`')
        self.assertEqual(traverse_obj(_DEFAULT_DATA, (..., 'fail')), [],
                         msg='if branched but not successful return `[]`, not `default`')
        self.assertEqual(traverse_obj(_DEFAULT_DATA, ('list', ...)), [],
                         msg='if branched but object is empty return `[]`, not `default`')

        # Testing expected_type behavior
        _EXPECTED_TYPE_DATA = {'str': 'str', 'int': 0}
        self.assertEqual(traverse_obj(_EXPECTED_TYPE_DATA, 'str', expected_type=str), 'str',
                         msg='accept matching `expected_type` type')
        self.assertEqual(traverse_obj(_EXPECTED_TYPE_DATA, 'str', expected_type=int), None,
                         msg='reject non matching `expected_type` type')
        self.assertEqual(traverse_obj(_EXPECTED_TYPE_DATA, 'int', expected_type=lambda x: str(x)), '0',
                         msg='transform type using type function')
        self.assertEqual(traverse_obj(_EXPECTED_TYPE_DATA, 'str',
                                      expected_type=lambda _: 1 / 0), None,
                         msg='wrap expected_type fuction in try_call')
        self.assertEqual(traverse_obj(_EXPECTED_TYPE_DATA, ..., expected_type=str), ['str'],
                         msg='eliminate items that expected_type fails on')

        # Test get_all behavior
        _GET_ALL_DATA = {'key': [0, 1, 2]}
        self.assertEqual(traverse_obj(_GET_ALL_DATA, ('key', ...), get_all=False), 0,
                         msg='if not `get_all`, return only first matching value')
        self.assertEqual(traverse_obj(_GET_ALL_DATA, ..., get_all=False), [0, 1, 2],
                         msg='do not overflatten if not `get_all`')

        # Test casesense behavior
        _CASESENSE_DATA = {
            'KeY': 'value0',
            0: {
                'KeY': 'value1',
                0: {'KeY': 'value2'},
            },
        }
        self.assertEqual(traverse_obj(_CASESENSE_DATA, 'key'), None,
                         msg='dict keys should be case sensitive unless `casesense`')
        self.assertEqual(traverse_obj(_CASESENSE_DATA, 'keY',
                                      casesense=False), 'value0',
                         msg='allow non matching key case if `casesense`')
        self.assertEqual(traverse_obj(_CASESENSE_DATA, (0, ('keY',)),
                                      casesense=False), ['value1'],
                         msg='allow non matching key case in branch if `casesense`')
        self.assertEqual(traverse_obj(_CASESENSE_DATA, (0, ((0, 'keY'),)),
                                      casesense=False), ['value2'],
                         msg='allow non matching key case in branch path if `casesense`')

        # Test traverse_string behavior
        _TRAVERSE_STRING_DATA = {'str': 'str', 1.2: 1.2}
        self.assertEqual(traverse_obj(_TRAVERSE_STRING_DATA, ('str', 0)), None,
                         msg='do not traverse into string if not `traverse_string`')
        self.assertEqual(traverse_obj(_TRAVERSE_STRING_DATA, ('str', 0),
                                      traverse_string=True), 's',
                         msg='traverse into string if `traverse_string`')
        self.assertEqual(traverse_obj(_TRAVERSE_STRING_DATA, (1.2, 1),
                                      traverse_string=True), '.',
                         msg='traverse into converted data if `traverse_string`')
        self.assertEqual(traverse_obj(_TRAVERSE_STRING_DATA, ('str', ...),
                                      traverse_string=True), list('str'),
                         msg='`...` branching into string should result in list')
        self.assertEqual(traverse_obj(_TRAVERSE_STRING_DATA, ('str', (0, 2)),
                                      traverse_string=True), ['s', 'r'],
                         msg='branching into string should result in list')
        self.assertEqual(traverse_obj(_TRAVERSE_STRING_DATA, ('str', lambda _, x: x),
                                      traverse_string=True), list('str'),
                         msg='function branching into string should result in list')

        # Test is_user_input behavior
        _IS_USER_INPUT_DATA = {'range8': list(range(8))}
        self.assertEqual(traverse_obj(_IS_USER_INPUT_DATA, ('range8', '3'),
                                      is_user_input=True), 3,
                         msg='allow for string indexing if `is_user_input`')
        self.assertCountEqual(traverse_obj(_IS_USER_INPUT_DATA, ('range8', '3:'),
                                           is_user_input=True), tuple(range(8))[3:],
                              msg='allow for string slice if `is_user_input`')
        self.assertCountEqual(traverse_obj(_IS_USER_INPUT_DATA, ('range8', ':4:2'),
                                           is_user_input=True), tuple(range(8))[:4:2],
                              msg='allow step in string slice if `is_user_input`')
        self.assertCountEqual(traverse_obj(_IS_USER_INPUT_DATA, ('range8', ':'),
                                           is_user_input=True), range(8),
                              msg='`:` should be treated as `...` if `is_user_input`')
        with self.assertRaises(TypeError, msg='too many params should result in error'):
            traverse_obj(_IS_USER_INPUT_DATA, ('range8', ':::'), is_user_input=True)

        # Test re.Match as input obj
        mobj = re.fullmatch(r'0(12)(?P<group>3)(4)?', '0123')
        self.assertEqual(traverse_obj(mobj, ...), [x for x in mobj.groups() if x is not None],
                         msg='`...` on a `re.Match` should give its `groups()`')
        self.assertEqual(traverse_obj(mobj, lambda k, _: k in (0, 2)), ['0123', '3'],
                         msg='function on a `re.Match` should give groupno, value starting at 0')
        self.assertEqual(traverse_obj(mobj, 'group'), '3',
                         msg='str key on a `re.Match` should give group with that name')
        self.assertEqual(traverse_obj(mobj, 2), '3',
                         msg='int key on a `re.Match` should give group with that name')
        self.assertEqual(traverse_obj(mobj, 'gRoUp', casesense=False), '3',
                         msg='str key on a `re.Match` should respect casesense')
        self.assertEqual(traverse_obj(mobj, 'fail'), None,
                         msg='failing str key on a `re.Match` should return `default`')
        self.assertEqual(traverse_obj(mobj, 'gRoUpS', casesense=False), None,
                         msg='failing str key on a `re.Match` should return `default`')
        self.assertEqual(traverse_obj(mobj, 8), None,
                         msg='failing int key on a `re.Match` should return `default`')
>>>>>>> c66ed4e2


if __name__ == '__main__':
    unittest.main()<|MERGE_RESOLUTION|>--- conflicted
+++ resolved
@@ -1887,37 +1887,6 @@
         self.assertEqual(get_compatible_ext(
             vcodecs=['av1'], acodecs=['mp4a'], vexts=['webm'], aexts=['m4a'], preferences=('webm', 'mkv')), 'mkv')
 
-<<<<<<< HEAD
-    def test_case_insensitive_dict(self):
-        headers = CaseInsensitiveDict()
-        headers['ytdl-test'] = 1
-        self.assertEqual(list(headers.items()), [('Ytdl-Test', '1')])
-        headers['Ytdl-test'] = '2'
-        self.assertEqual(list(headers.items()), [('Ytdl-Test', '2')])
-        self.assertTrue('ytDl-Test' in headers)
-        self.assertEqual(str(headers), str(dict(headers)))
-        self.assertEqual(repr(headers), str(dict(headers)))
-
-        headers.update({'X-dlp': 'data'})
-        self.assertEqual(set(headers.items()), {('Ytdl-Test', '2'), ('X-Dlp', 'data')})
-        self.assertEqual(dict(headers), {'Ytdl-Test': '2', 'X-Dlp': 'data'})
-        self.assertEqual(len(headers), 2)
-        self.assertEqual(headers.copy(), headers)
-        headers2 = CaseInsensitiveDict({'X-dlp': 'data3'}, **headers, **{'X-dlp': 'data2'})
-        self.assertEqual(set(headers2.items()), {('Ytdl-Test', '2'), ('X-Dlp', 'data2')})
-        self.assertEqual(len(headers2), 2)
-        headers2.clear()
-        self.assertEqual(len(headers2), 0)
-
-        # ensure we prefer latter headers
-        headers3 = CaseInsensitiveDict({'Ytdl-TeSt': 1}, {'Ytdl-test': 2})
-        self.assertEqual(set(headers3.items()), {('Ytdl-Test', '2')})
-        del headers3['ytdl-tesT']
-        self.assertEqual(dict(headers3), {})
-
-        headers4 = CaseInsensitiveDict({'ytdl-test': 'data;'})
-        self.assertEqual(set(headers4.items()), {('Ytdl-Test', 'data;')})
-=======
     def test_traverse_obj(self):
         _TEST_DATA = {
             100: 100,
@@ -2141,7 +2110,36 @@
                          msg='failing str key on a `re.Match` should return `default`')
         self.assertEqual(traverse_obj(mobj, 8), None,
                          msg='failing int key on a `re.Match` should return `default`')
->>>>>>> c66ed4e2
+
+    def test_case_insensitive_dict(self):
+        headers = CaseInsensitiveDict()
+        headers['ytdl-test'] = 1
+        self.assertEqual(list(headers.items()), [('Ytdl-Test', '1')])
+        headers['Ytdl-test'] = '2'
+        self.assertEqual(list(headers.items()), [('Ytdl-Test', '2')])
+        self.assertTrue('ytDl-Test' in headers)
+        self.assertEqual(str(headers), str(dict(headers)))
+        self.assertEqual(repr(headers), str(dict(headers)))
+
+        headers.update({'X-dlp': 'data'})
+        self.assertEqual(set(headers.items()), {('Ytdl-Test', '2'), ('X-Dlp', 'data')})
+        self.assertEqual(dict(headers), {'Ytdl-Test': '2', 'X-Dlp': 'data'})
+        self.assertEqual(len(headers), 2)
+        self.assertEqual(headers.copy(), headers)
+        headers2 = CaseInsensitiveDict({'X-dlp': 'data3'}, **headers, **{'X-dlp': 'data2'})
+        self.assertEqual(set(headers2.items()), {('Ytdl-Test', '2'), ('X-Dlp', 'data2')})
+        self.assertEqual(len(headers2), 2)
+        headers2.clear()
+        self.assertEqual(len(headers2), 0)
+
+        # ensure we prefer latter headers
+        headers3 = CaseInsensitiveDict({'Ytdl-TeSt': 1}, {'Ytdl-test': 2})
+        self.assertEqual(set(headers3.items()), {('Ytdl-Test', '2')})
+        del headers3['ytdl-tesT']
+        self.assertEqual(dict(headers3), {})
+
+        headers4 = CaseInsensitiveDict({'ytdl-test': 'data;'})
+        self.assertEqual(set(headers4.items()), {('Ytdl-Test', 'data;')})
 
 
 if __name__ == '__main__':
