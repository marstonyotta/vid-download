--- conflicted
+++ resolved
@@ -263,11 +263,7 @@
 
 
 class TestSocks4Proxy:
-<<<<<<< HEAD
-    @pytest.mark.parametrize('handler,ctx', [('Urllib', 'http'), ('CurlCFFI', 'http')], indirect=True)
-=======
-    @pytest.mark.parametrize('handler,ctx', [('Urllib', 'http'), ('Requests', 'http')], indirect=True)
->>>>>>> 4e38e2ae
+    @pytest.mark.parametrize('handler,ctx', [('Urllib', 'http'), ('Requests', 'http'), ('CurlCFFI', 'http')], indirect=True)
     def test_socks4_no_auth(self, handler, ctx):
         with handler() as rh:
             with ctx.socks_server(Socks4ProxyHandler) as server_address:
@@ -275,11 +271,7 @@
                     rh, proxies={'all': f'socks4://{server_address}'})
                 assert response['version'] == 4
 
-<<<<<<< HEAD
-    @pytest.mark.parametrize('handler,ctx', [('Urllib', 'http'), ('CurlCFFI', 'http')], indirect=True)
-=======
-    @pytest.mark.parametrize('handler,ctx', [('Urllib', 'http'), ('Requests', 'http')], indirect=True)
->>>>>>> 4e38e2ae
+    @pytest.mark.parametrize('handler,ctx', [('Urllib', 'http'), ('Requests', 'http'), ('CurlCFFI', 'http')], indirect=True)
     def test_socks4_auth(self, handler, ctx):
         with handler() as rh:
             with ctx.socks_server(Socks4ProxyHandler, user_id='user') as server_address:
@@ -289,26 +281,15 @@
                     rh, proxies={'all': f'socks4://user:@{server_address}'})
                 assert response['version'] == 4
 
-<<<<<<< HEAD
-    @pytest.mark.parametrize('handler,ctx', [('Urllib', 'http'), ('CurlCFFI', 'http')], indirect=True)
-=======
-    @pytest.mark.parametrize('handler,ctx', [('Urllib', 'http'), ('Requests', 'http')], indirect=True)
->>>>>>> 4e38e2ae
+    @pytest.mark.parametrize('handler,ctx', [('Urllib', 'http'), ('Requests', 'http'), ('CurlCFFI', 'http')], indirect=True)
     def test_socks4a_ipv4_target(self, handler, ctx):
         with ctx.socks_server(Socks4ProxyHandler) as server_address:
             with handler(proxies={'all': f'socks4a://{server_address}'}) as rh:
                 response = ctx.socks_info_request(rh, target_domain='127.0.0.1')
                 assert response['version'] == 4
-                assert (
-                    (response['ipv4_address'] == '127.0.0.1' and response['domain_address'] is None)
-                    or (response['ipv4_address'] is None and response['domain_address'] == '127.0.0.1')
-                )
-
-<<<<<<< HEAD
-    @pytest.mark.parametrize('handler,ctx', [('Urllib', 'http'), ('CurlCFFI', 'http')], indirect=True)
-=======
-    @pytest.mark.parametrize('handler,ctx', [('Urllib', 'http'), ('Requests', 'http')], indirect=True)
->>>>>>> 4e38e2ae
+                assert (response['ipv4_address'] == '127.0.0.1') != (response['domain_address'] == '127.0.0.1')
+
+    @pytest.mark.parametrize('handler,ctx', [('Urllib', 'http'), ('Requests', 'http'), ('CurlCFFI', 'http')], indirect=True)
     def test_socks4a_domain_target(self, handler, ctx):
         with ctx.socks_server(Socks4ProxyHandler) as server_address:
             with handler(proxies={'all': f'socks4a://{server_address}'}) as rh:
@@ -317,11 +298,7 @@
                 assert response['ipv4_address'] is None
                 assert response['domain_address'] == 'localhost'
 
-<<<<<<< HEAD
-    @pytest.mark.parametrize('handler,ctx', [('Urllib', 'http'), ('CurlCFFI', 'http')], indirect=True)
-=======
-    @pytest.mark.parametrize('handler,ctx', [('Urllib', 'http'), ('Requests', 'http')], indirect=True)
->>>>>>> 4e38e2ae
+    @pytest.mark.parametrize('handler,ctx', [('Urllib', 'http'), ('Requests', 'http'), ('CurlCFFI', 'http')], indirect=True)
     def test_ipv4_client_source_address(self, handler, ctx):
         with ctx.socks_server(Socks4ProxyHandler) as server_address:
             source_address = f'127.0.0.{random.randint(5, 255)}'
@@ -331,11 +308,7 @@
                 assert response['client_address'][0] == source_address
                 assert response['version'] == 4
 
-<<<<<<< HEAD
-    @pytest.mark.parametrize('handler,ctx', [('Urllib', 'http'), ('CurlCFFI', 'http')], indirect=True)
-=======
-    @pytest.mark.parametrize('handler,ctx', [('Urllib', 'http'), ('Requests', 'http')], indirect=True)
->>>>>>> 4e38e2ae
+    @pytest.mark.parametrize('handler,ctx', [('Urllib', 'http'), ('Requests', 'http'), ('CurlCFFI', 'http')], indirect=True)
     @pytest.mark.parametrize('reply_code', [
         Socks4CD.REQUEST_REJECTED_OR_FAILED,
         Socks4CD.REQUEST_REJECTED_CANNOT_CONNECT_TO_IDENTD,
@@ -347,11 +320,7 @@
                 with pytest.raises(ProxyError):
                     ctx.socks_info_request(rh)
 
-<<<<<<< HEAD
-    @pytest.mark.parametrize('handler,ctx', [('Urllib', 'http'), ('CurlCFFI', 'http')], indirect=True)
-=======
-    @pytest.mark.parametrize('handler,ctx', [('Urllib', 'http'), ('Requests', 'http')], indirect=True)
->>>>>>> 4e38e2ae
+    @pytest.mark.parametrize('handler,ctx', [('Urllib', 'http'), ('Requests', 'http'), ('CurlCFFI', 'http')], indirect=True)
     def test_ipv6_socks4_proxy(self, handler, ctx):
         with ctx.socks_server(Socks4ProxyHandler, bind_ip='::1') as server_address:
             with handler(proxies={'all': f'socks4://{server_address}'}) as rh:
@@ -360,11 +329,7 @@
                 assert response['ipv4_address'] == '127.0.0.1'
                 assert response['version'] == 4
 
-<<<<<<< HEAD
-    @pytest.mark.parametrize('handler,ctx', [('Urllib', 'http'), ('CurlCFFI', 'http')], indirect=True)
-=======
-    @pytest.mark.parametrize('handler,ctx', [('Urllib', 'http'), ('Requests', 'http')], indirect=True)
->>>>>>> 4e38e2ae
+    @pytest.mark.parametrize('handler,ctx', [('Urllib', 'http'), ('Requests', 'http'), ('CurlCFFI', 'http')], indirect=True)
     def test_timeout(self, handler, ctx):
         with ctx.socks_server(Socks4ProxyHandler, sleep=2) as server_address:
             with handler(proxies={'all': f'socks4://{server_address}'}, timeout=0.5) as rh:
@@ -374,11 +339,7 @@
 
 class TestSocks5Proxy:
 
-<<<<<<< HEAD
-    @pytest.mark.parametrize('handler,ctx', [('Urllib', 'http'), ('CurlCFFI', 'http')], indirect=True)
-=======
-    @pytest.mark.parametrize('handler,ctx', [('Urllib', 'http'), ('Requests', 'http')], indirect=True)
->>>>>>> 4e38e2ae
+    @pytest.mark.parametrize('handler,ctx', [('Urllib', 'http'), ('Requests', 'http'), ('CurlCFFI', 'http')], indirect=True)
     def test_socks5_no_auth(self, handler, ctx):
         with ctx.socks_server(Socks5ProxyHandler) as server_address:
             with handler(proxies={'all': f'socks5://{server_address}'}) as rh:
@@ -386,11 +347,7 @@
                 assert response['auth_methods'] == [0x0]
                 assert response['version'] == 5
 
-<<<<<<< HEAD
-    @pytest.mark.parametrize('handler,ctx', [('Urllib', 'http'), ('CurlCFFI', 'http')], indirect=True)
-=======
-    @pytest.mark.parametrize('handler,ctx', [('Urllib', 'http'), ('Requests', 'http')], indirect=True)
->>>>>>> 4e38e2ae
+    @pytest.mark.parametrize('handler,ctx', [('Urllib', 'http'), ('Requests', 'http'), ('CurlCFFI', 'http')], indirect=True)
     def test_socks5_user_pass(self, handler, ctx):
         with ctx.socks_server(Socks5ProxyHandler, auth=('test', 'testpass')) as server_address:
             with handler() as rh:
@@ -403,11 +360,7 @@
                 assert response['auth_methods'] == [Socks5Auth.AUTH_NONE, Socks5Auth.AUTH_USER_PASS]
                 assert response['version'] == 5
 
-<<<<<<< HEAD
-    @pytest.mark.parametrize('handler,ctx', [('Urllib', 'http'), ('CurlCFFI', 'http')], indirect=True)
-=======
-    @pytest.mark.parametrize('handler,ctx', [('Urllib', 'http'), ('Requests', 'http')], indirect=True)
->>>>>>> 4e38e2ae
+    @pytest.mark.parametrize('handler,ctx', [('Urllib', 'http'), ('Requests', 'http'), ('CurlCFFI', 'http')], indirect=True)
     def test_socks5_ipv4_target(self, handler, ctx):
         with ctx.socks_server(Socks5ProxyHandler) as server_address:
             with handler(proxies={'all': f'socks5://{server_address}'}) as rh:
@@ -415,11 +368,7 @@
                 assert response['ipv4_address'] == '127.0.0.1'
                 assert response['version'] == 5
 
-<<<<<<< HEAD
-    @pytest.mark.parametrize('handler,ctx', [('Urllib', 'http'), ('CurlCFFI', 'http')], indirect=True)
-=======
-    @pytest.mark.parametrize('handler,ctx', [('Urllib', 'http'), ('Requests', 'http')], indirect=True)
->>>>>>> 4e38e2ae
+    @pytest.mark.parametrize('handler,ctx', [('Urllib', 'http'), ('Requests', 'http'), ('CurlCFFI', 'http')], indirect=True)
     def test_socks5_domain_target(self, handler, ctx):
         with ctx.socks_server(Socks5ProxyHandler) as server_address:
             with handler(proxies={'all': f'socks5://{server_address}'}) as rh:
@@ -427,11 +376,7 @@
                 assert (response['ipv4_address'] == '127.0.0.1') != (response['ipv6_address'] == '::1')
                 assert response['version'] == 5
 
-<<<<<<< HEAD
-    @pytest.mark.parametrize('handler,ctx', [('Urllib', 'http'), ('CurlCFFI', 'http')], indirect=True)
-=======
-    @pytest.mark.parametrize('handler,ctx', [('Urllib', 'http'), ('Requests', 'http')], indirect=True)
->>>>>>> 4e38e2ae
+    @pytest.mark.parametrize('handler,ctx', [('Urllib', 'http'), ('Requests', 'http'), ('CurlCFFI', 'http')], indirect=True)
     def test_socks5h_domain_target(self, handler, ctx):
         with ctx.socks_server(Socks5ProxyHandler) as server_address:
             with handler(proxies={'all': f'socks5h://{server_address}'}) as rh:
@@ -440,11 +385,7 @@
                 assert response['domain_address'] == 'localhost'
                 assert response['version'] == 5
 
-<<<<<<< HEAD
-    @pytest.mark.parametrize('handler,ctx', [('Urllib', 'http'), ('CurlCFFI', 'http')], indirect=True)
-=======
-    @pytest.mark.parametrize('handler,ctx', [('Urllib', 'http'), ('Requests', 'http')], indirect=True)
->>>>>>> 4e38e2ae
+    @pytest.mark.parametrize('handler,ctx', [('Urllib', 'http'), ('Requests', 'http'), ('CurlCFFI', 'http')], indirect=True)
     def test_socks5h_ip_target(self, handler, ctx):
         with ctx.socks_server(Socks5ProxyHandler) as server_address:
             with handler(proxies={'all': f'socks5h://{server_address}'}) as rh:
@@ -453,11 +394,7 @@
                 assert response['domain_address'] is None
                 assert response['version'] == 5
 
-<<<<<<< HEAD
-    @pytest.mark.parametrize('handler,ctx', [('Urllib', 'http'), ('CurlCFFI', 'http')], indirect=True)
-=======
-    @pytest.mark.parametrize('handler,ctx', [('Urllib', 'http'), ('Requests', 'http')], indirect=True)
->>>>>>> 4e38e2ae
+    @pytest.mark.parametrize('handler,ctx', [('Urllib', 'http'), ('Requests', 'http'), ('CurlCFFI', 'http')], indirect=True)
     def test_socks5_ipv6_destination(self, handler, ctx):
         with ctx.socks_server(Socks5ProxyHandler) as server_address:
             with handler(proxies={'all': f'socks5://{server_address}'}) as rh:
@@ -465,11 +402,7 @@
                 assert response['ipv6_address'] == '::1'
                 assert response['version'] == 5
 
-<<<<<<< HEAD
-    @pytest.mark.parametrize('handler,ctx', [('Urllib', 'http'), ('CurlCFFI', 'http')], indirect=True)
-=======
-    @pytest.mark.parametrize('handler,ctx', [('Urllib', 'http'), ('Requests', 'http')], indirect=True)
->>>>>>> 4e38e2ae
+    @pytest.mark.parametrize('handler,ctx', [('Urllib', 'http'), ('Requests', 'http'), ('CurlCFFI', 'http')], indirect=True)
     def test_ipv6_socks5_proxy(self, handler, ctx):
         with ctx.socks_server(Socks5ProxyHandler, bind_ip='::1') as server_address:
             with handler(proxies={'all': f'socks5://{server_address}'}) as rh:
@@ -480,11 +413,7 @@
 
     # XXX: is there any feasible way of testing IPv6 source addresses?
     # Same would go for non-proxy source_address test...
-<<<<<<< HEAD
-    @pytest.mark.parametrize('handler,ctx', [('Urllib', 'http'), ('CurlCFFI', 'http')], indirect=True)
-=======
-    @pytest.mark.parametrize('handler,ctx', [('Urllib', 'http'), ('Requests', 'http')], indirect=True)
->>>>>>> 4e38e2ae
+    @pytest.mark.parametrize('handler,ctx', [('Urllib', 'http'), ('Requests', 'http'), ('CurlCFFI', 'http')], indirect=True)
     def test_ipv4_client_source_address(self, handler, ctx):
         with ctx.socks_server(Socks5ProxyHandler) as server_address:
             source_address = f'127.0.0.{random.randint(5, 255)}'
@@ -493,11 +422,7 @@
                 assert response['client_address'][0] == source_address
                 assert response['version'] == 5
 
-<<<<<<< HEAD
-    @pytest.mark.parametrize('handler,ctx', [('Urllib', 'http'), ('CurlCFFI', 'http')], indirect=True)
-=======
-    @pytest.mark.parametrize('handler,ctx', [('Urllib', 'http'), ('Requests', 'http')], indirect=True)
->>>>>>> 4e38e2ae
+    @pytest.mark.parametrize('handler,ctx', [('Urllib', 'http'), ('Requests', 'http'), ('CurlCFFI', 'http')], indirect=True)
     @pytest.mark.parametrize('reply_code', [
         Socks5Reply.GENERAL_FAILURE,
         Socks5Reply.CONNECTION_NOT_ALLOWED,
@@ -514,7 +439,7 @@
                 with pytest.raises(ProxyError):
                     ctx.socks_info_request(rh)
 
-    @pytest.mark.parametrize('handler,ctx', [('Urllib', 'http'), ('CurlCFFI', 'http')], indirect=True)
+    @pytest.mark.parametrize('handler,ctx', [('Urllib', 'http'), ('Requests', 'http'), ('CurlCFFI', 'http')], indirect=True)
     def test_timeout(self, handler, ctx):
         with ctx.socks_server(Socks5ProxyHandler, sleep=2) as server_address:
             with handler(proxies={'all': f'socks5://{server_address}'}, timeout=1) as rh:
