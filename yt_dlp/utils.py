--- conflicted
+++ resolved
@@ -5111,7 +5111,6 @@
     return f'{s[:left-3]}...{s[-right:]}'
 
 
-<<<<<<< HEAD
 class CaseInsensitiveDict(collections.UserDict):
     """
     Store and access keys case-insensitively.
@@ -5143,7 +5142,8 @@
     if isinstance(data, dict) and 'user-agent' in [k.lower() for k in data.keys()]:
         return CaseInsensitiveDict(data)
     return data
-=======
+
+
 def orderedSet_from_options(options, alias_dict, *, use_regex=False, start=None):
     assert 'all' in alias_dict, '"all" alias is required'
     requested = list(start or [])
@@ -5172,7 +5172,6 @@
             requested.extend(current)
 
     return orderedSet(requested)
->>>>>>> 2516cafb
 
 
 # Deprecated
