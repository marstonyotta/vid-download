from __future__ import annotations

import asyncio
import atexit
import base64
import binascii
import calendar
import codecs
import collections
import collections.abc
import contextlib
import datetime
import email.header
import email.utils
import errno
import hashlib
import hmac
import html.entities
import html.parser
import inspect
import itertools
import json
import locale
import math
import mimetypes
import operator
import os
import platform
import random
import re
import shlex
import socket
import ssl
import struct
import subprocess
import sys
import tempfile
import time
import traceback
import types
import unicodedata
import urllib.error
import urllib.parse
import urllib.request
import xml.etree.ElementTree
import zlib
import io

from .compat import functools  # isort: split
from .compat import (
    compat_etree_fromstring,
    compat_expanduser,
    compat_HTMLParseError,
    compat_os_name,
    compat_shlex_quote,
)
from .compat.utils import *  # noqa: F401, F403
from .dependencies import websockets, xattr


# This is not clearly defined otherwise
compiled_regex_type = type(re.compile(''))

NO_DEFAULT = object()
IDENTITY = lambda x: x

ENGLISH_MONTH_NAMES = [
    'January', 'February', 'March', 'April', 'May', 'June',
    'July', 'August', 'September', 'October', 'November', 'December']

MONTH_NAMES = {
    'en': ENGLISH_MONTH_NAMES,
    'fr': [
        'janvier', 'février', 'mars', 'avril', 'mai', 'juin',
        'juillet', 'août', 'septembre', 'octobre', 'novembre', 'décembre'],
    # these follow the genitive grammatical case (dopełniacz)
    # some websites might be using nominative, which will require another month list
    # https://en.wikibooks.org/wiki/Polish/Noun_cases
    'pl': ['stycznia', 'lutego', 'marca', 'kwietnia', 'maja', 'czerwca',
           'lipca', 'sierpnia', 'września', 'października', 'listopada', 'grudnia'],
}

# From https://github.com/python/cpython/blob/3.11/Lib/email/_parseaddr.py#L36-L42
TIMEZONE_NAMES = {
    'UT': 0, 'UTC': 0, 'GMT': 0, 'Z': 0,
    'AST': -4, 'ADT': -3,  # Atlantic (used in Canada)
    'EST': -5, 'EDT': -4,  # Eastern
    'CST': -6, 'CDT': -5,  # Central
    'MST': -7, 'MDT': -6,  # Mountain
    'PST': -8, 'PDT': -7   # Pacific
}

# needed for sanitizing filenames in restricted mode
ACCENT_CHARS = dict(zip('ÂÃÄÀÁÅÆÇÈÉÊËÌÍÎÏÐÑÒÓÔÕÖŐØŒÙÚÛÜŰÝÞßàáâãäåæçèéêëìíîïðñòóôõöőøœùúûüűýþÿ',
                        itertools.chain('AAAAAA', ['AE'], 'CEEEEIIIIDNOOOOOOO', ['OE'], 'UUUUUY', ['TH', 'ss'],
                                        'aaaaaa', ['ae'], 'ceeeeiiiionooooooo', ['oe'], 'uuuuuy', ['th'], 'y')))

DATE_FORMATS = (
    '%d %B %Y',
    '%d %b %Y',
    '%B %d %Y',
    '%B %dst %Y',
    '%B %dnd %Y',
    '%B %drd %Y',
    '%B %dth %Y',
    '%b %d %Y',
    '%b %dst %Y',
    '%b %dnd %Y',
    '%b %drd %Y',
    '%b %dth %Y',
    '%b %dst %Y %I:%M',
    '%b %dnd %Y %I:%M',
    '%b %drd %Y %I:%M',
    '%b %dth %Y %I:%M',
    '%Y %m %d',
    '%Y-%m-%d',
    '%Y.%m.%d.',
    '%Y/%m/%d',
    '%Y/%m/%d %H:%M',
    '%Y/%m/%d %H:%M:%S',
    '%Y%m%d%H%M',
    '%Y%m%d%H%M%S',
    '%Y%m%d',
    '%Y-%m-%d %H:%M',
    '%Y-%m-%d %H:%M:%S',
    '%Y-%m-%d %H:%M:%S.%f',
    '%Y-%m-%d %H:%M:%S:%f',
    '%d.%m.%Y %H:%M',
    '%d.%m.%Y %H.%M',
    '%Y-%m-%dT%H:%M:%SZ',
    '%Y-%m-%dT%H:%M:%S.%fZ',
    '%Y-%m-%dT%H:%M:%S.%f0Z',
    '%Y-%m-%dT%H:%M:%S',
    '%Y-%m-%dT%H:%M:%S.%f',
    '%Y-%m-%dT%H:%M',
    '%b %d %Y at %H:%M',
    '%b %d %Y at %H:%M:%S',
    '%B %d %Y at %H:%M',
    '%B %d %Y at %H:%M:%S',
    '%H:%M %d-%b-%Y',
)

DATE_FORMATS_DAY_FIRST = list(DATE_FORMATS)
DATE_FORMATS_DAY_FIRST.extend([
    '%d-%m-%Y',
    '%d.%m.%Y',
    '%d.%m.%y',
    '%d/%m/%Y',
    '%d/%m/%y',
    '%d/%m/%Y %H:%M:%S',
    '%d-%m-%Y %H:%M',
])

DATE_FORMATS_MONTH_FIRST = list(DATE_FORMATS)
DATE_FORMATS_MONTH_FIRST.extend([
    '%m-%d-%Y',
    '%m.%d.%Y',
    '%m/%d/%Y',
    '%m/%d/%y',
    '%m/%d/%Y %H:%M:%S',
])

PACKED_CODES_RE = r"}\('(.+)',(\d+),(\d+),'([^']+)'\.split\('\|'\)"
JSON_LD_RE = r'(?is)<script[^>]+type=(["\']?)application/ld\+json\1[^>]*>\s*(?P<json_ld>{.+?}|\[.+?\])\s*</script>'

NUMBER_RE = r'\d+(?:\.\d+)?'


@functools.cache
def preferredencoding():
    """Get preferred encoding.

    Returns the best encoding scheme for the system, based on
    locale.getpreferredencoding() and some further tweaks.
    """
    try:
        pref = locale.getpreferredencoding()
        'TEST'.encode(pref)
    except Exception:
        pref = 'UTF-8'

    return pref


def write_json_file(obj, fn):
    """ Encode obj as JSON and write it to fn, atomically if possible """

    tf = tempfile.NamedTemporaryFile(
        prefix=f'{os.path.basename(fn)}.', dir=os.path.dirname(fn),
        suffix='.tmp', delete=False, mode='w', encoding='utf-8')

    try:
        with tf:
            json.dump(obj, tf, ensure_ascii=False)
        if sys.platform == 'win32':
            # Need to remove existing file on Windows, else os.rename raises
            # WindowsError or FileExistsError.
            with contextlib.suppress(OSError):
                os.unlink(fn)
        with contextlib.suppress(OSError):
            mask = os.umask(0)
            os.umask(mask)
            os.chmod(tf.name, 0o666 & ~mask)
        os.rename(tf.name, fn)
    except Exception:
        with contextlib.suppress(OSError):
            os.remove(tf.name)
        raise


def find_xpath_attr(node, xpath, key, val=None):
    """ Find the xpath xpath[@key=val] """
    assert re.match(r'^[a-zA-Z_-]+$', key)
    expr = xpath + ('[@%s]' % key if val is None else f"[@{key}='{val}']")
    return node.find(expr)

# On python2.6 the xml.etree.ElementTree.Element methods don't support
# the namespace parameter


def xpath_with_ns(path, ns_map):
    components = [c.split(':') for c in path.split('/')]
    replaced = []
    for c in components:
        if len(c) == 1:
            replaced.append(c[0])
        else:
            ns, tag = c
            replaced.append('{%s}%s' % (ns_map[ns], tag))
    return '/'.join(replaced)


def xpath_element(node, xpath, name=None, fatal=False, default=NO_DEFAULT):
    def _find_xpath(xpath):
        return node.find(xpath)

    if isinstance(xpath, str):
        n = _find_xpath(xpath)
    else:
        for xp in xpath:
            n = _find_xpath(xp)
            if n is not None:
                break

    if n is None:
        if default is not NO_DEFAULT:
            return default
        elif fatal:
            name = xpath if name is None else name
            raise ExtractorError('Could not find XML element %s' % name)
        else:
            return None
    return n


def xpath_text(node, xpath, name=None, fatal=False, default=NO_DEFAULT):
    n = xpath_element(node, xpath, name, fatal=fatal, default=default)
    if n is None or n == default:
        return n
    if n.text is None:
        if default is not NO_DEFAULT:
            return default
        elif fatal:
            name = xpath if name is None else name
            raise ExtractorError('Could not find XML element\'s text %s' % name)
        else:
            return None
    return n.text


def xpath_attr(node, xpath, key, name=None, fatal=False, default=NO_DEFAULT):
    n = find_xpath_attr(node, xpath, key)
    if n is None:
        if default is not NO_DEFAULT:
            return default
        elif fatal:
            name = f'{xpath}[@{key}]' if name is None else name
            raise ExtractorError('Could not find XML attribute %s' % name)
        else:
            return None
    return n.attrib[key]


def get_element_by_id(id, html, **kwargs):
    """Return the content of the tag with the specified ID in the passed HTML document"""
    return get_element_by_attribute('id', id, html, **kwargs)


def get_element_html_by_id(id, html, **kwargs):
    """Return the html of the tag with the specified ID in the passed HTML document"""
    return get_element_html_by_attribute('id', id, html, **kwargs)


def get_element_by_class(class_name, html):
    """Return the content of the first tag with the specified class in the passed HTML document"""
    retval = get_elements_by_class(class_name, html)
    return retval[0] if retval else None


def get_element_html_by_class(class_name, html):
    """Return the html of the first tag with the specified class in the passed HTML document"""
    retval = get_elements_html_by_class(class_name, html)
    return retval[0] if retval else None


def get_element_by_attribute(attribute, value, html, **kwargs):
    retval = get_elements_by_attribute(attribute, value, html, **kwargs)
    return retval[0] if retval else None


def get_element_html_by_attribute(attribute, value, html, **kargs):
    retval = get_elements_html_by_attribute(attribute, value, html, **kargs)
    return retval[0] if retval else None


def get_elements_by_class(class_name, html, **kargs):
    """Return the content of all tags with the specified class in the passed HTML document as a list"""
    return get_elements_by_attribute(
        'class', r'[^\'"]*(?<=[\'"\s])%s(?=[\'"\s])[^\'"]*' % re.escape(class_name),
        html, escape_value=False)


def get_elements_html_by_class(class_name, html):
    """Return the html of all tags with the specified class in the passed HTML document as a list"""
    return get_elements_html_by_attribute(
        'class', r'[^\'"]*(?<=[\'"\s])%s(?=[\'"\s])[^\'"]*' % re.escape(class_name),
        html, escape_value=False)


def get_elements_by_attribute(*args, **kwargs):
    """Return the content of the tag with the specified attribute in the passed HTML document"""
    return [content for content, _ in get_elements_text_and_html_by_attribute(*args, **kwargs)]


def get_elements_html_by_attribute(*args, **kwargs):
    """Return the html of the tag with the specified attribute in the passed HTML document"""
    return [whole for _, whole in get_elements_text_and_html_by_attribute(*args, **kwargs)]


def get_elements_text_and_html_by_attribute(attribute, value, html, *, tag=r'[\w:.-]+', escape_value=True):
    """
    Return the text (content) and the html (whole) of the tag with the specified
    attribute in the passed HTML document
    """
    if not value:
        return

    quote = '' if re.match(r'''[\s"'`=<>]''', value) else '?'

    value = re.escape(value) if escape_value else value

    partial_element_re = rf'''(?x)
        <(?P<tag>{tag})
         (?:\s(?:[^>"']|"[^"]*"|'[^']*')*)?
         \s{re.escape(attribute)}\s*=\s*(?P<_q>['"]{quote})(?-x:{value})(?P=_q)
        '''

    for m in re.finditer(partial_element_re, html):
        content, whole = get_element_text_and_html_by_tag(m.group('tag'), html[m.start():])

        yield (
            unescapeHTML(re.sub(r'^(?P<q>["\'])(?P<content>.*)(?P=q)$', r'\g<content>', content, flags=re.DOTALL)),
            whole
        )


class HTMLBreakOnClosingTagParser(html.parser.HTMLParser):
    """
    HTML parser which raises HTMLBreakOnClosingTagException upon reaching the
    closing tag for the first opening tag it has encountered, and can be used
    as a context manager
    """

    class HTMLBreakOnClosingTagException(Exception):
        pass

    def __init__(self):
        self.tagstack = collections.deque()
        html.parser.HTMLParser.__init__(self)

    def __enter__(self):
        return self

    def __exit__(self, *_):
        self.close()

    def close(self):
        # handle_endtag does not return upon raising HTMLBreakOnClosingTagException,
        # so data remains buffered; we no longer have any interest in it, thus
        # override this method to discard it
        pass

    def handle_starttag(self, tag, _):
        self.tagstack.append(tag)

    def handle_endtag(self, tag):
        if not self.tagstack:
            raise compat_HTMLParseError('no tags in the stack')
        while self.tagstack:
            inner_tag = self.tagstack.pop()
            if inner_tag == tag:
                break
        else:
            raise compat_HTMLParseError(f'matching opening tag for closing {tag} tag not found')
        if not self.tagstack:
            raise self.HTMLBreakOnClosingTagException()


# XXX: This should be far less strict
def get_element_text_and_html_by_tag(tag, html):
    """
    For the first element with the specified tag in the passed HTML document
    return its' content (text) and the whole element (html)
    """
    def find_or_raise(haystack, needle, exc):
        try:
            return haystack.index(needle)
        except ValueError:
            raise exc
    closing_tag = f'</{tag}>'
    whole_start = find_or_raise(
        html, f'<{tag}', compat_HTMLParseError(f'opening {tag} tag not found'))
    content_start = find_or_raise(
        html[whole_start:], '>', compat_HTMLParseError(f'malformed opening {tag} tag'))
    content_start += whole_start + 1
    with HTMLBreakOnClosingTagParser() as parser:
        parser.feed(html[whole_start:content_start])
        if not parser.tagstack or parser.tagstack[0] != tag:
            raise compat_HTMLParseError(f'parser did not match opening {tag} tag')
        offset = content_start
        while offset < len(html):
            next_closing_tag_start = find_or_raise(
                html[offset:], closing_tag,
                compat_HTMLParseError(f'closing {tag} tag not found'))
            next_closing_tag_end = next_closing_tag_start + len(closing_tag)
            try:
                parser.feed(html[offset:offset + next_closing_tag_end])
                offset += next_closing_tag_end
            except HTMLBreakOnClosingTagParser.HTMLBreakOnClosingTagException:
                return html[content_start:offset + next_closing_tag_start], \
                    html[whole_start:offset + next_closing_tag_end]
        raise compat_HTMLParseError('unexpected end of html')


class HTMLAttributeParser(html.parser.HTMLParser):
    """Trivial HTML parser to gather the attributes for a single element"""

    def __init__(self):
        self.attrs = {}
        html.parser.HTMLParser.__init__(self)

    def handle_starttag(self, tag, attrs):
        self.attrs = dict(attrs)
        raise compat_HTMLParseError('done')


class HTMLListAttrsParser(html.parser.HTMLParser):
    """HTML parser to gather the attributes for the elements of a list"""

    def __init__(self):
        html.parser.HTMLParser.__init__(self)
        self.items = []
        self._level = 0

    def handle_starttag(self, tag, attrs):
        if tag == 'li' and self._level == 0:
            self.items.append(dict(attrs))
        self._level += 1

    def handle_endtag(self, tag):
        self._level -= 1


def extract_attributes(html_element):
    """Given a string for an HTML element such as
    <el
         a="foo" B="bar" c="&98;az" d=boz
         empty= noval entity="&amp;"
         sq='"' dq="'"
    >
    Decode and return a dictionary of attributes.
    {
        'a': 'foo', 'b': 'bar', c: 'baz', d: 'boz',
        'empty': '', 'noval': None, 'entity': '&',
        'sq': '"', 'dq': '\''
    }.
    """
    parser = HTMLAttributeParser()
    with contextlib.suppress(compat_HTMLParseError):
        parser.feed(html_element)
        parser.close()
    return parser.attrs


def parse_list(webpage):
    """Given a string for an series of HTML <li> elements,
    return a dictionary of their attributes"""
    parser = HTMLListAttrsParser()
    parser.feed(webpage)
    parser.close()
    return parser.items


def clean_html(html):
    """Clean an HTML snippet into a readable string"""

    if html is None:  # Convenience for sanitizing descriptions etc.
        return html

    html = re.sub(r'\s+', ' ', html)
    html = re.sub(r'(?u)\s?<\s?br\s?/?\s?>\s?', '\n', html)
    html = re.sub(r'(?u)<\s?/\s?p\s?>\s?<\s?p[^>]*>', '\n', html)
    # Strip html tags
    html = re.sub('<.*?>', '', html)
    # Replace html entities
    html = unescapeHTML(html)
    return html.strip()


class LenientJSONDecoder(json.JSONDecoder):
    # TODO: Write tests
    def __init__(self, *args, transform_source=None, ignore_extra=False, close_objects=0, **kwargs):
        self.transform_source, self.ignore_extra = transform_source, ignore_extra
        self._close_attempts = 2 * close_objects
        super().__init__(*args, **kwargs)

    @staticmethod
    def _close_object(err):
        doc = err.doc[:err.pos]
        # We need to add comma first to get the correct error message
        if err.msg.startswith('Expecting \',\''):
            return doc + ','
        elif not doc.endswith(','):
            return

        if err.msg.startswith('Expecting property name'):
            return doc[:-1] + '}'
        elif err.msg.startswith('Expecting value'):
            return doc[:-1] + ']'

    def decode(self, s):
        if self.transform_source:
            s = self.transform_source(s)
        for attempt in range(self._close_attempts + 1):
            try:
                if self.ignore_extra:
                    return self.raw_decode(s.lstrip())[0]
                return super().decode(s)
            except json.JSONDecodeError as e:
                if e.pos is None:
                    raise
                elif attempt < self._close_attempts:
                    s = self._close_object(e)
                    if s is not None:
                        continue
                raise type(e)(f'{e.msg} in {s[e.pos-10:e.pos+10]!r}', s, e.pos)
        assert False, 'Too many attempts to decode JSON'


def sanitize_open(filename, open_mode):
    """Try to open the given filename, and slightly tweak it if this fails.

    Attempts to open the given filename. If this fails, it tries to change
    the filename slightly, step by step, until it's either able to open it
    or it fails and raises a final exception, like the standard open()
    function.

    It returns the tuple (stream, definitive_file_name).
    """
    if filename == '-':
        if sys.platform == 'win32':
            import msvcrt

            # stdout may be any IO stream, e.g. when using contextlib.redirect_stdout
            with contextlib.suppress(io.UnsupportedOperation):
                msvcrt.setmode(sys.stdout.fileno(), os.O_BINARY)
        return (sys.stdout.buffer if hasattr(sys.stdout, 'buffer') else sys.stdout, filename)

    for attempt in range(2):
        try:
            try:
                if sys.platform == 'win32':
                    # FIXME: An exclusive lock also locks the file from being read.
                    # Since windows locks are mandatory, don't lock the file on windows (for now).
                    # Ref: https://github.com/yt-dlp/yt-dlp/issues/3124
                    raise LockingUnsupportedError()
                stream = locked_file(filename, open_mode, block=False).__enter__()
            except OSError:
                stream = open(filename, open_mode)
            return stream, filename
        except OSError as err:
            if attempt or err.errno in (errno.EACCES,):
                raise
            old_filename, filename = filename, sanitize_path(filename)
            if old_filename == filename:
                raise


def timeconvert(timestr):
    """Convert RFC 2822 defined time string into system timestamp"""
    timestamp = None
    timetuple = email.utils.parsedate_tz(timestr)
    if timetuple is not None:
        timestamp = email.utils.mktime_tz(timetuple)
    return timestamp


def sanitize_filename(s, restricted=False, is_id=NO_DEFAULT):
    """Sanitizes a string so it could be used as part of a filename.
    @param restricted   Use a stricter subset of allowed characters
    @param is_id        Whether this is an ID that should be kept unchanged if possible.
                        If unset, yt-dlp's new sanitization rules are in effect
    """
    if s == '':
        return ''

    def replace_insane(char):
        if restricted and char in ACCENT_CHARS:
            return ACCENT_CHARS[char]
        elif not restricted and char == '\n':
            return '\0 '
        elif is_id is NO_DEFAULT and not restricted and char in '"*:<>?|/\\':
            # Replace with their full-width unicode counterparts
            return {'/': '\u29F8', '\\': '\u29f9'}.get(char, chr(ord(char) + 0xfee0))
        elif char == '?' or ord(char) < 32 or ord(char) == 127:
            return ''
        elif char == '"':
            return '' if restricted else '\''
        elif char == ':':
            return '\0_\0-' if restricted else '\0 \0-'
        elif char in '\\/|*<>':
            return '\0_'
        if restricted and (char in '!&\'()[]{}$;`^,#' or char.isspace() or ord(char) > 127):
            return '\0_'
        return char

    # Replace look-alike Unicode glyphs
    if restricted and (is_id is NO_DEFAULT or not is_id):
        s = unicodedata.normalize('NFKC', s)
    s = re.sub(r'[0-9]+(?::[0-9]+)+', lambda m: m.group(0).replace(':', '_'), s)  # Handle timestamps
    result = ''.join(map(replace_insane, s))
    if is_id is NO_DEFAULT:
        result = re.sub(r'(\0.)(?:(?=\1)..)+', r'\1', result)  # Remove repeated substitute chars
        STRIP_RE = r'(?:\0.|[ _-])*'
        result = re.sub(f'^\0.{STRIP_RE}|{STRIP_RE}\0.$', '', result)  # Remove substitute chars from start/end
    result = result.replace('\0', '') or '_'

    if not is_id:
        while '__' in result:
            result = result.replace('__', '_')
        result = result.strip('_')
        # Common case of "Foreign band name - English song title"
        if restricted and result.startswith('-_'):
            result = result[2:]
        if result.startswith('-'):
            result = '_' + result[len('-'):]
        result = result.lstrip('.')
        if not result:
            result = '_'
    return result


def sanitize_path(s, force=False):
    """Sanitizes and normalizes path on Windows"""
    if sys.platform == 'win32':
        force = False
        drive_or_unc, _ = os.path.splitdrive(s)
    elif force:
        drive_or_unc = ''
    else:
        return s

    norm_path = os.path.normpath(remove_start(s, drive_or_unc)).split(os.path.sep)
    if drive_or_unc:
        norm_path.pop(0)
    sanitized_path = [
        path_part if path_part in ['.', '..'] else re.sub(r'(?:[/<>:"\|\\?\*]|[\s.]$)', '#', path_part)
        for path_part in norm_path]
    if drive_or_unc:
        sanitized_path.insert(0, drive_or_unc + os.path.sep)
    elif force and s and s[0] == os.path.sep:
        sanitized_path.insert(0, os.path.sep)
    return os.path.join(*sanitized_path)


def sanitize_url(url, *, scheme='http'):
    # Prepend protocol-less URLs with `http:` scheme in order to mitigate
    # the number of unwanted failures due to missing protocol
    if url is None:
        return
    elif url.startswith('//'):
        return f'{scheme}:{url}'
    # Fix some common typos seen so far
    COMMON_TYPOS = (
        # https://github.com/ytdl-org/youtube-dl/issues/15649
        (r'^httpss://', r'https://'),
        # https://bx1.be/lives/direct-tv/
        (r'^rmtp([es]?)://', r'rtmp\1://'),
    )
    for mistake, fixup in COMMON_TYPOS:
        if re.match(mistake, url):
            return re.sub(mistake, fixup, url)
    return url


def extract_basic_auth(url):
    parts = urllib.parse.urlsplit(url)
    if parts.username is None:
        return url, None
    url = urllib.parse.urlunsplit(parts._replace(netloc=(
        parts.hostname if parts.port is None
        else '%s:%d' % (parts.hostname, parts.port))))
    auth_payload = base64.b64encode(
        ('%s:%s' % (parts.username, parts.password or '')).encode())
    return url, f'Basic {auth_payload.decode()}'


def expand_path(s):
    """Expand shell variables and ~"""
    return os.path.expandvars(compat_expanduser(s))


def orderedSet(iterable, *, lazy=False):
    """Remove all duplicates from the input iterable"""
    def _iter():
        seen = []  # Do not use set since the items can be unhashable
        for x in iterable:
            if x not in seen:
                seen.append(x)
                yield x

    return _iter() if lazy else list(_iter())


def _htmlentity_transform(entity_with_semicolon):
    """Transforms an HTML entity to a character."""
    entity = entity_with_semicolon[:-1]

    # Known non-numeric HTML entity
    if entity in html.entities.name2codepoint:
        return chr(html.entities.name2codepoint[entity])

    # TODO: HTML5 allows entities without a semicolon.
    # E.g. '&Eacuteric' should be decoded as 'Éric'.
    if entity_with_semicolon in html.entities.html5:
        return html.entities.html5[entity_with_semicolon]

    mobj = re.match(r'#(x[0-9a-fA-F]+|[0-9]+)', entity)
    if mobj is not None:
        numstr = mobj.group(1)
        if numstr.startswith('x'):
            base = 16
            numstr = '0%s' % numstr
        else:
            base = 10
        # See https://github.com/ytdl-org/youtube-dl/issues/7518
        with contextlib.suppress(ValueError):
            return chr(int(numstr, base))

    # Unknown entity in name, return its literal representation
    return '&%s;' % entity


def unescapeHTML(s):
    if s is None:
        return None
    assert isinstance(s, str)

    return re.sub(
        r'&([^&;]+;)', lambda m: _htmlentity_transform(m.group(1)), s)


def escapeHTML(text):
    return (
        text
        .replace('&', '&amp;')
        .replace('<', '&lt;')
        .replace('>', '&gt;')
        .replace('"', '&quot;')
        .replace("'", '&#39;')
    )


def process_communicate_or_kill(p, *args, **kwargs):
    deprecation_warning(f'"{__name__}.process_communicate_or_kill" is deprecated and may be removed '
                        f'in a future version. Use "{__name__}.Popen.communicate_or_kill" instead')
    return Popen.communicate_or_kill(p, *args, **kwargs)


class Popen(subprocess.Popen):
    if sys.platform == 'win32':
        _startupinfo = subprocess.STARTUPINFO()
        _startupinfo.dwFlags |= subprocess.STARTF_USESHOWWINDOW
    else:
        _startupinfo = None

    @staticmethod
    def _fix_pyinstaller_ld_path(env):
        """Restore LD_LIBRARY_PATH when using PyInstaller
            Ref: https://github.com/pyinstaller/pyinstaller/blob/develop/doc/runtime-information.rst#ld_library_path--libpath-considerations
                 https://github.com/yt-dlp/yt-dlp/issues/4573
        """
        if not hasattr(sys, '_MEIPASS'):
            return

        def _fix(key):
            orig = env.get(f'{key}_ORIG')
            if orig is None:
                env.pop(key, None)
            else:
                env[key] = orig

        _fix('LD_LIBRARY_PATH')  # Linux
        _fix('DYLD_LIBRARY_PATH')  # macOS

    def __init__(self, *args, env=None, text=False, **kwargs):
        if env is None:
            env = os.environ.copy()
        self._fix_pyinstaller_ld_path(env)

        self.__text_mode = kwargs.get('encoding') or kwargs.get('errors') or text or kwargs.get('universal_newlines')
        if text is True:
            kwargs['universal_newlines'] = True  # For 3.6 compatibility
            kwargs.setdefault('encoding', 'utf-8')
            kwargs.setdefault('errors', 'replace')
        super().__init__(*args, env=env, **kwargs, startupinfo=self._startupinfo)

    def communicate_or_kill(self, *args, **kwargs):
        try:
            return self.communicate(*args, **kwargs)
        except BaseException:  # Including KeyboardInterrupt
            self.kill(timeout=None)
            raise

    def kill(self, *, timeout=0):
        super().kill()
        if timeout != 0:
            self.wait(timeout=timeout)

    @classmethod
    def run(cls, *args, timeout=None, **kwargs):
        with cls(*args, **kwargs) as proc:
            default = '' if proc.__text_mode else b''
            stdout, stderr = proc.communicate_or_kill(timeout=timeout)
            return stdout or default, stderr or default, proc.returncode


def get_subprocess_encoding():
    if sys.platform == 'win32' and sys.getwindowsversion()[0] >= 5:
        # For subprocess calls, encode with locale encoding
        # Refer to http://stackoverflow.com/a/9951851/35070
        encoding = preferredencoding()
    else:
        encoding = sys.getfilesystemencoding()
    if encoding is None:
        encoding = 'utf-8'
    return encoding


def encodeFilename(s, for_subprocess=False):
    assert isinstance(s, str)
    return s


def decodeFilename(b, for_subprocess=False):
    return b


def encodeArgument(s):
    # Legacy code that uses byte strings
    # Uncomment the following line after fixing all post processors
    # assert isinstance(s, str), 'Internal error: %r should be of type %r, is %r' % (s, str, type(s))
    return s if isinstance(s, str) else s.decode('ascii')


def decodeArgument(b):
    return b


def decodeOption(optval):
    if optval is None:
        return optval
    if isinstance(optval, bytes):
        optval = optval.decode(preferredencoding())

    assert isinstance(optval, str)
    return optval


_timetuple = collections.namedtuple('Time', ('hours', 'minutes', 'seconds', 'milliseconds'))


def timetuple_from_msec(msec):
    secs, msec = divmod(msec, 1000)
    mins, secs = divmod(secs, 60)
    hrs, mins = divmod(mins, 60)
    return _timetuple(hrs, mins, secs, msec)


def formatSeconds(secs, delim=':', msec=False):
    time = timetuple_from_msec(secs * 1000)
    if time.hours:
        ret = '%d%s%02d%s%02d' % (time.hours, delim, time.minutes, delim, time.seconds)
    elif time.minutes:
        ret = '%d%s%02d' % (time.minutes, delim, time.seconds)
    else:
        ret = '%d' % time.seconds
    return '%s.%03d' % (ret, time.milliseconds) if msec else ret


def bug_reports_message(before=';'):
    from .update import REPOSITORY

    msg = (f'please report this issue on  https://github.com/{REPOSITORY}/issues?q= , '
           'filling out the appropriate issue template. Confirm you are on the latest version using  yt-dlp -U')

    before = before.rstrip()
    if not before or before.endswith(('.', '!', '?')):
        msg = msg[0].title() + msg[1:]

    return (before + ' ' if before else '') + msg


class YoutubeDLError(Exception):
    """Base exception for YoutubeDL errors."""
    msg = None

    def __init__(self, msg=None):
        if msg is not None:
            self.msg = msg
        elif self.msg is None:
            self.msg = type(self).__name__
        super().__init__(self.msg)


class ExtractorError(YoutubeDLError):
    """Error during info extraction."""

    def __init__(self, msg, tb=None, expected=False, cause=None, video_id=None, ie=None):
        """ tb, if given, is the original traceback (so that it can be printed out).
        If expected is set, this is a normal error message and most likely not a bug in yt-dlp.
        """
        from .networking.exceptions import network_exceptions
        if sys.exc_info()[0] in network_exceptions:
            expected = True

        self.orig_msg = str(msg)
        self.traceback = tb
        self.expected = expected
        self.cause = cause
        self.video_id = video_id
        self.ie = ie
        self.exc_info = sys.exc_info()  # preserve original exception
        if isinstance(self.exc_info[1], ExtractorError):
            self.exc_info = self.exc_info[1].exc_info
        super().__init__(self.__msg)

    @property
    def __msg(self):
        return ''.join((
            format_field(self.ie, None, '[%s] '),
            format_field(self.video_id, None, '%s: '),
            self.orig_msg,
            format_field(self.cause, None, ' (caused by %r)'),
            '' if self.expected else bug_reports_message()))

    def format_traceback(self):
        return join_nonempty(
            self.traceback and ''.join(traceback.format_tb(self.traceback)),
            self.cause and ''.join(traceback.format_exception(None, self.cause, self.cause.__traceback__)[1:]),
            delim='\n') or None

    def __setattr__(self, name, value):
        super().__setattr__(name, value)
        if getattr(self, 'msg', None) and name not in ('msg', 'args'):
            self.msg = self.__msg or type(self).__name__
            self.args = (self.msg, )  # Cannot be property


class UnsupportedError(ExtractorError):
    def __init__(self, url):
        super().__init__(
            'Unsupported URL: %s' % url, expected=True)
        self.url = url


class RegexNotFoundError(ExtractorError):
    """Error when a regex didn't match"""
    pass


class GeoRestrictedError(ExtractorError):
    """Geographic restriction Error exception.

    This exception may be thrown when a video is not available from your
    geographic location due to geographic restrictions imposed by a website.
    """

    def __init__(self, msg, countries=None, **kwargs):
        kwargs['expected'] = True
        super().__init__(msg, **kwargs)
        self.countries = countries


class UserNotLive(ExtractorError):
    """Error when a channel/user is not live"""

    def __init__(self, msg=None, **kwargs):
        kwargs['expected'] = True
        super().__init__(msg or 'The channel is not currently live', **kwargs)


class DownloadError(YoutubeDLError):
    """Download Error exception.

    This exception may be thrown by FileDownloader objects if they are not
    configured to continue on errors. They will contain the appropriate
    error message.
    """

    def __init__(self, msg, exc_info=None):
        """ exc_info, if given, is the original exception that caused the trouble (as returned by sys.exc_info()). """
        super().__init__(msg)
        self.exc_info = exc_info


class EntryNotInPlaylist(YoutubeDLError):
    """Entry not in playlist exception.

    This exception will be thrown by YoutubeDL when a requested entry
    is not found in the playlist info_dict
    """
    msg = 'Entry not found in info'


class SameFileError(YoutubeDLError):
    """Same File exception.

    This exception will be thrown by FileDownloader objects if they detect
    multiple files would have to be downloaded to the same file on disk.
    """
    msg = 'Fixed output name but more than one file to download'

    def __init__(self, filename=None):
        if filename is not None:
            self.msg += f': {filename}'
        super().__init__(self.msg)


class PostProcessingError(YoutubeDLError):
    """Post Processing exception.

    This exception may be raised by PostProcessor's .run() method to
    indicate an error in the postprocessing task.
    """


class DownloadCancelled(YoutubeDLError):
    """ Exception raised when the download queue should be interrupted """
    msg = 'The download was cancelled'


class ExistingVideoReached(DownloadCancelled):
    """ --break-on-existing triggered """
    msg = 'Encountered a video that is already in the archive, stopping due to --break-on-existing'


class RejectedVideoReached(DownloadCancelled):
    """ --break-on-reject triggered """
    msg = 'Encountered a video that did not match filter, stopping due to --break-on-reject'


class MaxDownloadsReached(DownloadCancelled):
    """ --max-downloads limit has been reached. """
    msg = 'Maximum number of downloads reached, stopping due to --max-downloads'


class ReExtractInfo(YoutubeDLError):
    """ Video info needs to be re-extracted. """

    def __init__(self, msg, expected=False):
        super().__init__(msg)
        self.expected = expected


class ThrottledDownload(ReExtractInfo):
    """ Download speed below --throttled-rate. """
    msg = 'The download speed is below throttle limit'

    def __init__(self):
        super().__init__(self.msg, expected=False)


class UnavailableVideoError(YoutubeDLError):
    """Unavailable Format exception.

    This exception will be thrown when a video is requested
    in a format that is not available for that video.
    """
    msg = 'Unable to download video'

    def __init__(self, err=None):
        if err is not None:
            self.msg += f': {err}'
        super().__init__(self.msg)


class ContentTooShortError(YoutubeDLError):
    """Content Too Short exception.

    This exception may be raised by FileDownloader objects when a file they
    download is too small for what the server announced first, indicating
    the connection was probably interrupted.
    """

    def __init__(self, downloaded, expected):
        super().__init__(f'Downloaded {downloaded} bytes, expected {expected} bytes')
        # Both in bytes
        self.downloaded = downloaded
        self.expected = expected


class XAttrMetadataError(YoutubeDLError):
    def __init__(self, code=None, msg='Unknown error'):
        super().__init__(msg)
        self.code = code
        self.msg = msg

        # Parsing code and msg
        if (self.code in (errno.ENOSPC, errno.EDQUOT)
                or 'No space left' in self.msg or 'Disk quota exceeded' in self.msg):
            self.reason = 'NO_SPACE'
        elif self.code == errno.E2BIG or 'Argument list too long' in self.msg:
            self.reason = 'VALUE_TOO_LONG'
        else:
            self.reason = 'NOT_SUPPORTED'


class XAttrUnavailableError(YoutubeDLError):
    pass


<<<<<<< HEAD
=======
def _create_http_connection(ydl_handler, http_class, is_https, *args, **kwargs):
    hc = http_class(*args, **kwargs)
    source_address = ydl_handler._params.get('source_address')

    if source_address is not None:
        # This is to workaround _create_connection() from socket where it will try all
        # address data from getaddrinfo() including IPv6. This filters the result from
        # getaddrinfo() based on the source_address value.
        # This is based on the cpython socket.create_connection() function.
        # https://github.com/python/cpython/blob/master/Lib/socket.py#L691
        def _create_connection(address, timeout=socket._GLOBAL_DEFAULT_TIMEOUT, source_address=None):
            host, port = address
            err = None
            addrs = socket.getaddrinfo(host, port, 0, socket.SOCK_STREAM)
            af = socket.AF_INET if '.' in source_address[0] else socket.AF_INET6
            ip_addrs = [addr for addr in addrs if addr[0] == af]
            if addrs and not ip_addrs:
                ip_version = 'v4' if af == socket.AF_INET else 'v6'
                raise OSError(
                    "No remote IP%s addresses available for connect, can't use '%s' as source address"
                    % (ip_version, source_address[0]))
            for res in ip_addrs:
                af, socktype, proto, canonname, sa = res
                sock = None
                try:
                    sock = socket.socket(af, socktype, proto)
                    if timeout is not socket._GLOBAL_DEFAULT_TIMEOUT:
                        sock.settimeout(timeout)
                    sock.bind(source_address)
                    sock.connect(sa)
                    err = None  # Explicitly break reference cycle
                    return sock
                except OSError as _:
                    err = _
                    if sock is not None:
                        sock.close()
            if err is not None:
                raise err
            else:
                raise OSError('getaddrinfo returns an empty list')
        if hasattr(hc, '_create_connection'):
            hc._create_connection = _create_connection
        hc.source_address = (source_address, 0)

    return hc


def handle_youtubedl_headers(headers):
    filtered_headers = headers

    if 'Youtubedl-no-compression' in filtered_headers:
        filtered_headers = {k: v for k, v in filtered_headers.items() if k.lower() != 'accept-encoding'}
        del filtered_headers['Youtubedl-no-compression']

    return filtered_headers


class YoutubeDLHandler(urllib.request.HTTPHandler):
    """Handler for HTTP requests and responses.

    This class, when installed with an OpenerDirector, automatically adds
    the standard headers to every HTTP request and handles gzipped and
    deflated responses from web servers. If compression is to be avoided in
    a particular request, the original request in the program code only has
    to include the HTTP header "Youtubedl-no-compression", which will be
    removed before making the real request.

    Part of this code was copied from:

    http://techknack.net/python-urllib2-handlers/

    Andrew Rowls, the author of that code, agreed to release it to the
    public domain.
    """

    def __init__(self, params, *args, **kwargs):
        urllib.request.HTTPHandler.__init__(self, *args, **kwargs)
        self._params = params

    def http_open(self, req):
        conn_class = http.client.HTTPConnection

        socks_proxy = req.headers.get('Ytdl-socks-proxy')
        if socks_proxy:
            conn_class = make_socks_conn_class(conn_class, socks_proxy)
            del req.headers['Ytdl-socks-proxy']

        return self.do_open(functools.partial(
            _create_http_connection, self, conn_class, False),
            req)

    @staticmethod
    def deflate(data):
        if not data:
            return data
        try:
            return zlib.decompress(data, -zlib.MAX_WBITS)
        except zlib.error:
            return zlib.decompress(data)

    @staticmethod
    def brotli(data):
        if not data:
            return data
        return brotli.decompress(data)

    def http_request(self, req):
        # According to RFC 3986, URLs can not contain non-ASCII characters, however this is not
        # always respected by websites, some tend to give out URLs with non percent-encoded
        # non-ASCII characters (see telemb.py, ard.py [#3412])
        # urllib chokes on URLs with non-ASCII characters (see http://bugs.python.org/issue3991)
        # To work around aforementioned issue we will replace request's original URL with
        # percent-encoded one
        # Since redirects are also affected (e.g. http://www.southpark.de/alle-episoden/s18e09)
        # the code of this workaround has been moved here from YoutubeDL.urlopen()
        url = req.get_full_url()
        url_escaped = escape_url(url)

        # Substitute URL if any change after escaping
        if url != url_escaped:
            req = update_Request(req, url=url_escaped)

        for h, v in self._params.get('http_headers', std_headers).items():
            # Capitalize is needed because of Python bug 2275: http://bugs.python.org/issue2275
            # The dict keys are capitalized because of this bug by urllib
            if h.capitalize() not in req.headers:
                req.add_header(h, v)

        if 'Accept-encoding' not in req.headers:
            req.add_header('Accept-encoding', ', '.join(SUPPORTED_ENCODINGS))

        req.headers = handle_youtubedl_headers(req.headers)

        return super().do_request_(req)

    def http_response(self, req, resp):
        old_resp = resp
        # gzip
        if resp.headers.get('Content-encoding', '') == 'gzip':
            content = resp.read()
            gz = gzip.GzipFile(fileobj=io.BytesIO(content), mode='rb')
            try:
                uncompressed = io.BytesIO(gz.read())
            except OSError as original_ioerror:
                # There may be junk add the end of the file
                # See http://stackoverflow.com/q/4928560/35070 for details
                for i in range(1, 1024):
                    try:
                        gz = gzip.GzipFile(fileobj=io.BytesIO(content[:-i]), mode='rb')
                        uncompressed = io.BytesIO(gz.read())
                    except OSError:
                        continue
                    break
                else:
                    raise original_ioerror
            resp = urllib.request.addinfourl(uncompressed, old_resp.headers, old_resp.url, old_resp.code)
            resp.msg = old_resp.msg
        # deflate
        if resp.headers.get('Content-encoding', '') == 'deflate':
            gz = io.BytesIO(self.deflate(resp.read()))
            resp = urllib.request.addinfourl(gz, old_resp.headers, old_resp.url, old_resp.code)
            resp.msg = old_resp.msg
        # brotli
        if resp.headers.get('Content-encoding', '') == 'br':
            resp = urllib.request.addinfourl(
                io.BytesIO(self.brotli(resp.read())), old_resp.headers, old_resp.url, old_resp.code)
            resp.msg = old_resp.msg
        # Percent-encode redirect URL of Location HTTP header to satisfy RFC 3986 (see
        # https://github.com/ytdl-org/youtube-dl/issues/6457).
        if 300 <= resp.code < 400:
            location = resp.headers.get('Location')
            if location:
                # As of RFC 2616 default charset is iso-8859-1 that is respected by python 3
                location = location.encode('iso-8859-1').decode()
                location_escaped = escape_url(location)
                if location != location_escaped:
                    del resp.headers['Location']
                    resp.headers['Location'] = location_escaped
        return resp

    https_request = http_request
    https_response = http_response


def make_socks_conn_class(base_class, socks_proxy):
    assert issubclass(base_class, (
        http.client.HTTPConnection, http.client.HTTPSConnection))

    url_components = urllib.parse.urlparse(socks_proxy)
    if url_components.scheme.lower() == 'socks5':
        socks_type = ProxyType.SOCKS5
    elif url_components.scheme.lower() in ('socks', 'socks4'):
        socks_type = ProxyType.SOCKS4
    elif url_components.scheme.lower() == 'socks4a':
        socks_type = ProxyType.SOCKS4A

    def unquote_if_non_empty(s):
        if not s:
            return s
        return urllib.parse.unquote_plus(s)

    proxy_args = (
        socks_type,
        url_components.hostname, url_components.port or 1080,
        True,  # Remote DNS
        unquote_if_non_empty(url_components.username),
        unquote_if_non_empty(url_components.password),
    )

    class SocksConnection(base_class):
        def connect(self):
            self.sock = sockssocket()
            self.sock.setproxy(*proxy_args)
            if isinstance(self.timeout, (int, float)):
                self.sock.settimeout(self.timeout)
            self.sock.connect((self.host, self.port))

            if isinstance(self, http.client.HTTPSConnection):
                if hasattr(self, '_context'):  # Python > 2.6
                    self.sock = self._context.wrap_socket(
                        self.sock, server_hostname=self.host)
                else:
                    self.sock = ssl.wrap_socket(self.sock)

    return SocksConnection


class YoutubeDLHTTPSHandler(urllib.request.HTTPSHandler):
    def __init__(self, params, https_conn_class=None, *args, **kwargs):
        urllib.request.HTTPSHandler.__init__(self, *args, **kwargs)
        self._https_conn_class = https_conn_class or http.client.HTTPSConnection
        self._params = params

    def https_open(self, req):
        kwargs = {}
        conn_class = self._https_conn_class

        if hasattr(self, '_context'):  # python > 2.6
            kwargs['context'] = self._context
        if hasattr(self, '_check_hostname'):  # python 3.x
            kwargs['check_hostname'] = self._check_hostname

        socks_proxy = req.headers.get('Ytdl-socks-proxy')
        if socks_proxy:
            conn_class = make_socks_conn_class(conn_class, socks_proxy)
            del req.headers['Ytdl-socks-proxy']

        try:
            return self.do_open(
                functools.partial(_create_http_connection, self, conn_class, True), req, **kwargs)
        except urllib.error.URLError as e:
            if (isinstance(e.reason, ssl.SSLError)
                    and getattr(e.reason, 'reason', None) == 'SSLV3_ALERT_HANDSHAKE_FAILURE'):
                raise YoutubeDLError('SSLV3_ALERT_HANDSHAKE_FAILURE: Try using --legacy-server-connect')
            raise


>>>>>>> 9fddc12a
def is_path_like(f):
    return isinstance(f, (str, bytes, os.PathLike))


def extract_timezone(date_str):
    m = re.search(
        r'''(?x)
            ^.{8,}?                                              # >=8 char non-TZ prefix, if present
            (?P<tz>Z|                                            # just the UTC Z, or
                (?:(?<=.\b\d{4}|\b\d{2}:\d\d)|                   # preceded by 4 digits or hh:mm or
                   (?<!.\b[a-zA-Z]{3}|[a-zA-Z]{4}|..\b\d\d))     # not preceded by 3 alpha word or >= 4 alpha or 2 digits
                   [ ]?                                          # optional space
                (?P<sign>\+|-)                                   # +/-
                (?P<hours>[0-9]{2}):?(?P<minutes>[0-9]{2})       # hh[:]mm
            $)
        ''', date_str)
    if not m:
        m = re.search(r'\d{1,2}:\d{1,2}(?:\.\d+)?(?P<tz>\s*[A-Z]+)$', date_str)
        timezone = TIMEZONE_NAMES.get(m and m.group('tz').strip())
        if timezone is not None:
            date_str = date_str[:-len(m.group('tz'))]
        timezone = datetime.timedelta(hours=timezone or 0)
    else:
        date_str = date_str[:-len(m.group('tz'))]
        if not m.group('sign'):
            timezone = datetime.timedelta()
        else:
            sign = 1 if m.group('sign') == '+' else -1
            timezone = datetime.timedelta(
                hours=sign * int(m.group('hours')),
                minutes=sign * int(m.group('minutes')))
    return timezone, date_str


def parse_iso8601(date_str, delimiter='T', timezone=None):
    """ Return a UNIX timestamp from the given date """

    if date_str is None:
        return None

    date_str = re.sub(r'\.[0-9]+', '', date_str)

    if timezone is None:
        timezone, date_str = extract_timezone(date_str)

    with contextlib.suppress(ValueError):
        date_format = f'%Y-%m-%d{delimiter}%H:%M:%S'
        dt = datetime.datetime.strptime(date_str, date_format) - timezone
        return calendar.timegm(dt.timetuple())


def date_formats(day_first=True):
    return DATE_FORMATS_DAY_FIRST if day_first else DATE_FORMATS_MONTH_FIRST


def unified_strdate(date_str, day_first=True):
    """Return a string with the date in the format YYYYMMDD"""

    if date_str is None:
        return None
    upload_date = None
    # Replace commas
    date_str = date_str.replace(',', ' ')
    # Remove AM/PM + timezone
    date_str = re.sub(r'(?i)\s*(?:AM|PM)(?:\s+[A-Z]+)?', '', date_str)
    _, date_str = extract_timezone(date_str)

    for expression in date_formats(day_first):
        with contextlib.suppress(ValueError):
            upload_date = datetime.datetime.strptime(date_str, expression).strftime('%Y%m%d')
    if upload_date is None:
        timetuple = email.utils.parsedate_tz(date_str)
        if timetuple:
            with contextlib.suppress(ValueError):
                upload_date = datetime.datetime(*timetuple[:6]).strftime('%Y%m%d')
    if upload_date is not None:
        return str(upload_date)


def unified_timestamp(date_str, day_first=True):
    if date_str is None:
        return None

    date_str = re.sub(r'\s+', ' ', re.sub(
        r'(?i)[,|]|(mon|tues?|wed(nes)?|thu(rs)?|fri|sat(ur)?)(day)?', '', date_str))

    pm_delta = 12 if re.search(r'(?i)PM', date_str) else 0
    timezone, date_str = extract_timezone(date_str)

    # Remove AM/PM + timezone
    date_str = re.sub(r'(?i)\s*(?:AM|PM)(?:\s+[A-Z]+)?', '', date_str)

    # Remove unrecognized timezones from ISO 8601 alike timestamps
    m = re.search(r'\d{1,2}:\d{1,2}(?:\.\d+)?(?P<tz>\s*[A-Z]+)$', date_str)
    if m:
        date_str = date_str[:-len(m.group('tz'))]

    # Python only supports microseconds, so remove nanoseconds
    m = re.search(r'^([0-9]{4,}-[0-9]{1,2}-[0-9]{1,2}T[0-9]{1,2}:[0-9]{1,2}:[0-9]{1,2}\.[0-9]{6})[0-9]+$', date_str)
    if m:
        date_str = m.group(1)

    for expression in date_formats(day_first):
        with contextlib.suppress(ValueError):
            dt = datetime.datetime.strptime(date_str, expression) - timezone + datetime.timedelta(hours=pm_delta)
            return calendar.timegm(dt.timetuple())

    timetuple = email.utils.parsedate_tz(date_str)
    if timetuple:
        return calendar.timegm(timetuple) + pm_delta * 3600 - timezone.total_seconds()


def determine_ext(url, default_ext='unknown_video'):
    if url is None or '.' not in url:
        return default_ext
    guess = url.partition('?')[0].rpartition('.')[2]
    if re.match(r'^[A-Za-z0-9]+$', guess):
        return guess
    # Try extract ext from URLs like http://example.com/foo/bar.mp4/?download
    elif guess.rstrip('/') in KNOWN_EXTENSIONS:
        return guess.rstrip('/')
    else:
        return default_ext


def subtitles_filename(filename, sub_lang, sub_format, expected_real_ext=None):
    return replace_extension(filename, sub_lang + '.' + sub_format, expected_real_ext)


def datetime_from_str(date_str, precision='auto', format='%Y%m%d'):
    R"""
    Return a datetime object from a string.
    Supported format:
        (now|today|yesterday|DATE)([+-]\d+(microsecond|second|minute|hour|day|week|month|year)s?)?

    @param format       strftime format of DATE
    @param precision    Round the datetime object: auto|microsecond|second|minute|hour|day
                        auto: round to the unit provided in date_str (if applicable).
    """
    auto_precision = False
    if precision == 'auto':
        auto_precision = True
        precision = 'microsecond'
    today = datetime_round(datetime.datetime.utcnow(), precision)
    if date_str in ('now', 'today'):
        return today
    if date_str == 'yesterday':
        return today - datetime.timedelta(days=1)
    match = re.match(
        r'(?P<start>.+)(?P<sign>[+-])(?P<time>\d+)(?P<unit>microsecond|second|minute|hour|day|week|month|year)s?',
        date_str)
    if match is not None:
        start_time = datetime_from_str(match.group('start'), precision, format)
        time = int(match.group('time')) * (-1 if match.group('sign') == '-' else 1)
        unit = match.group('unit')
        if unit == 'month' or unit == 'year':
            new_date = datetime_add_months(start_time, time * 12 if unit == 'year' else time)
            unit = 'day'
        else:
            if unit == 'week':
                unit = 'day'
                time *= 7
            delta = datetime.timedelta(**{unit + 's': time})
            new_date = start_time + delta
        if auto_precision:
            return datetime_round(new_date, unit)
        return new_date

    return datetime_round(datetime.datetime.strptime(date_str, format), precision)


def date_from_str(date_str, format='%Y%m%d', strict=False):
    R"""
    Return a date object from a string using datetime_from_str

    @param strict  Restrict allowed patterns to "YYYYMMDD" and
                   (now|today|yesterday)(-\d+(day|week|month|year)s?)?
    """
    if strict and not re.fullmatch(r'\d{8}|(now|today|yesterday)(-\d+(day|week|month|year)s?)?', date_str):
        raise ValueError(f'Invalid date format "{date_str}"')
    return datetime_from_str(date_str, precision='microsecond', format=format).date()


def datetime_add_months(dt, months):
    """Increment/Decrement a datetime object by months."""
    month = dt.month + months - 1
    year = dt.year + month // 12
    month = month % 12 + 1
    day = min(dt.day, calendar.monthrange(year, month)[1])
    return dt.replace(year, month, day)


def datetime_round(dt, precision='day'):
    """
    Round a datetime object's time to a specific precision
    """
    if precision == 'microsecond':
        return dt

    unit_seconds = {
        'day': 86400,
        'hour': 3600,
        'minute': 60,
        'second': 1,
    }
    roundto = lambda x, n: ((x + n / 2) // n) * n
    timestamp = calendar.timegm(dt.timetuple())
    return datetime.datetime.utcfromtimestamp(roundto(timestamp, unit_seconds[precision]))


def hyphenate_date(date_str):
    """
    Convert a date in 'YYYYMMDD' format to 'YYYY-MM-DD' format"""
    match = re.match(r'^(\d\d\d\d)(\d\d)(\d\d)$', date_str)
    if match is not None:
        return '-'.join(match.groups())
    else:
        return date_str


class DateRange:
    """Represents a time interval between two dates"""

    def __init__(self, start=None, end=None):
        """start and end must be strings in the format accepted by date"""
        if start is not None:
            self.start = date_from_str(start, strict=True)
        else:
            self.start = datetime.datetime.min.date()
        if end is not None:
            self.end = date_from_str(end, strict=True)
        else:
            self.end = datetime.datetime.max.date()
        if self.start > self.end:
            raise ValueError('Date range: "%s" , the start date must be before the end date' % self)

    @classmethod
    def day(cls, day):
        """Returns a range that only contains the given day"""
        return cls(day, day)

    def __contains__(self, date):
        """Check if the date is in the range"""
        if not isinstance(date, datetime.date):
            date = date_from_str(date)
        return self.start <= date <= self.end

    def __str__(self):
        return f'{self.start.isoformat()} - {self.end.isoformat()}'

    def __eq__(self, other):
        return (isinstance(other, DateRange)
                and self.start == other.start and self.end == other.end)


def platform_name():
    """ Returns the platform name as a str """
    deprecation_warning(f'"{__name__}.platform_name" is deprecated, use "platform.platform" instead')
    return platform.platform()


@functools.cache
def system_identifier():
    python_implementation = platform.python_implementation()
    if python_implementation == 'PyPy' and hasattr(sys, 'pypy_version_info'):
        python_implementation += ' version %d.%d.%d' % sys.pypy_version_info[:3]
    libc_ver = []
    with contextlib.suppress(OSError):  # We may not have access to the executable
        libc_ver = platform.libc_ver()

    return 'Python %s (%s %s %s) - %s (%s%s)' % (
        platform.python_version(),
        python_implementation,
        platform.machine(),
        platform.architecture()[0],
        platform.platform(),
        ssl.OPENSSL_VERSION,
        format_field(join_nonempty(*libc_ver, delim=' '), None, ', %s'),
    )


@functools.cache
def get_windows_version():
    ''' Get Windows version. returns () if it's not running on Windows '''
    if compat_os_name == 'nt':
        return version_tuple(platform.win32_ver()[1])
    else:
        return ()


def write_string(s, out=None, encoding=None):
    assert isinstance(s, str)
    out = out or sys.stderr

    if compat_os_name == 'nt' and supports_terminal_sequences(out):
        s = re.sub(r'([\r\n]+)', r' \1', s)

    enc, buffer = None, out
    if 'b' in getattr(out, 'mode', ''):
        enc = encoding or preferredencoding()
    elif hasattr(out, 'buffer'):
        buffer = out.buffer
        enc = encoding or getattr(out, 'encoding', None) or preferredencoding()

    buffer.write(s.encode(enc, 'ignore') if enc else s)
    out.flush()


def deprecation_warning(msg, *, printer=None, stacklevel=0, **kwargs):
    from . import _IN_CLI
    if _IN_CLI:
        if msg in deprecation_warning._cache:
            return
        deprecation_warning._cache.add(msg)
        if printer:
            return printer(f'{msg}{bug_reports_message()}', **kwargs)
        return write_string(f'ERROR: {msg}{bug_reports_message()}\n', **kwargs)
    else:
        import warnings
        warnings.warn(DeprecationWarning(msg), stacklevel=stacklevel + 3)


deprecation_warning._cache = set()


def bytes_to_intlist(bs):
    if not bs:
        return []
    if isinstance(bs[0], int):  # Python 3
        return list(bs)
    else:
        return [ord(c) for c in bs]


def intlist_to_bytes(xs):
    if not xs:
        return b''
    return struct.pack('%dB' % len(xs), *xs)


class LockingUnsupportedError(OSError):
    msg = 'File locking is not supported'

    def __init__(self):
        super().__init__(self.msg)


# Cross-platform file locking
if sys.platform == 'win32':
    import ctypes
    import ctypes.wintypes
    import msvcrt

    class OVERLAPPED(ctypes.Structure):
        _fields_ = [
            ('Internal', ctypes.wintypes.LPVOID),
            ('InternalHigh', ctypes.wintypes.LPVOID),
            ('Offset', ctypes.wintypes.DWORD),
            ('OffsetHigh', ctypes.wintypes.DWORD),
            ('hEvent', ctypes.wintypes.HANDLE),
        ]

    kernel32 = ctypes.WinDLL('kernel32')
    LockFileEx = kernel32.LockFileEx
    LockFileEx.argtypes = [
        ctypes.wintypes.HANDLE,     # hFile
        ctypes.wintypes.DWORD,      # dwFlags
        ctypes.wintypes.DWORD,      # dwReserved
        ctypes.wintypes.DWORD,      # nNumberOfBytesToLockLow
        ctypes.wintypes.DWORD,      # nNumberOfBytesToLockHigh
        ctypes.POINTER(OVERLAPPED)  # Overlapped
    ]
    LockFileEx.restype = ctypes.wintypes.BOOL
    UnlockFileEx = kernel32.UnlockFileEx
    UnlockFileEx.argtypes = [
        ctypes.wintypes.HANDLE,     # hFile
        ctypes.wintypes.DWORD,      # dwReserved
        ctypes.wintypes.DWORD,      # nNumberOfBytesToLockLow
        ctypes.wintypes.DWORD,      # nNumberOfBytesToLockHigh
        ctypes.POINTER(OVERLAPPED)  # Overlapped
    ]
    UnlockFileEx.restype = ctypes.wintypes.BOOL
    whole_low = 0xffffffff
    whole_high = 0x7fffffff

    def _lock_file(f, exclusive, block):
        overlapped = OVERLAPPED()
        overlapped.Offset = 0
        overlapped.OffsetHigh = 0
        overlapped.hEvent = 0
        f._lock_file_overlapped_p = ctypes.pointer(overlapped)

        if not LockFileEx(msvcrt.get_osfhandle(f.fileno()),
                          (0x2 if exclusive else 0x0) | (0x0 if block else 0x1),
                          0, whole_low, whole_high, f._lock_file_overlapped_p):
            # NB: No argument form of "ctypes.FormatError" does not work on PyPy
            raise BlockingIOError(f'Locking file failed: {ctypes.FormatError(ctypes.GetLastError())!r}')

    def _unlock_file(f):
        assert f._lock_file_overlapped_p
        handle = msvcrt.get_osfhandle(f.fileno())
        if not UnlockFileEx(handle, 0, whole_low, whole_high, f._lock_file_overlapped_p):
            raise OSError('Unlocking file failed: %r' % ctypes.FormatError())

else:
    try:
        import fcntl

        def _lock_file(f, exclusive, block):
            flags = fcntl.LOCK_EX if exclusive else fcntl.LOCK_SH
            if not block:
                flags |= fcntl.LOCK_NB
            try:
                fcntl.flock(f, flags)
            except BlockingIOError:
                raise
            except OSError:  # AOSP does not have flock()
                fcntl.lockf(f, flags)

        def _unlock_file(f):
            try:
                fcntl.flock(f, fcntl.LOCK_UN)
            except OSError:
                fcntl.lockf(f, fcntl.LOCK_UN)

    except ImportError:

        def _lock_file(f, exclusive, block):
            raise LockingUnsupportedError()

        def _unlock_file(f):
            raise LockingUnsupportedError()


class locked_file:
    locked = False

    def __init__(self, filename, mode, block=True, encoding=None):
        if mode not in {'r', 'rb', 'a', 'ab', 'w', 'wb'}:
            raise NotImplementedError(mode)
        self.mode, self.block = mode, block

        writable = any(f in mode for f in 'wax+')
        readable = any(f in mode for f in 'r+')
        flags = functools.reduce(operator.ior, (
            getattr(os, 'O_CLOEXEC', 0),  # UNIX only
            getattr(os, 'O_BINARY', 0),  # Windows only
            getattr(os, 'O_NOINHERIT', 0),  # Windows only
            os.O_CREAT if writable else 0,  # O_TRUNC only after locking
            os.O_APPEND if 'a' in mode else 0,
            os.O_EXCL if 'x' in mode else 0,
            os.O_RDONLY if not writable else os.O_RDWR if readable else os.O_WRONLY,
        ))

        self.f = os.fdopen(os.open(filename, flags, 0o666), mode, encoding=encoding)

    def __enter__(self):
        exclusive = 'r' not in self.mode
        try:
            _lock_file(self.f, exclusive, self.block)
            self.locked = True
        except OSError:
            self.f.close()
            raise
        if 'w' in self.mode:
            try:
                self.f.truncate()
            except OSError as e:
                if e.errno not in (
                    errno.ESPIPE,  # Illegal seek - expected for FIFO
                    errno.EINVAL,  # Invalid argument - expected for /dev/null
                ):
                    raise
        return self

    def unlock(self):
        if not self.locked:
            return
        try:
            _unlock_file(self.f)
        finally:
            self.locked = False

    def __exit__(self, *_):
        try:
            self.unlock()
        finally:
            self.f.close()

    open = __enter__
    close = __exit__

    def __getattr__(self, attr):
        return getattr(self.f, attr)

    def __iter__(self):
        return iter(self.f)


@functools.cache
def get_filesystem_encoding():
    encoding = sys.getfilesystemencoding()
    return encoding if encoding is not None else 'utf-8'


def shell_quote(args):
    quoted_args = []
    encoding = get_filesystem_encoding()
    for a in args:
        if isinstance(a, bytes):
            # We may get a filename encoded with 'encodeFilename'
            a = a.decode(encoding)
        quoted_args.append(compat_shlex_quote(a))
    return ' '.join(quoted_args)


def smuggle_url(url, data):
    """ Pass additional data in a URL for internal use. """

    url, idata = unsmuggle_url(url, {})
    data.update(idata)
    sdata = urllib.parse.urlencode(
        {'__youtubedl_smuggle': json.dumps(data)})
    return url + '#' + sdata


def unsmuggle_url(smug_url, default=None):
    if '#__youtubedl_smuggle' not in smug_url:
        return smug_url, default
    url, _, sdata = smug_url.rpartition('#')
    jsond = urllib.parse.parse_qs(sdata)['__youtubedl_smuggle'][0]
    data = json.loads(jsond)
    return url, data


def format_decimal_suffix(num, fmt='%d%s', *, factor=1000):
    """ Formats numbers with decimal sufixes like K, M, etc """
    num, factor = float_or_none(num), float(factor)
    if num is None or num < 0:
        return None
    POSSIBLE_SUFFIXES = 'kMGTPEZY'
    exponent = 0 if num == 0 else min(int(math.log(num, factor)), len(POSSIBLE_SUFFIXES))
    suffix = ['', *POSSIBLE_SUFFIXES][exponent]
    if factor == 1024:
        suffix = {'k': 'Ki', '': ''}.get(suffix, f'{suffix}i')
    converted = num / (factor ** exponent)
    return fmt % (converted, suffix)


def format_bytes(bytes):
    return format_decimal_suffix(bytes, '%.2f%sB', factor=1024) or 'N/A'


def lookup_unit_table(unit_table, s, strict=False):
    num_re = NUMBER_RE if strict else NUMBER_RE.replace(R'\.', '[,.]')
    units_re = '|'.join(re.escape(u) for u in unit_table)
    m = (re.fullmatch if strict else re.match)(
        rf'(?P<num>{num_re})\s*(?P<unit>{units_re})\b', s)
    if not m:
        return None

    num = float(m.group('num').replace(',', '.'))
    mult = unit_table[m.group('unit')]
    return round(num * mult)


def parse_bytes(s):
    """Parse a string indicating a byte quantity into an integer"""
    return lookup_unit_table(
        {u: 1024**i for i, u in enumerate(['', *'KMGTPEZY'])},
        s.upper(), strict=True)


def parse_filesize(s):
    if s is None:
        return None

    # The lower-case forms are of course incorrect and unofficial,
    # but we support those too
    _UNIT_TABLE = {
        'B': 1,
        'b': 1,
        'bytes': 1,
        'KiB': 1024,
        'KB': 1000,
        'kB': 1024,
        'Kb': 1000,
        'kb': 1000,
        'kilobytes': 1000,
        'kibibytes': 1024,
        'MiB': 1024 ** 2,
        'MB': 1000 ** 2,
        'mB': 1024 ** 2,
        'Mb': 1000 ** 2,
        'mb': 1000 ** 2,
        'megabytes': 1000 ** 2,
        'mebibytes': 1024 ** 2,
        'GiB': 1024 ** 3,
        'GB': 1000 ** 3,
        'gB': 1024 ** 3,
        'Gb': 1000 ** 3,
        'gb': 1000 ** 3,
        'gigabytes': 1000 ** 3,
        'gibibytes': 1024 ** 3,
        'TiB': 1024 ** 4,
        'TB': 1000 ** 4,
        'tB': 1024 ** 4,
        'Tb': 1000 ** 4,
        'tb': 1000 ** 4,
        'terabytes': 1000 ** 4,
        'tebibytes': 1024 ** 4,
        'PiB': 1024 ** 5,
        'PB': 1000 ** 5,
        'pB': 1024 ** 5,
        'Pb': 1000 ** 5,
        'pb': 1000 ** 5,
        'petabytes': 1000 ** 5,
        'pebibytes': 1024 ** 5,
        'EiB': 1024 ** 6,
        'EB': 1000 ** 6,
        'eB': 1024 ** 6,
        'Eb': 1000 ** 6,
        'eb': 1000 ** 6,
        'exabytes': 1000 ** 6,
        'exbibytes': 1024 ** 6,
        'ZiB': 1024 ** 7,
        'ZB': 1000 ** 7,
        'zB': 1024 ** 7,
        'Zb': 1000 ** 7,
        'zb': 1000 ** 7,
        'zettabytes': 1000 ** 7,
        'zebibytes': 1024 ** 7,
        'YiB': 1024 ** 8,
        'YB': 1000 ** 8,
        'yB': 1024 ** 8,
        'Yb': 1000 ** 8,
        'yb': 1000 ** 8,
        'yottabytes': 1000 ** 8,
        'yobibytes': 1024 ** 8,
    }

    return lookup_unit_table(_UNIT_TABLE, s)


def parse_count(s):
    if s is None:
        return None

    s = re.sub(r'^[^\d]+\s', '', s).strip()

    if re.match(r'^[\d,.]+$', s):
        return str_to_int(s)

    _UNIT_TABLE = {
        'k': 1000,
        'K': 1000,
        'm': 1000 ** 2,
        'M': 1000 ** 2,
        'kk': 1000 ** 2,
        'KK': 1000 ** 2,
        'b': 1000 ** 3,
        'B': 1000 ** 3,
    }

    ret = lookup_unit_table(_UNIT_TABLE, s)
    if ret is not None:
        return ret

    mobj = re.match(r'([\d,.]+)(?:$|\s)', s)
    if mobj:
        return str_to_int(mobj.group(1))


def parse_resolution(s, *, lenient=False):
    if s is None:
        return {}

    if lenient:
        mobj = re.search(r'(?P<w>\d+)\s*[xX×,]\s*(?P<h>\d+)', s)
    else:
        mobj = re.search(r'(?<![a-zA-Z0-9])(?P<w>\d+)\s*[xX×,]\s*(?P<h>\d+)(?![a-zA-Z0-9])', s)
    if mobj:
        return {
            'width': int(mobj.group('w')),
            'height': int(mobj.group('h')),
        }

    mobj = re.search(r'(?<![a-zA-Z0-9])(\d+)[pPiI](?![a-zA-Z0-9])', s)
    if mobj:
        return {'height': int(mobj.group(1))}

    mobj = re.search(r'\b([48])[kK]\b', s)
    if mobj:
        return {'height': int(mobj.group(1)) * 540}

    return {}


def parse_bitrate(s):
    if not isinstance(s, str):
        return
    mobj = re.search(r'\b(\d+)\s*kbps', s)
    if mobj:
        return int(mobj.group(1))


def month_by_name(name, lang='en'):
    """ Return the number of a month by (locale-independently) English name """

    month_names = MONTH_NAMES.get(lang, MONTH_NAMES['en'])

    try:
        return month_names.index(name) + 1
    except ValueError:
        return None


def month_by_abbreviation(abbrev):
    """ Return the number of a month by (locale-independently) English
        abbreviations """

    try:
        return [s[:3] for s in ENGLISH_MONTH_NAMES].index(abbrev) + 1
    except ValueError:
        return None


def fix_xml_ampersands(xml_str):
    """Replace all the '&' by '&amp;' in XML"""
    return re.sub(
        r'&(?!amp;|lt;|gt;|apos;|quot;|#x[0-9a-fA-F]{,4};|#[0-9]{,4};)',
        '&amp;',
        xml_str)


def setproctitle(title):
    assert isinstance(title, str)

    # Workaround for https://github.com/yt-dlp/yt-dlp/issues/4541
    try:
        import ctypes
    except ImportError:
        return

    try:
        libc = ctypes.cdll.LoadLibrary('libc.so.6')
    except OSError:
        return
    except TypeError:
        # LoadLibrary in Windows Python 2.7.13 only expects
        # a bytestring, but since unicode_literals turns
        # every string into a unicode string, it fails.
        return
    title_bytes = title.encode()
    buf = ctypes.create_string_buffer(len(title_bytes))
    buf.value = title_bytes
    try:
        libc.prctl(15, buf, 0, 0, 0)
    except AttributeError:
        return  # Strange libc, just skip this


def remove_start(s, start):
    return s[len(start):] if s is not None and s.startswith(start) else s


def remove_end(s, end):
    return s[:-len(end)] if s is not None and s.endswith(end) else s


def remove_quotes(s):
    if s is None or len(s) < 2:
        return s
    for quote in ('"', "'", ):
        if s[0] == quote and s[-1] == quote:
            return s[1:-1]
    return s


def get_domain(url):
    """
    This implementation is inconsistent, but is kept for compatibility.
    Use this only for "webpage_url_domain"
    """
    return remove_start(urllib.parse.urlparse(url).netloc, 'www.') or None


def url_basename(url):
    path = urllib.parse.urlparse(url).path
    return path.strip('/').split('/')[-1]


def base_url(url):
    return re.match(r'https?://[^?#]+/', url).group()


def urljoin(base, path):
    if isinstance(path, bytes):
        path = path.decode()
    if not isinstance(path, str) or not path:
        return None
    if re.match(r'^(?:[a-zA-Z][a-zA-Z0-9+-.]*:)?//', path):
        return path
    if isinstance(base, bytes):
        base = base.decode()
    if not isinstance(base, str) or not re.match(
            r'^(?:https?:)?//', base):
        return None
    return urllib.parse.urljoin(base, path)


def int_or_none(v, scale=1, default=None, get_attr=None, invscale=1):
    if get_attr and v is not None:
        v = getattr(v, get_attr, None)
    try:
        return int(v) * invscale // scale
    except (ValueError, TypeError, OverflowError):
        return default


def str_or_none(v, default=None):
    return default if v is None else str(v)


def str_to_int(int_str):
    """ A more relaxed version of int_or_none """
    if isinstance(int_str, int):
        return int_str
    elif isinstance(int_str, str):
        int_str = re.sub(r'[,\.\+]', '', int_str)
        return int_or_none(int_str)


def float_or_none(v, scale=1, invscale=1, default=None):
    if v is None:
        return default
    try:
        return float(v) * invscale / scale
    except (ValueError, TypeError):
        return default


def bool_or_none(v, default=None):
    return v if isinstance(v, bool) else default


def strip_or_none(v, default=None):
    return v.strip() if isinstance(v, str) else default


def url_or_none(url):
    if not url or not isinstance(url, str):
        return None
    url = url.strip()
    return url if re.match(r'^(?:(?:https?|rt(?:m(?:pt?[es]?|fp)|sp[su]?)|mms|ftps?):)?//', url) else None


def strftime_or_none(timestamp, date_format, default=None):
    datetime_object = None
    try:
        if isinstance(timestamp, (int, float)):  # unix timestamp
            # Using naive datetime here can break timestamp() in Windows
            # Ref: https://github.com/yt-dlp/yt-dlp/issues/5185, https://github.com/python/cpython/issues/94414
            datetime_object = datetime.datetime.fromtimestamp(timestamp, datetime.timezone.utc)
        elif isinstance(timestamp, str):  # assume YYYYMMDD
            datetime_object = datetime.datetime.strptime(timestamp, '%Y%m%d')
        date_format = re.sub(  # Support %s on windows
            r'(?<!%)(%%)*%s', rf'\g<1>{int(datetime_object.timestamp())}', date_format)
        return datetime_object.strftime(date_format)
    except (ValueError, TypeError, AttributeError):
        return default


def parse_duration(s):
    if not isinstance(s, str):
        return None
    s = s.strip()
    if not s:
        return None

    days, hours, mins, secs, ms = [None] * 5
    m = re.match(r'''(?x)
            (?P<before_secs>
                (?:(?:(?P<days>[0-9]+):)?(?P<hours>[0-9]+):)?(?P<mins>[0-9]+):)?
            (?P<secs>(?(before_secs)[0-9]{1,2}|[0-9]+))
            (?P<ms>[.:][0-9]+)?Z?$
        ''', s)
    if m:
        days, hours, mins, secs, ms = m.group('days', 'hours', 'mins', 'secs', 'ms')
    else:
        m = re.match(
            r'''(?ix)(?:P?
                (?:
                    [0-9]+\s*y(?:ears?)?,?\s*
                )?
                (?:
                    [0-9]+\s*m(?:onths?)?,?\s*
                )?
                (?:
                    [0-9]+\s*w(?:eeks?)?,?\s*
                )?
                (?:
                    (?P<days>[0-9]+)\s*d(?:ays?)?,?\s*
                )?
                T)?
                (?:
                    (?P<hours>[0-9]+)\s*h(?:ours?)?,?\s*
                )?
                (?:
                    (?P<mins>[0-9]+)\s*m(?:in(?:ute)?s?)?,?\s*
                )?
                (?:
                    (?P<secs>[0-9]+)(?P<ms>\.[0-9]+)?\s*s(?:ec(?:ond)?s?)?\s*
                )?Z?$''', s)
        if m:
            days, hours, mins, secs, ms = m.groups()
        else:
            m = re.match(r'(?i)(?:(?P<hours>[0-9.]+)\s*(?:hours?)|(?P<mins>[0-9.]+)\s*(?:mins?\.?|minutes?)\s*)Z?$', s)
            if m:
                hours, mins = m.groups()
            else:
                return None

    if ms:
        ms = ms.replace(':', '.')
    return sum(float(part or 0) * mult for part, mult in (
        (days, 86400), (hours, 3600), (mins, 60), (secs, 1), (ms, 1)))


def prepend_extension(filename, ext, expected_real_ext=None):
    name, real_ext = os.path.splitext(filename)
    return (
        f'{name}.{ext}{real_ext}'
        if not expected_real_ext or real_ext[1:] == expected_real_ext
        else f'{filename}.{ext}')


def replace_extension(filename, ext, expected_real_ext=None):
    name, real_ext = os.path.splitext(filename)
    return '{}.{}'.format(
        name if not expected_real_ext or real_ext[1:] == expected_real_ext else filename,
        ext)


def check_executable(exe, args=[]):
    """ Checks if the given binary is installed somewhere in PATH, and returns its name.
    args can be a list of arguments for a short output (like -version) """
    try:
        Popen.run([exe] + args, stdout=subprocess.PIPE, stderr=subprocess.PIPE)
    except OSError:
        return False
    return exe


def _get_exe_version_output(exe, args):
    try:
        # STDIN should be redirected too. On UNIX-like systems, ffmpeg triggers
        # SIGTTOU if yt-dlp is run in the background.
        # See https://github.com/ytdl-org/youtube-dl/issues/955#issuecomment-209789656
        stdout, _, ret = Popen.run([encodeArgument(exe)] + args, text=True,
                                   stdin=subprocess.PIPE, stdout=subprocess.PIPE, stderr=subprocess.STDOUT)
        if ret:
            return None
    except OSError:
        return False
    return stdout


def detect_exe_version(output, version_re=None, unrecognized='present'):
    assert isinstance(output, str)
    if version_re is None:
        version_re = r'version\s+([-0-9._a-zA-Z]+)'
    m = re.search(version_re, output)
    if m:
        return m.group(1)
    else:
        return unrecognized


def get_exe_version(exe, args=['--version'],
                    version_re=None, unrecognized=('present', 'broken')):
    """ Returns the version of the specified executable,
    or False if the executable is not present """
    unrecognized = variadic(unrecognized)
    assert len(unrecognized) in (1, 2)
    out = _get_exe_version_output(exe, args)
    if out is None:
        return unrecognized[-1]
    return out and detect_exe_version(out, version_re, unrecognized[0])


def frange(start=0, stop=None, step=1):
    """Float range"""
    if stop is None:
        start, stop = 0, start
    sign = [-1, 1][step > 0] if step else 0
    while sign * start < sign * stop:
        yield start
        start += step


class LazyList(collections.abc.Sequence):
    """Lazy immutable list from an iterable
    Note that slices of a LazyList are lists and not LazyList"""

    class IndexError(IndexError):
        pass

    def __init__(self, iterable, *, reverse=False, _cache=None):
        self._iterable = iter(iterable)
        self._cache = [] if _cache is None else _cache
        self._reversed = reverse

    def __iter__(self):
        if self._reversed:
            # We need to consume the entire iterable to iterate in reverse
            yield from self.exhaust()
            return
        yield from self._cache
        for item in self._iterable:
            self._cache.append(item)
            yield item

    def _exhaust(self):
        self._cache.extend(self._iterable)
        self._iterable = []  # Discard the emptied iterable to make it pickle-able
        return self._cache

    def exhaust(self):
        """Evaluate the entire iterable"""
        return self._exhaust()[::-1 if self._reversed else 1]

    @staticmethod
    def _reverse_index(x):
        return None if x is None else ~x

    def __getitem__(self, idx):
        if isinstance(idx, slice):
            if self._reversed:
                idx = slice(self._reverse_index(idx.start), self._reverse_index(idx.stop), -(idx.step or 1))
            start, stop, step = idx.start, idx.stop, idx.step or 1
        elif isinstance(idx, int):
            if self._reversed:
                idx = self._reverse_index(idx)
            start, stop, step = idx, idx, 0
        else:
            raise TypeError('indices must be integers or slices')
        if ((start or 0) < 0 or (stop or 0) < 0
                or (start is None and step < 0)
                or (stop is None and step > 0)):
            # We need to consume the entire iterable to be able to slice from the end
            # Obviously, never use this with infinite iterables
            self._exhaust()
            try:
                return self._cache[idx]
            except IndexError as e:
                raise self.IndexError(e) from e
        n = max(start or 0, stop or 0) - len(self._cache) + 1
        if n > 0:
            self._cache.extend(itertools.islice(self._iterable, n))
        try:
            return self._cache[idx]
        except IndexError as e:
            raise self.IndexError(e) from e

    def __bool__(self):
        try:
            self[-1] if self._reversed else self[0]
        except self.IndexError:
            return False
        return True

    def __len__(self):
        self._exhaust()
        return len(self._cache)

    def __reversed__(self):
        return type(self)(self._iterable, reverse=not self._reversed, _cache=self._cache)

    def __copy__(self):
        return type(self)(self._iterable, reverse=self._reversed, _cache=self._cache)

    def __repr__(self):
        # repr and str should mimic a list. So we exhaust the iterable
        return repr(self.exhaust())

    def __str__(self):
        return repr(self.exhaust())


class PagedList:

    class IndexError(IndexError):
        pass

    def __len__(self):
        # This is only useful for tests
        return len(self.getslice())

    def __init__(self, pagefunc, pagesize, use_cache=True):
        self._pagefunc = pagefunc
        self._pagesize = pagesize
        self._pagecount = float('inf')
        self._use_cache = use_cache
        self._cache = {}

    def getpage(self, pagenum):
        page_results = self._cache.get(pagenum)
        if page_results is None:
            page_results = [] if pagenum > self._pagecount else list(self._pagefunc(pagenum))
        if self._use_cache:
            self._cache[pagenum] = page_results
        return page_results

    def getslice(self, start=0, end=None):
        return list(self._getslice(start, end))

    def _getslice(self, start, end):
        raise NotImplementedError('This method must be implemented by subclasses')

    def __getitem__(self, idx):
        assert self._use_cache, 'Indexing PagedList requires cache'
        if not isinstance(idx, int) or idx < 0:
            raise TypeError('indices must be non-negative integers')
        entries = self.getslice(idx, idx + 1)
        if not entries:
            raise self.IndexError()
        return entries[0]


class OnDemandPagedList(PagedList):
    """Download pages until a page with less than maximum results"""

    def _getslice(self, start, end):
        for pagenum in itertools.count(start // self._pagesize):
            firstid = pagenum * self._pagesize
            nextfirstid = pagenum * self._pagesize + self._pagesize
            if start >= nextfirstid:
                continue

            startv = (
                start % self._pagesize
                if firstid <= start < nextfirstid
                else 0)
            endv = (
                ((end - 1) % self._pagesize) + 1
                if (end is not None and firstid <= end <= nextfirstid)
                else None)

            try:
                page_results = self.getpage(pagenum)
            except Exception:
                self._pagecount = pagenum - 1
                raise
            if startv != 0 or endv is not None:
                page_results = page_results[startv:endv]
            yield from page_results

            # A little optimization - if current page is not "full", ie. does
            # not contain page_size videos then we can assume that this page
            # is the last one - there are no more ids on further pages -
            # i.e. no need to query again.
            if len(page_results) + startv < self._pagesize:
                break

            # If we got the whole page, but the next page is not interesting,
            # break out early as well
            if end == nextfirstid:
                break


class InAdvancePagedList(PagedList):
    """PagedList with total number of pages known in advance"""

    def __init__(self, pagefunc, pagecount, pagesize):
        PagedList.__init__(self, pagefunc, pagesize, True)
        self._pagecount = pagecount

    def _getslice(self, start, end):
        start_page = start // self._pagesize
        end_page = self._pagecount if end is None else min(self._pagecount, end // self._pagesize + 1)
        skip_elems = start - start_page * self._pagesize
        only_more = None if end is None else end - start
        for pagenum in range(start_page, end_page):
            page_results = self.getpage(pagenum)
            if skip_elems:
                page_results = page_results[skip_elems:]
                skip_elems = None
            if only_more is not None:
                if len(page_results) < only_more:
                    only_more -= len(page_results)
                else:
                    yield from page_results[:only_more]
                    break
            yield from page_results


class PlaylistEntries:
    MissingEntry = object()
    is_exhausted = False

    def __init__(self, ydl, info_dict):
        self.ydl = ydl

        # _entries must be assigned now since infodict can change during iteration
        entries = info_dict.get('entries')
        if entries is None:
            raise EntryNotInPlaylist('There are no entries')
        elif isinstance(entries, list):
            self.is_exhausted = True

        requested_entries = info_dict.get('requested_entries')
        self.is_incomplete = requested_entries is not None
        if self.is_incomplete:
            assert self.is_exhausted
            self._entries = [self.MissingEntry] * max(requested_entries or [0])
            for i, entry in zip(requested_entries, entries):
                self._entries[i - 1] = entry
        elif isinstance(entries, (list, PagedList, LazyList)):
            self._entries = entries
        else:
            self._entries = LazyList(entries)

    PLAYLIST_ITEMS_RE = re.compile(r'''(?x)
        (?P<start>[+-]?\d+)?
        (?P<range>[:-]
            (?P<end>[+-]?\d+|inf(?:inite)?)?
            (?::(?P<step>[+-]?\d+))?
        )?''')

    @classmethod
    def parse_playlist_items(cls, string):
        for segment in string.split(','):
            if not segment:
                raise ValueError('There is two or more consecutive commas')
            mobj = cls.PLAYLIST_ITEMS_RE.fullmatch(segment)
            if not mobj:
                raise ValueError(f'{segment!r} is not a valid specification')
            start, end, step, has_range = mobj.group('start', 'end', 'step', 'range')
            if int_or_none(step) == 0:
                raise ValueError(f'Step in {segment!r} cannot be zero')
            yield slice(int_or_none(start), float_or_none(end), int_or_none(step)) if has_range else int(start)

    def get_requested_items(self):
        playlist_items = self.ydl.params.get('playlist_items')
        playlist_start = self.ydl.params.get('playliststart', 1)
        playlist_end = self.ydl.params.get('playlistend')
        # For backwards compatibility, interpret -1 as whole list
        if playlist_end in (-1, None):
            playlist_end = ''
        if not playlist_items:
            playlist_items = f'{playlist_start}:{playlist_end}'
        elif playlist_start != 1 or playlist_end:
            self.ydl.report_warning('Ignoring playliststart and playlistend because playlistitems was given', only_once=True)

        for index in self.parse_playlist_items(playlist_items):
            for i, entry in self[index]:
                yield i, entry
                if not entry:
                    continue
                try:
                    # TODO: Add auto-generated fields
                    self.ydl._match_entry(entry, incomplete=True, silent=True)
                except (ExistingVideoReached, RejectedVideoReached):
                    return

    def get_full_count(self):
        if self.is_exhausted and not self.is_incomplete:
            return len(self)
        elif isinstance(self._entries, InAdvancePagedList):
            if self._entries._pagesize == 1:
                return self._entries._pagecount

    @functools.cached_property
    def _getter(self):
        if isinstance(self._entries, list):
            def get_entry(i):
                try:
                    entry = self._entries[i]
                except IndexError:
                    entry = self.MissingEntry
                    if not self.is_incomplete:
                        raise self.IndexError()
                if entry is self.MissingEntry:
                    raise EntryNotInPlaylist(f'Entry {i + 1} cannot be found')
                return entry
        else:
            def get_entry(i):
                try:
                    return type(self.ydl)._handle_extraction_exceptions(lambda _, i: self._entries[i])(self.ydl, i)
                except (LazyList.IndexError, PagedList.IndexError):
                    raise self.IndexError()
        return get_entry

    def __getitem__(self, idx):
        if isinstance(idx, int):
            idx = slice(idx, idx)

        # NB: PlaylistEntries[1:10] => (0, 1, ... 9)
        step = 1 if idx.step is None else idx.step
        if idx.start is None:
            start = 0 if step > 0 else len(self) - 1
        else:
            start = idx.start - 1 if idx.start >= 0 else len(self) + idx.start

        # NB: Do not call len(self) when idx == [:]
        if idx.stop is None:
            stop = 0 if step < 0 else float('inf')
        else:
            stop = idx.stop - 1 if idx.stop >= 0 else len(self) + idx.stop
        stop += [-1, 1][step > 0]

        for i in frange(start, stop, step):
            if i < 0:
                continue
            try:
                entry = self._getter(i)
            except self.IndexError:
                self.is_exhausted = True
                if step > 0:
                    break
                continue
            yield i + 1, entry

    def __len__(self):
        return len(tuple(self[:]))

    class IndexError(IndexError):
        pass


def uppercase_escape(s):
    unicode_escape = codecs.getdecoder('unicode_escape')
    return re.sub(
        r'\\U[0-9a-fA-F]{8}',
        lambda m: unicode_escape(m.group(0))[0],
        s)


def lowercase_escape(s):
    unicode_escape = codecs.getdecoder('unicode_escape')
    return re.sub(
        r'\\u[0-9a-fA-F]{4}',
        lambda m: unicode_escape(m.group(0))[0],
        s)


def escape_rfc3986(s):
    """Escape non-ASCII characters as suggested by RFC 3986"""
    return urllib.parse.quote(s, b"%/;:@&=+$,!~*'()?#[]")


def escape_url(url):
    """Escape URL as suggested by RFC 3986"""
    url_parsed = urllib.parse.urlparse(url)
    return url_parsed._replace(
        netloc=url_parsed.netloc.encode('idna').decode('ascii'),
        path=escape_rfc3986(url_parsed.path),
        params=escape_rfc3986(url_parsed.params),
        query=escape_rfc3986(url_parsed.query),
        fragment=escape_rfc3986(url_parsed.fragment)
    ).geturl()


def parse_qs(url, **kwargs):
    return urllib.parse.parse_qs(urllib.parse.urlparse(url).query, **kwargs)


def read_batch_urls(batch_fd):
    def fixup(url):
        if not isinstance(url, str):
            url = url.decode('utf-8', 'replace')
        BOM_UTF8 = ('\xef\xbb\xbf', '\ufeff')
        for bom in BOM_UTF8:
            if url.startswith(bom):
                url = url[len(bom):]
        url = url.lstrip()
        if not url or url.startswith(('#', ';', ']')):
            return False
        # "#" cannot be stripped out since it is part of the URI
        # However, it can be safely stripped out if following a whitespace
        return re.split(r'\s#', url, 1)[0].rstrip()

    with contextlib.closing(batch_fd) as fd:
        return [url for url in map(fixup, fd) if url]


def urlencode_postdata(*args, **kargs):
    return urllib.parse.urlencode(*args, **kargs).encode('ascii')


def update_url(url, *, query_update=None, **kwargs):
    """Replace URL components specified by kwargs
       @param url           str or parse url tuple
       @param query_update  update query
       @returns             str
    """
    if isinstance(url, str):
        if not kwargs and not query_update:
            return url
        else:
            url = urllib.parse.urlparse(url)
    if query_update:
        assert 'query' not in kwargs, 'query_update and query cannot be specified at the same time'
        kwargs['query'] = urllib.parse.urlencode({
            **urllib.parse.parse_qs(url.query),
            **query_update
        }, True)
    return urllib.parse.urlunparse(url._replace(**kwargs))


def update_url_query(url, query):
    return update_url(url, query_update=query)


def _multipart_encode_impl(data, boundary):
    content_type = 'multipart/form-data; boundary=%s' % boundary

    out = b''
    for k, v in data.items():
        out += b'--' + boundary.encode('ascii') + b'\r\n'
        if isinstance(k, str):
            k = k.encode()
        if isinstance(v, str):
            v = v.encode()
        # RFC 2047 requires non-ASCII field names to be encoded, while RFC 7578
        # suggests sending UTF-8 directly. Firefox sends UTF-8, too
        content = b'Content-Disposition: form-data; name="' + k + b'"\r\n\r\n' + v + b'\r\n'
        if boundary.encode('ascii') in content:
            raise ValueError('Boundary overlaps with data')
        out += content

    out += b'--' + boundary.encode('ascii') + b'--\r\n'

    return out, content_type


def multipart_encode(data, boundary=None):
    '''
    Encode a dict to RFC 7578-compliant form-data

    data:
        A dict where keys and values can be either Unicode or bytes-like
        objects.
    boundary:
        If specified a Unicode object, it's used as the boundary. Otherwise
        a random boundary is generated.

    Reference: https://tools.ietf.org/html/rfc7578
    '''
    has_specified_boundary = boundary is not None

    while True:
        if boundary is None:
            boundary = '---------------' + str(random.randrange(0x0fffffff, 0xffffffff))

        try:
            out, content_type = _multipart_encode_impl(data, boundary)
            break
        except ValueError:
            if has_specified_boundary:
                raise
            boundary = None

    return out, content_type


def variadic(x, allowed_types=(str, bytes, dict)):
    return x if isinstance(x, collections.abc.Iterable) and not isinstance(x, allowed_types) else (x,)


def dict_get(d, key_or_keys, default=None, skip_false_values=True):
    for val in map(d.get, variadic(key_or_keys)):
        if val is not None and (val or not skip_false_values):
            return val
    return default


def try_call(*funcs, expected_type=None, args=[], kwargs={}):
    for f in funcs:
        try:
            val = f(*args, **kwargs)
        except (AttributeError, KeyError, TypeError, IndexError, ValueError, ZeroDivisionError):
            pass
        else:
            if expected_type is None or isinstance(val, expected_type):
                return val


def try_get(src, getter, expected_type=None):
    return try_call(*variadic(getter), args=(src,), expected_type=expected_type)


def filter_dict(dct, cndn=lambda _, v: v is not None):
    return {k: v for k, v in dct.items() if cndn(k, v)}


def merge_dicts(*dicts):
    merged = {}
    for a_dict in dicts:
        for k, v in a_dict.items():
            if (v is not None and k not in merged
                    or isinstance(v, str) and merged[k] == ''):
                merged[k] = v
    return merged


def encode_compat_str(string, encoding=preferredencoding(), errors='strict'):
    return string if isinstance(string, str) else str(string, encoding, errors)


US_RATINGS = {
    'G': 0,
    'PG': 10,
    'PG-13': 13,
    'R': 16,
    'NC': 18,
}


TV_PARENTAL_GUIDELINES = {
    'TV-Y': 0,
    'TV-Y7': 7,
    'TV-G': 0,
    'TV-PG': 0,
    'TV-14': 14,
    'TV-MA': 17,
}


def parse_age_limit(s):
    # isinstance(False, int) is True. So type() must be used instead
    if type(s) is int:  # noqa: E721
        return s if 0 <= s <= 21 else None
    elif not isinstance(s, str):
        return None
    m = re.match(r'^(?P<age>\d{1,2})\+?$', s)
    if m:
        return int(m.group('age'))
    s = s.upper()
    if s in US_RATINGS:
        return US_RATINGS[s]
    m = re.match(r'^TV[_-]?(%s)$' % '|'.join(k[3:] for k in TV_PARENTAL_GUIDELINES), s)
    if m:
        return TV_PARENTAL_GUIDELINES['TV-' + m.group(1)]
    return None


def strip_jsonp(code):
    return re.sub(
        r'''(?sx)^
            (?:window\.)?(?P<func_name>[a-zA-Z0-9_.$]*)
            (?:\s*&&\s*(?P=func_name))?
            \s*\(\s*(?P<callback_data>.*)\);?
            \s*?(?://[^\n]*)*$''',
        r'\g<callback_data>', code)


def js_to_json(code, vars={}, *, strict=False):
    # vars is a dict of var, val pairs to substitute
    STRING_QUOTES = '\'"'
    STRING_RE = '|'.join(rf'{q}(?:\\.|[^\\{q}])*{q}' for q in STRING_QUOTES)
    COMMENT_RE = r'/\*(?:(?!\*/).)*?\*/|//[^\n]*\n'
    SKIP_RE = fr'\s*(?:{COMMENT_RE})?\s*'
    INTEGER_TABLE = (
        (fr'(?s)^(0[xX][0-9a-fA-F]+){SKIP_RE}:?$', 16),
        (fr'(?s)^(0+[0-7]+){SKIP_RE}:?$', 8),
    )

    def process_escape(match):
        JSON_PASSTHROUGH_ESCAPES = R'"\bfnrtu'
        escape = match.group(1) or match.group(2)

        return (Rf'\{escape}' if escape in JSON_PASSTHROUGH_ESCAPES
                else R'\u00' if escape == 'x'
                else '' if escape == '\n'
                else escape)

    def fix_kv(m):
        v = m.group(0)
        if v in ('true', 'false', 'null'):
            return v
        elif v in ('undefined', 'void 0'):
            return 'null'
        elif v.startswith('/*') or v.startswith('//') or v.startswith('!') or v == ',':
            return ''

        if v[0] in STRING_QUOTES:
            escaped = re.sub(r'(?s)(")|\\(.)', process_escape, v[1:-1])
            return f'"{escaped}"'

        for regex, base in INTEGER_TABLE:
            im = re.match(regex, v)
            if im:
                i = int(im.group(1), base)
                return f'"{i}":' if v.endswith(':') else str(i)

        if v in vars:
            try:
                if not strict:
                    json.loads(vars[v])
            except json.JSONDecodeError:
                return json.dumps(vars[v])
            else:
                return vars[v]

        if not strict:
            return f'"{v}"'

        raise ValueError(f'Unknown value: {v}')

    def create_map(mobj):
        return json.dumps(dict(json.loads(js_to_json(mobj.group(1) or '[]', vars=vars))))

    code = re.sub(r'new Map\((\[.*?\])?\)', create_map, code)
    if not strict:
        code = re.sub(r'new Date\((".+")\)', r'\g<1>', code)
        code = re.sub(r'new \w+\((.*?)\)', lambda m: json.dumps(m.group(0)), code)
        code = re.sub(r'parseInt\([^\d]+(\d+)[^\d]+\)', r'\1', code)
        code = re.sub(r'\(function\([^)]*\)\s*\{[^}]*\}\s*\)\s*\(\s*(["\'][^)]*["\'])\s*\)', r'\1', code)

    return re.sub(rf'''(?sx)
        {STRING_RE}|
        {COMMENT_RE}|,(?={SKIP_RE}[\]}}])|
        void\s0|(?:(?<![0-9])[eE]|[a-df-zA-DF-Z_$])[.a-zA-Z_$0-9]*|
        \b(?:0[xX][0-9a-fA-F]+|0+[0-7]+)(?:{SKIP_RE}:)?|
        [0-9]+(?={SKIP_RE}:)|
        !+
        ''', fix_kv, code)


def qualities(quality_ids):
    """ Get a numeric quality value out of a list of possible values """
    def q(qid):
        try:
            return quality_ids.index(qid)
        except ValueError:
            return -1
    return q


POSTPROCESS_WHEN = ('pre_process', 'after_filter', 'video', 'before_dl', 'post_process', 'after_move', 'after_video', 'playlist')


DEFAULT_OUTTMPL = {
    'default': '%(title)s [%(id)s].%(ext)s',
    'chapter': '%(title)s - %(section_number)03d %(section_title)s [%(id)s].%(ext)s',
}
OUTTMPL_TYPES = {
    'chapter': None,
    'subtitle': None,
    'thumbnail': None,
    'description': 'description',
    'annotation': 'annotations.xml',
    'infojson': 'info.json',
    'link': None,
    'pl_video': None,
    'pl_thumbnail': None,
    'pl_description': 'description',
    'pl_infojson': 'info.json',
}

# As of [1] format syntax is:
#  %[mapping_key][conversion_flags][minimum_width][.precision][length_modifier]type
# 1. https://docs.python.org/2/library/stdtypes.html#string-formatting
STR_FORMAT_RE_TMPL = r'''(?x)
    (?<!%)(?P<prefix>(?:%%)*)
    %
    (?P<has_key>\((?P<key>{0})\))?
    (?P<format>
        (?P<conversion>[#0\-+ ]+)?
        (?P<min_width>\d+)?
        (?P<precision>\.\d+)?
        (?P<len_mod>[hlL])?  # unused in python
        {1}  # conversion type
    )
'''


STR_FORMAT_TYPES = 'diouxXeEfFgGcrs'


def limit_length(s, length):
    """ Add ellipses to overly long strings """
    if s is None:
        return None
    ELLIPSES = '...'
    if len(s) > length:
        return s[:length - len(ELLIPSES)] + ELLIPSES
    return s


def version_tuple(v):
    return tuple(int(e) for e in re.split(r'[-.]', v))


def is_outdated_version(version, limit, assume_new=True):
    if not version:
        return not assume_new
    try:
        return version_tuple(version) < version_tuple(limit)
    except ValueError:
        return not assume_new


def ytdl_is_updateable():
    """ Returns if yt-dlp can be updated with -U """

    from .update import is_non_updateable

    return not is_non_updateable()


def args_to_str(args):
    # Get a short string representation for a subprocess command
    return ' '.join(compat_shlex_quote(a) for a in args)


def error_to_compat_str(err):
    return str(err)


def error_to_str(err):
    return f'{type(err).__name__}: {err}'


def mimetype2ext(mt, default=NO_DEFAULT):
    if not isinstance(mt, str):
        if default is not NO_DEFAULT:
            return default
        return None

    MAP = {
        # video
        '3gpp': '3gp',
        'mp2t': 'ts',
        'mp4': 'mp4',
        'mpeg': 'mpeg',
        'mpegurl': 'm3u8',
        'quicktime': 'mov',
        'webm': 'webm',
        'vp9': 'vp9',
        'x-flv': 'flv',
        'x-m4v': 'm4v',
        'x-matroska': 'mkv',
        'x-mng': 'mng',
        'x-mp4-fragmented': 'mp4',
        'x-ms-asf': 'asf',
        'x-ms-wmv': 'wmv',
        'x-msvideo': 'avi',

        # application (streaming playlists)
        'dash+xml': 'mpd',
        'f4m+xml': 'f4m',
        'hds+xml': 'f4m',
        'vnd.apple.mpegurl': 'm3u8',
        'vnd.ms-sstr+xml': 'ism',
        'x-mpegurl': 'm3u8',

        # audio
        'audio/mp4': 'm4a',
        # Per RFC 3003, audio/mpeg can be .mp1, .mp2 or .mp3.
        # Using .mp3 as it's the most popular one
        'audio/mpeg': 'mp3',
        'audio/webm': 'webm',
        'audio/x-matroska': 'mka',
        'audio/x-mpegurl': 'm3u',
        'midi': 'mid',
        'ogg': 'ogg',
        'wav': 'wav',
        'wave': 'wav',
        'x-aac': 'aac',
        'x-flac': 'flac',
        'x-m4a': 'm4a',
        'x-realaudio': 'ra',
        'x-wav': 'wav',

        # image
        'avif': 'avif',
        'bmp': 'bmp',
        'gif': 'gif',
        'jpeg': 'jpg',
        'png': 'png',
        'svg+xml': 'svg',
        'tiff': 'tif',
        'vnd.wap.wbmp': 'wbmp',
        'webp': 'webp',
        'x-icon': 'ico',
        'x-jng': 'jng',
        'x-ms-bmp': 'bmp',

        # caption
        'filmstrip+json': 'fs',
        'smptett+xml': 'tt',
        'ttaf+xml': 'dfxp',
        'ttml+xml': 'ttml',
        'x-ms-sami': 'sami',

        # misc
        'gzip': 'gz',
        'json': 'json',
        'xml': 'xml',
        'zip': 'zip',
    }

    mimetype = mt.partition(';')[0].strip().lower()
    _, _, subtype = mimetype.rpartition('/')

    ext = traverse_obj(MAP, mimetype, subtype, subtype.rsplit('+')[-1])
    if ext:
        return ext
    elif default is not NO_DEFAULT:
        return default
    return subtype.replace('+', '.')


def ext2mimetype(ext_or_url):
    if not ext_or_url:
        return None
    if '.' not in ext_or_url:
        ext_or_url = f'file.{ext_or_url}'
    return mimetypes.guess_type(ext_or_url)[0]


def parse_codecs(codecs_str):
    # http://tools.ietf.org/html/rfc6381
    if not codecs_str:
        return {}
    split_codecs = list(filter(None, map(
        str.strip, codecs_str.strip().strip(',').split(','))))
    vcodec, acodec, scodec, hdr = None, None, None, None
    for full_codec in split_codecs:
        parts = re.sub(r'0+(?=\d)', '', full_codec).split('.')
        if parts[0] in ('avc1', 'avc2', 'avc3', 'avc4', 'vp9', 'vp8', 'hev1', 'hev2',
                        'h263', 'h264', 'mp4v', 'hvc1', 'av1', 'theora', 'dvh1', 'dvhe'):
            if vcodec:
                continue
            vcodec = full_codec
            if parts[0] in ('dvh1', 'dvhe'):
                hdr = 'DV'
            elif parts[0] == 'av1' and traverse_obj(parts, 3) == '10':
                hdr = 'HDR10'
            elif parts[:2] == ['vp9', '2']:
                hdr = 'HDR10'
        elif parts[0] in ('flac', 'mp4a', 'opus', 'vorbis', 'mp3', 'aac', 'ac-4',
                          'ac-3', 'ec-3', 'eac3', 'dtsc', 'dtse', 'dtsh', 'dtsl'):
            acodec = acodec or full_codec
        elif parts[0] in ('stpp', 'wvtt'):
            scodec = scodec or full_codec
        else:
            write_string(f'WARNING: Unknown codec {full_codec}\n')
    if vcodec or acodec or scodec:
        return {
            'vcodec': vcodec or 'none',
            'acodec': acodec or 'none',
            'dynamic_range': hdr,
            **({'scodec': scodec} if scodec is not None else {}),
        }
    elif len(split_codecs) == 2:
        return {
            'vcodec': split_codecs[0],
            'acodec': split_codecs[1],
        }
    return {}


def get_compatible_ext(*, vcodecs, acodecs, vexts, aexts, preferences=None):
    assert len(vcodecs) == len(vexts) and len(acodecs) == len(aexts)

    allow_mkv = not preferences or 'mkv' in preferences

    if allow_mkv and max(len(acodecs), len(vcodecs)) > 1:
        return 'mkv'  # TODO: any other format allows this?

    # TODO: All codecs supported by parse_codecs isn't handled here
    COMPATIBLE_CODECS = {
        'mp4': {
            'av1', 'hevc', 'avc1', 'mp4a', 'ac-4',  # fourcc (m3u8, mpd)
            'h264', 'aacl', 'ec-3',  # Set in ISM
        },
        'webm': {
            'av1', 'vp9', 'vp8', 'opus', 'vrbs',
            'vp9x', 'vp8x',  # in the webm spec
        },
    }

    sanitize_codec = functools.partial(
        try_get, getter=lambda x: x[0].split('.')[0].replace('0', '').lower())
    vcodec, acodec = sanitize_codec(vcodecs), sanitize_codec(acodecs)

    for ext in preferences or COMPATIBLE_CODECS.keys():
        codec_set = COMPATIBLE_CODECS.get(ext, set())
        if ext == 'mkv' or codec_set.issuperset((vcodec, acodec)):
            return ext

    COMPATIBLE_EXTS = (
        {'mp3', 'mp4', 'm4a', 'm4p', 'm4b', 'm4r', 'm4v', 'ismv', 'isma', 'mov'},
        {'webm', 'weba'},
    )
    for ext in preferences or vexts:
        current_exts = {ext, *vexts, *aexts}
        if ext == 'mkv' or current_exts == {ext} or any(
                ext_sets.issuperset(current_exts) for ext_sets in COMPATIBLE_EXTS):
            return ext
    return 'mkv' if allow_mkv else preferences[-1]


def urlhandle_detect_ext(url_handle, default=NO_DEFAULT):
    getheader = url_handle.headers.get

    cd = getheader('Content-Disposition')
    if cd:
        m = re.match(r'attachment;\s*filename="(?P<filename>[^"]+)"', cd)
        if m:
            e = determine_ext(m.group('filename'), default_ext=None)
            if e:
                return e

    meta_ext = getheader('x-amz-meta-name')
    if meta_ext:
        e = meta_ext.rpartition('.')[2]
        if e:
            return e

    return mimetype2ext(getheader('Content-Type'), default=default)


def encode_data_uri(data, mime_type):
    return 'data:%s;base64,%s' % (mime_type, base64.b64encode(data).decode('ascii'))


def age_restricted(content_limit, age_limit):
    """ Returns True iff the content should be blocked """

    if age_limit is None:  # No limit set
        return False
    if content_limit is None:
        return False  # Content available for everyone
    return age_limit < content_limit


# List of known byte-order-marks (BOM)
BOMS = [
    (b'\xef\xbb\xbf', 'utf-8'),
    (b'\x00\x00\xfe\xff', 'utf-32-be'),
    (b'\xff\xfe\x00\x00', 'utf-32-le'),
    (b'\xff\xfe', 'utf-16-le'),
    (b'\xfe\xff', 'utf-16-be'),
]


def is_html(first_bytes):
    """ Detect whether a file contains HTML by examining its first bytes. """

    encoding = 'utf-8'
    for bom, enc in BOMS:
        while first_bytes.startswith(bom):
            encoding, first_bytes = enc, first_bytes[len(bom):]

    return re.match(r'^\s*<', first_bytes.decode(encoding, 'replace'))


def determine_protocol(info_dict):
    protocol = info_dict.get('protocol')
    if protocol is not None:
        return protocol

    url = sanitize_url(info_dict['url'])
    if url.startswith('rtmp'):
        return 'rtmp'
    elif url.startswith('mms'):
        return 'mms'
    elif url.startswith('rtsp'):
        return 'rtsp'

    ext = determine_ext(url)
    if ext == 'm3u8':
        return 'm3u8' if info_dict.get('is_live') else 'm3u8_native'
    elif ext == 'f4m':
        return 'f4m'

    return urllib.parse.urlparse(url).scheme


def render_table(header_row, data, delim=False, extra_gap=0, hide_empty=False):
    """ Render a list of rows, each as a list of values.
    Text after a \t will be right aligned """
    def width(string):
        return len(remove_terminal_sequences(string).replace('\t', ''))

    def get_max_lens(table):
        return [max(width(str(v)) for v in col) for col in zip(*table)]

    def filter_using_list(row, filterArray):
        return [col for take, col in itertools.zip_longest(filterArray, row, fillvalue=True) if take]

    max_lens = get_max_lens(data) if hide_empty else []
    header_row = filter_using_list(header_row, max_lens)
    data = [filter_using_list(row, max_lens) for row in data]

    table = [header_row] + data
    max_lens = get_max_lens(table)
    extra_gap += 1
    if delim:
        table = [header_row, [delim * (ml + extra_gap) for ml in max_lens]] + data
        table[1][-1] = table[1][-1][:-extra_gap * len(delim)]  # Remove extra_gap from end of delimiter
    for row in table:
        for pos, text in enumerate(map(str, row)):
            if '\t' in text:
                row[pos] = text.replace('\t', ' ' * (max_lens[pos] - width(text))) + ' ' * extra_gap
            else:
                row[pos] = text + ' ' * (max_lens[pos] - width(text) + extra_gap)
    ret = '\n'.join(''.join(row).rstrip() for row in table)
    return ret


def _match_one(filter_part, dct, incomplete):
    # TODO: Generalize code with YoutubeDL._build_format_filter
    STRING_OPERATORS = {
        '*=': operator.contains,
        '^=': lambda attr, value: attr.startswith(value),
        '$=': lambda attr, value: attr.endswith(value),
        '~=': lambda attr, value: re.search(value, attr),
    }
    COMPARISON_OPERATORS = {
        **STRING_OPERATORS,
        '<=': operator.le,  # "<=" must be defined above "<"
        '<': operator.lt,
        '>=': operator.ge,
        '>': operator.gt,
        '=': operator.eq,
    }

    if isinstance(incomplete, bool):
        is_incomplete = lambda _: incomplete
    else:
        is_incomplete = lambda k: k in incomplete

    operator_rex = re.compile(r'''(?x)
        (?P<key>[a-z_]+)
        \s*(?P<negation>!\s*)?(?P<op>%s)(?P<none_inclusive>\s*\?)?\s*
        (?:
            (?P<quote>["\'])(?P<quotedstrval>.+?)(?P=quote)|
            (?P<strval>.+?)
        )
        ''' % '|'.join(map(re.escape, COMPARISON_OPERATORS.keys())))
    m = operator_rex.fullmatch(filter_part.strip())
    if m:
        m = m.groupdict()
        unnegated_op = COMPARISON_OPERATORS[m['op']]
        if m['negation']:
            op = lambda attr, value: not unnegated_op(attr, value)
        else:
            op = unnegated_op
        comparison_value = m['quotedstrval'] or m['strval'] or m['intval']
        if m['quote']:
            comparison_value = comparison_value.replace(r'\%s' % m['quote'], m['quote'])
        actual_value = dct.get(m['key'])
        numeric_comparison = None
        if isinstance(actual_value, (int, float)):
            # If the original field is a string and matching comparisonvalue is
            # a number we should respect the origin of the original field
            # and process comparison value as a string (see
            # https://github.com/ytdl-org/youtube-dl/issues/11082)
            try:
                numeric_comparison = int(comparison_value)
            except ValueError:
                numeric_comparison = parse_filesize(comparison_value)
                if numeric_comparison is None:
                    numeric_comparison = parse_filesize(f'{comparison_value}B')
                if numeric_comparison is None:
                    numeric_comparison = parse_duration(comparison_value)
        if numeric_comparison is not None and m['op'] in STRING_OPERATORS:
            raise ValueError('Operator %s only supports string values!' % m['op'])
        if actual_value is None:
            return is_incomplete(m['key']) or m['none_inclusive']
        return op(actual_value, comparison_value if numeric_comparison is None else numeric_comparison)

    UNARY_OPERATORS = {
        '': lambda v: (v is True) if isinstance(v, bool) else (v is not None),
        '!': lambda v: (v is False) if isinstance(v, bool) else (v is None),
    }
    operator_rex = re.compile(r'''(?x)
        (?P<op>%s)\s*(?P<key>[a-z_]+)
        ''' % '|'.join(map(re.escape, UNARY_OPERATORS.keys())))
    m = operator_rex.fullmatch(filter_part.strip())
    if m:
        op = UNARY_OPERATORS[m.group('op')]
        actual_value = dct.get(m.group('key'))
        if is_incomplete(m.group('key')) and actual_value is None:
            return True
        return op(actual_value)

    raise ValueError('Invalid filter part %r' % filter_part)


def match_str(filter_str, dct, incomplete=False):
    """ Filter a dictionary with a simple string syntax.
    @returns           Whether the filter passes
    @param incomplete  Set of keys that is expected to be missing from dct.
                       Can be True/False to indicate all/none of the keys may be missing.
                       All conditions on incomplete keys pass if the key is missing
    """
    return all(
        _match_one(filter_part.replace(r'\&', '&'), dct, incomplete)
        for filter_part in re.split(r'(?<!\\)&', filter_str))


def match_filter_func(filters):
    if not filters:
        return None
    filters = set(variadic(filters))

    interactive = '-' in filters
    if interactive:
        filters.remove('-')

    def _match_func(info_dict, incomplete=False):
        if not filters or any(match_str(f, info_dict, incomplete) for f in filters):
            return NO_DEFAULT if interactive and not incomplete else None
        else:
            video_title = info_dict.get('title') or info_dict.get('id') or 'entry'
            filter_str = ') | ('.join(map(str.strip, filters))
            return f'{video_title} does not pass filter ({filter_str}), skipping ..'
    return _match_func


class download_range_func:
    def __init__(self, chapters, ranges):
        self.chapters, self.ranges = chapters, ranges

    def __call__(self, info_dict, ydl):
        if not self.ranges and not self.chapters:
            yield {}

        warning = ('There are no chapters matching the regex' if info_dict.get('chapters')
                   else 'Cannot match chapters since chapter information is unavailable')
        for regex in self.chapters or []:
            for i, chapter in enumerate(info_dict.get('chapters') or []):
                if re.search(regex, chapter['title']):
                    warning = None
                    yield {**chapter, 'index': i}
        if self.chapters and warning:
            ydl.to_screen(f'[info] {info_dict["id"]}: {warning}')

        yield from ({'start_time': start, 'end_time': end} for start, end in self.ranges or [])

    def __eq__(self, other):
        return (isinstance(other, download_range_func)
                and self.chapters == other.chapters and self.ranges == other.ranges)

    def __repr__(self):
        return f'{__name__}.{type(self).__name__}({self.chapters}, {self.ranges})'


def parse_dfxp_time_expr(time_expr):
    if not time_expr:
        return

    mobj = re.match(rf'^(?P<time_offset>{NUMBER_RE})s?$', time_expr)
    if mobj:
        return float(mobj.group('time_offset'))

    mobj = re.match(r'^(\d+):(\d\d):(\d\d(?:(?:\.|:)\d+)?)$', time_expr)
    if mobj:
        return 3600 * int(mobj.group(1)) + 60 * int(mobj.group(2)) + float(mobj.group(3).replace(':', '.'))


def srt_subtitles_timecode(seconds):
    return '%02d:%02d:%02d,%03d' % timetuple_from_msec(seconds * 1000)


def ass_subtitles_timecode(seconds):
    time = timetuple_from_msec(seconds * 1000)
    return '%01d:%02d:%02d.%02d' % (*time[:-1], time.milliseconds / 10)


def dfxp2srt(dfxp_data):
    '''
    @param dfxp_data A bytes-like object containing DFXP data
    @returns A unicode object containing converted SRT data
    '''
    LEGACY_NAMESPACES = (
        (b'http://www.w3.org/ns/ttml', [
            b'http://www.w3.org/2004/11/ttaf1',
            b'http://www.w3.org/2006/04/ttaf1',
            b'http://www.w3.org/2006/10/ttaf1',
        ]),
        (b'http://www.w3.org/ns/ttml#styling', [
            b'http://www.w3.org/ns/ttml#style',
        ]),
    )

    SUPPORTED_STYLING = [
        'color',
        'fontFamily',
        'fontSize',
        'fontStyle',
        'fontWeight',
        'textDecoration'
    ]

    _x = functools.partial(xpath_with_ns, ns_map={
        'xml': 'http://www.w3.org/XML/1998/namespace',
        'ttml': 'http://www.w3.org/ns/ttml',
        'tts': 'http://www.w3.org/ns/ttml#styling',
    })

    styles = {}
    default_style = {}

    class TTMLPElementParser:
        _out = ''
        _unclosed_elements = []
        _applied_styles = []

        def start(self, tag, attrib):
            if tag in (_x('ttml:br'), 'br'):
                self._out += '\n'
            else:
                unclosed_elements = []
                style = {}
                element_style_id = attrib.get('style')
                if default_style:
                    style.update(default_style)
                if element_style_id:
                    style.update(styles.get(element_style_id, {}))
                for prop in SUPPORTED_STYLING:
                    prop_val = attrib.get(_x('tts:' + prop))
                    if prop_val:
                        style[prop] = prop_val
                if style:
                    font = ''
                    for k, v in sorted(style.items()):
                        if self._applied_styles and self._applied_styles[-1].get(k) == v:
                            continue
                        if k == 'color':
                            font += ' color="%s"' % v
                        elif k == 'fontSize':
                            font += ' size="%s"' % v
                        elif k == 'fontFamily':
                            font += ' face="%s"' % v
                        elif k == 'fontWeight' and v == 'bold':
                            self._out += '<b>'
                            unclosed_elements.append('b')
                        elif k == 'fontStyle' and v == 'italic':
                            self._out += '<i>'
                            unclosed_elements.append('i')
                        elif k == 'textDecoration' and v == 'underline':
                            self._out += '<u>'
                            unclosed_elements.append('u')
                    if font:
                        self._out += '<font' + font + '>'
                        unclosed_elements.append('font')
                    applied_style = {}
                    if self._applied_styles:
                        applied_style.update(self._applied_styles[-1])
                    applied_style.update(style)
                    self._applied_styles.append(applied_style)
                self._unclosed_elements.append(unclosed_elements)

        def end(self, tag):
            if tag not in (_x('ttml:br'), 'br'):
                unclosed_elements = self._unclosed_elements.pop()
                for element in reversed(unclosed_elements):
                    self._out += '</%s>' % element
                if unclosed_elements and self._applied_styles:
                    self._applied_styles.pop()

        def data(self, data):
            self._out += data

        def close(self):
            return self._out.strip()

    def parse_node(node):
        target = TTMLPElementParser()
        parser = xml.etree.ElementTree.XMLParser(target=target)
        parser.feed(xml.etree.ElementTree.tostring(node))
        return parser.close()

    for k, v in LEGACY_NAMESPACES:
        for ns in v:
            dfxp_data = dfxp_data.replace(ns, k)

    dfxp = compat_etree_fromstring(dfxp_data)
    out = []
    paras = dfxp.findall(_x('.//ttml:p')) or dfxp.findall('.//p')

    if not paras:
        raise ValueError('Invalid dfxp/TTML subtitle')

    repeat = False
    while True:
        for style in dfxp.findall(_x('.//ttml:style')):
            style_id = style.get('id') or style.get(_x('xml:id'))
            if not style_id:
                continue
            parent_style_id = style.get('style')
            if parent_style_id:
                if parent_style_id not in styles:
                    repeat = True
                    continue
                styles[style_id] = styles[parent_style_id].copy()
            for prop in SUPPORTED_STYLING:
                prop_val = style.get(_x('tts:' + prop))
                if prop_val:
                    styles.setdefault(style_id, {})[prop] = prop_val
        if repeat:
            repeat = False
        else:
            break

    for p in ('body', 'div'):
        ele = xpath_element(dfxp, [_x('.//ttml:' + p), './/' + p])
        if ele is None:
            continue
        style = styles.get(ele.get('style'))
        if not style:
            continue
        default_style.update(style)

    for para, index in zip(paras, itertools.count(1)):
        begin_time = parse_dfxp_time_expr(para.attrib.get('begin'))
        end_time = parse_dfxp_time_expr(para.attrib.get('end'))
        dur = parse_dfxp_time_expr(para.attrib.get('dur'))
        if begin_time is None:
            continue
        if not end_time:
            if not dur:
                continue
            end_time = begin_time + dur
        out.append('%d\n%s --> %s\n%s\n\n' % (
            index,
            srt_subtitles_timecode(begin_time),
            srt_subtitles_timecode(end_time),
            parse_node(para)))

    return ''.join(out)


def cli_option(params, command_option, param, separator=None):
    param = params.get(param)
    return ([] if param is None
            else [command_option, str(param)] if separator is None
            else [f'{command_option}{separator}{param}'])


def cli_bool_option(params, command_option, param, true_value='true', false_value='false', separator=None):
    param = params.get(param)
    assert param in (True, False, None)
    return cli_option({True: true_value, False: false_value}, command_option, param, separator)


def cli_valueless_option(params, command_option, param, expected_value=True):
    return [command_option] if params.get(param) == expected_value else []


def cli_configuration_args(argdict, keys, default=[], use_compat=True):
    if isinstance(argdict, (list, tuple)):  # for backward compatibility
        if use_compat:
            return argdict
        else:
            argdict = None
    if argdict is None:
        return default
    assert isinstance(argdict, dict)

    assert isinstance(keys, (list, tuple))
    for key_list in keys:
        arg_list = list(filter(
            lambda x: x is not None,
            [argdict.get(key.lower()) for key in variadic(key_list)]))
        if arg_list:
            return [arg for args in arg_list for arg in args]
    return default


def _configuration_args(main_key, argdict, exe, keys=None, default=[], use_compat=True):
    main_key, exe = main_key.lower(), exe.lower()
    root_key = exe if main_key == exe else f'{main_key}+{exe}'
    keys = [f'{root_key}{k}' for k in (keys or [''])]
    if root_key in keys:
        if main_key != exe:
            keys.append((main_key, exe))
        keys.append('default')
    else:
        use_compat = False
    return cli_configuration_args(argdict, keys, default, use_compat)


class ISO639Utils:
    # See http://www.loc.gov/standards/iso639-2/ISO-639-2_utf-8.txt
    _lang_map = {
        'aa': 'aar',
        'ab': 'abk',
        'ae': 'ave',
        'af': 'afr',
        'ak': 'aka',
        'am': 'amh',
        'an': 'arg',
        'ar': 'ara',
        'as': 'asm',
        'av': 'ava',
        'ay': 'aym',
        'az': 'aze',
        'ba': 'bak',
        'be': 'bel',
        'bg': 'bul',
        'bh': 'bih',
        'bi': 'bis',
        'bm': 'bam',
        'bn': 'ben',
        'bo': 'bod',
        'br': 'bre',
        'bs': 'bos',
        'ca': 'cat',
        'ce': 'che',
        'ch': 'cha',
        'co': 'cos',
        'cr': 'cre',
        'cs': 'ces',
        'cu': 'chu',
        'cv': 'chv',
        'cy': 'cym',
        'da': 'dan',
        'de': 'deu',
        'dv': 'div',
        'dz': 'dzo',
        'ee': 'ewe',
        'el': 'ell',
        'en': 'eng',
        'eo': 'epo',
        'es': 'spa',
        'et': 'est',
        'eu': 'eus',
        'fa': 'fas',
        'ff': 'ful',
        'fi': 'fin',
        'fj': 'fij',
        'fo': 'fao',
        'fr': 'fra',
        'fy': 'fry',
        'ga': 'gle',
        'gd': 'gla',
        'gl': 'glg',
        'gn': 'grn',
        'gu': 'guj',
        'gv': 'glv',
        'ha': 'hau',
        'he': 'heb',
        'iw': 'heb',  # Replaced by he in 1989 revision
        'hi': 'hin',
        'ho': 'hmo',
        'hr': 'hrv',
        'ht': 'hat',
        'hu': 'hun',
        'hy': 'hye',
        'hz': 'her',
        'ia': 'ina',
        'id': 'ind',
        'in': 'ind',  # Replaced by id in 1989 revision
        'ie': 'ile',
        'ig': 'ibo',
        'ii': 'iii',
        'ik': 'ipk',
        'io': 'ido',
        'is': 'isl',
        'it': 'ita',
        'iu': 'iku',
        'ja': 'jpn',
        'jv': 'jav',
        'ka': 'kat',
        'kg': 'kon',
        'ki': 'kik',
        'kj': 'kua',
        'kk': 'kaz',
        'kl': 'kal',
        'km': 'khm',
        'kn': 'kan',
        'ko': 'kor',
        'kr': 'kau',
        'ks': 'kas',
        'ku': 'kur',
        'kv': 'kom',
        'kw': 'cor',
        'ky': 'kir',
        'la': 'lat',
        'lb': 'ltz',
        'lg': 'lug',
        'li': 'lim',
        'ln': 'lin',
        'lo': 'lao',
        'lt': 'lit',
        'lu': 'lub',
        'lv': 'lav',
        'mg': 'mlg',
        'mh': 'mah',
        'mi': 'mri',
        'mk': 'mkd',
        'ml': 'mal',
        'mn': 'mon',
        'mr': 'mar',
        'ms': 'msa',
        'mt': 'mlt',
        'my': 'mya',
        'na': 'nau',
        'nb': 'nob',
        'nd': 'nde',
        'ne': 'nep',
        'ng': 'ndo',
        'nl': 'nld',
        'nn': 'nno',
        'no': 'nor',
        'nr': 'nbl',
        'nv': 'nav',
        'ny': 'nya',
        'oc': 'oci',
        'oj': 'oji',
        'om': 'orm',
        'or': 'ori',
        'os': 'oss',
        'pa': 'pan',
        'pi': 'pli',
        'pl': 'pol',
        'ps': 'pus',
        'pt': 'por',
        'qu': 'que',
        'rm': 'roh',
        'rn': 'run',
        'ro': 'ron',
        'ru': 'rus',
        'rw': 'kin',
        'sa': 'san',
        'sc': 'srd',
        'sd': 'snd',
        'se': 'sme',
        'sg': 'sag',
        'si': 'sin',
        'sk': 'slk',
        'sl': 'slv',
        'sm': 'smo',
        'sn': 'sna',
        'so': 'som',
        'sq': 'sqi',
        'sr': 'srp',
        'ss': 'ssw',
        'st': 'sot',
        'su': 'sun',
        'sv': 'swe',
        'sw': 'swa',
        'ta': 'tam',
        'te': 'tel',
        'tg': 'tgk',
        'th': 'tha',
        'ti': 'tir',
        'tk': 'tuk',
        'tl': 'tgl',
        'tn': 'tsn',
        'to': 'ton',
        'tr': 'tur',
        'ts': 'tso',
        'tt': 'tat',
        'tw': 'twi',
        'ty': 'tah',
        'ug': 'uig',
        'uk': 'ukr',
        'ur': 'urd',
        'uz': 'uzb',
        've': 'ven',
        'vi': 'vie',
        'vo': 'vol',
        'wa': 'wln',
        'wo': 'wol',
        'xh': 'xho',
        'yi': 'yid',
        'ji': 'yid',  # Replaced by yi in 1989 revision
        'yo': 'yor',
        'za': 'zha',
        'zh': 'zho',
        'zu': 'zul',
    }

    @classmethod
    def short2long(cls, code):
        """Convert language code from ISO 639-1 to ISO 639-2/T"""
        return cls._lang_map.get(code[:2])

    @classmethod
    def long2short(cls, code):
        """Convert language code from ISO 639-2/T to ISO 639-1"""
        for short_name, long_name in cls._lang_map.items():
            if long_name == code:
                return short_name


class ISO3166Utils:
    # From http://data.okfn.org/data/core/country-list
    _country_map = {
        'AF': 'Afghanistan',
        'AX': 'Åland Islands',
        'AL': 'Albania',
        'DZ': 'Algeria',
        'AS': 'American Samoa',
        'AD': 'Andorra',
        'AO': 'Angola',
        'AI': 'Anguilla',
        'AQ': 'Antarctica',
        'AG': 'Antigua and Barbuda',
        'AR': 'Argentina',
        'AM': 'Armenia',
        'AW': 'Aruba',
        'AU': 'Australia',
        'AT': 'Austria',
        'AZ': 'Azerbaijan',
        'BS': 'Bahamas',
        'BH': 'Bahrain',
        'BD': 'Bangladesh',
        'BB': 'Barbados',
        'BY': 'Belarus',
        'BE': 'Belgium',
        'BZ': 'Belize',
        'BJ': 'Benin',
        'BM': 'Bermuda',
        'BT': 'Bhutan',
        'BO': 'Bolivia, Plurinational State of',
        'BQ': 'Bonaire, Sint Eustatius and Saba',
        'BA': 'Bosnia and Herzegovina',
        'BW': 'Botswana',
        'BV': 'Bouvet Island',
        'BR': 'Brazil',
        'IO': 'British Indian Ocean Territory',
        'BN': 'Brunei Darussalam',
        'BG': 'Bulgaria',
        'BF': 'Burkina Faso',
        'BI': 'Burundi',
        'KH': 'Cambodia',
        'CM': 'Cameroon',
        'CA': 'Canada',
        'CV': 'Cape Verde',
        'KY': 'Cayman Islands',
        'CF': 'Central African Republic',
        'TD': 'Chad',
        'CL': 'Chile',
        'CN': 'China',
        'CX': 'Christmas Island',
        'CC': 'Cocos (Keeling) Islands',
        'CO': 'Colombia',
        'KM': 'Comoros',
        'CG': 'Congo',
        'CD': 'Congo, the Democratic Republic of the',
        'CK': 'Cook Islands',
        'CR': 'Costa Rica',
        'CI': 'Côte d\'Ivoire',
        'HR': 'Croatia',
        'CU': 'Cuba',
        'CW': 'Curaçao',
        'CY': 'Cyprus',
        'CZ': 'Czech Republic',
        'DK': 'Denmark',
        'DJ': 'Djibouti',
        'DM': 'Dominica',
        'DO': 'Dominican Republic',
        'EC': 'Ecuador',
        'EG': 'Egypt',
        'SV': 'El Salvador',
        'GQ': 'Equatorial Guinea',
        'ER': 'Eritrea',
        'EE': 'Estonia',
        'ET': 'Ethiopia',
        'FK': 'Falkland Islands (Malvinas)',
        'FO': 'Faroe Islands',
        'FJ': 'Fiji',
        'FI': 'Finland',
        'FR': 'France',
        'GF': 'French Guiana',
        'PF': 'French Polynesia',
        'TF': 'French Southern Territories',
        'GA': 'Gabon',
        'GM': 'Gambia',
        'GE': 'Georgia',
        'DE': 'Germany',
        'GH': 'Ghana',
        'GI': 'Gibraltar',
        'GR': 'Greece',
        'GL': 'Greenland',
        'GD': 'Grenada',
        'GP': 'Guadeloupe',
        'GU': 'Guam',
        'GT': 'Guatemala',
        'GG': 'Guernsey',
        'GN': 'Guinea',
        'GW': 'Guinea-Bissau',
        'GY': 'Guyana',
        'HT': 'Haiti',
        'HM': 'Heard Island and McDonald Islands',
        'VA': 'Holy See (Vatican City State)',
        'HN': 'Honduras',
        'HK': 'Hong Kong',
        'HU': 'Hungary',
        'IS': 'Iceland',
        'IN': 'India',
        'ID': 'Indonesia',
        'IR': 'Iran, Islamic Republic of',
        'IQ': 'Iraq',
        'IE': 'Ireland',
        'IM': 'Isle of Man',
        'IL': 'Israel',
        'IT': 'Italy',
        'JM': 'Jamaica',
        'JP': 'Japan',
        'JE': 'Jersey',
        'JO': 'Jordan',
        'KZ': 'Kazakhstan',
        'KE': 'Kenya',
        'KI': 'Kiribati',
        'KP': 'Korea, Democratic People\'s Republic of',
        'KR': 'Korea, Republic of',
        'KW': 'Kuwait',
        'KG': 'Kyrgyzstan',
        'LA': 'Lao People\'s Democratic Republic',
        'LV': 'Latvia',
        'LB': 'Lebanon',
        'LS': 'Lesotho',
        'LR': 'Liberia',
        'LY': 'Libya',
        'LI': 'Liechtenstein',
        'LT': 'Lithuania',
        'LU': 'Luxembourg',
        'MO': 'Macao',
        'MK': 'Macedonia, the Former Yugoslav Republic of',
        'MG': 'Madagascar',
        'MW': 'Malawi',
        'MY': 'Malaysia',
        'MV': 'Maldives',
        'ML': 'Mali',
        'MT': 'Malta',
        'MH': 'Marshall Islands',
        'MQ': 'Martinique',
        'MR': 'Mauritania',
        'MU': 'Mauritius',
        'YT': 'Mayotte',
        'MX': 'Mexico',
        'FM': 'Micronesia, Federated States of',
        'MD': 'Moldova, Republic of',
        'MC': 'Monaco',
        'MN': 'Mongolia',
        'ME': 'Montenegro',
        'MS': 'Montserrat',
        'MA': 'Morocco',
        'MZ': 'Mozambique',
        'MM': 'Myanmar',
        'NA': 'Namibia',
        'NR': 'Nauru',
        'NP': 'Nepal',
        'NL': 'Netherlands',
        'NC': 'New Caledonia',
        'NZ': 'New Zealand',
        'NI': 'Nicaragua',
        'NE': 'Niger',
        'NG': 'Nigeria',
        'NU': 'Niue',
        'NF': 'Norfolk Island',
        'MP': 'Northern Mariana Islands',
        'NO': 'Norway',
        'OM': 'Oman',
        'PK': 'Pakistan',
        'PW': 'Palau',
        'PS': 'Palestine, State of',
        'PA': 'Panama',
        'PG': 'Papua New Guinea',
        'PY': 'Paraguay',
        'PE': 'Peru',
        'PH': 'Philippines',
        'PN': 'Pitcairn',
        'PL': 'Poland',
        'PT': 'Portugal',
        'PR': 'Puerto Rico',
        'QA': 'Qatar',
        'RE': 'Réunion',
        'RO': 'Romania',
        'RU': 'Russian Federation',
        'RW': 'Rwanda',
        'BL': 'Saint Barthélemy',
        'SH': 'Saint Helena, Ascension and Tristan da Cunha',
        'KN': 'Saint Kitts and Nevis',
        'LC': 'Saint Lucia',
        'MF': 'Saint Martin (French part)',
        'PM': 'Saint Pierre and Miquelon',
        'VC': 'Saint Vincent and the Grenadines',
        'WS': 'Samoa',
        'SM': 'San Marino',
        'ST': 'Sao Tome and Principe',
        'SA': 'Saudi Arabia',
        'SN': 'Senegal',
        'RS': 'Serbia',
        'SC': 'Seychelles',
        'SL': 'Sierra Leone',
        'SG': 'Singapore',
        'SX': 'Sint Maarten (Dutch part)',
        'SK': 'Slovakia',
        'SI': 'Slovenia',
        'SB': 'Solomon Islands',
        'SO': 'Somalia',
        'ZA': 'South Africa',
        'GS': 'South Georgia and the South Sandwich Islands',
        'SS': 'South Sudan',
        'ES': 'Spain',
        'LK': 'Sri Lanka',
        'SD': 'Sudan',
        'SR': 'Suriname',
        'SJ': 'Svalbard and Jan Mayen',
        'SZ': 'Swaziland',
        'SE': 'Sweden',
        'CH': 'Switzerland',
        'SY': 'Syrian Arab Republic',
        'TW': 'Taiwan, Province of China',
        'TJ': 'Tajikistan',
        'TZ': 'Tanzania, United Republic of',
        'TH': 'Thailand',
        'TL': 'Timor-Leste',
        'TG': 'Togo',
        'TK': 'Tokelau',
        'TO': 'Tonga',
        'TT': 'Trinidad and Tobago',
        'TN': 'Tunisia',
        'TR': 'Turkey',
        'TM': 'Turkmenistan',
        'TC': 'Turks and Caicos Islands',
        'TV': 'Tuvalu',
        'UG': 'Uganda',
        'UA': 'Ukraine',
        'AE': 'United Arab Emirates',
        'GB': 'United Kingdom',
        'US': 'United States',
        'UM': 'United States Minor Outlying Islands',
        'UY': 'Uruguay',
        'UZ': 'Uzbekistan',
        'VU': 'Vanuatu',
        'VE': 'Venezuela, Bolivarian Republic of',
        'VN': 'Viet Nam',
        'VG': 'Virgin Islands, British',
        'VI': 'Virgin Islands, U.S.',
        'WF': 'Wallis and Futuna',
        'EH': 'Western Sahara',
        'YE': 'Yemen',
        'ZM': 'Zambia',
        'ZW': 'Zimbabwe',
        # Not ISO 3166 codes, but used for IP blocks
        'AP': 'Asia/Pacific Region',
        'EU': 'Europe',
    }

    @classmethod
    def short2full(cls, code):
        """Convert an ISO 3166-2 country code to the corresponding full name"""
        return cls._country_map.get(code.upper())


class GeoUtils:
    # Major IPv4 address blocks per country
    _country_ip_map = {
        'AD': '46.172.224.0/19',
        'AE': '94.200.0.0/13',
        'AF': '149.54.0.0/17',
        'AG': '209.59.64.0/18',
        'AI': '204.14.248.0/21',
        'AL': '46.99.0.0/16',
        'AM': '46.70.0.0/15',
        'AO': '105.168.0.0/13',
        'AP': '182.50.184.0/21',
        'AQ': '23.154.160.0/24',
        'AR': '181.0.0.0/12',
        'AS': '202.70.112.0/20',
        'AT': '77.116.0.0/14',
        'AU': '1.128.0.0/11',
        'AW': '181.41.0.0/18',
        'AX': '185.217.4.0/22',
        'AZ': '5.197.0.0/16',
        'BA': '31.176.128.0/17',
        'BB': '65.48.128.0/17',
        'BD': '114.130.0.0/16',
        'BE': '57.0.0.0/8',
        'BF': '102.178.0.0/15',
        'BG': '95.42.0.0/15',
        'BH': '37.131.0.0/17',
        'BI': '154.117.192.0/18',
        'BJ': '137.255.0.0/16',
        'BL': '185.212.72.0/23',
        'BM': '196.12.64.0/18',
        'BN': '156.31.0.0/16',
        'BO': '161.56.0.0/16',
        'BQ': '161.0.80.0/20',
        'BR': '191.128.0.0/12',
        'BS': '24.51.64.0/18',
        'BT': '119.2.96.0/19',
        'BW': '168.167.0.0/16',
        'BY': '178.120.0.0/13',
        'BZ': '179.42.192.0/18',
        'CA': '99.224.0.0/11',
        'CD': '41.243.0.0/16',
        'CF': '197.242.176.0/21',
        'CG': '160.113.0.0/16',
        'CH': '85.0.0.0/13',
        'CI': '102.136.0.0/14',
        'CK': '202.65.32.0/19',
        'CL': '152.172.0.0/14',
        'CM': '102.244.0.0/14',
        'CN': '36.128.0.0/10',
        'CO': '181.240.0.0/12',
        'CR': '201.192.0.0/12',
        'CU': '152.206.0.0/15',
        'CV': '165.90.96.0/19',
        'CW': '190.88.128.0/17',
        'CY': '31.153.0.0/16',
        'CZ': '88.100.0.0/14',
        'DE': '53.0.0.0/8',
        'DJ': '197.241.0.0/17',
        'DK': '87.48.0.0/12',
        'DM': '192.243.48.0/20',
        'DO': '152.166.0.0/15',
        'DZ': '41.96.0.0/12',
        'EC': '186.68.0.0/15',
        'EE': '90.190.0.0/15',
        'EG': '156.160.0.0/11',
        'ER': '196.200.96.0/20',
        'ES': '88.0.0.0/11',
        'ET': '196.188.0.0/14',
        'EU': '2.16.0.0/13',
        'FI': '91.152.0.0/13',
        'FJ': '144.120.0.0/16',
        'FK': '80.73.208.0/21',
        'FM': '119.252.112.0/20',
        'FO': '88.85.32.0/19',
        'FR': '90.0.0.0/9',
        'GA': '41.158.0.0/15',
        'GB': '25.0.0.0/8',
        'GD': '74.122.88.0/21',
        'GE': '31.146.0.0/16',
        'GF': '161.22.64.0/18',
        'GG': '62.68.160.0/19',
        'GH': '154.160.0.0/12',
        'GI': '95.164.0.0/16',
        'GL': '88.83.0.0/19',
        'GM': '160.182.0.0/15',
        'GN': '197.149.192.0/18',
        'GP': '104.250.0.0/19',
        'GQ': '105.235.224.0/20',
        'GR': '94.64.0.0/13',
        'GT': '168.234.0.0/16',
        'GU': '168.123.0.0/16',
        'GW': '197.214.80.0/20',
        'GY': '181.41.64.0/18',
        'HK': '113.252.0.0/14',
        'HN': '181.210.0.0/16',
        'HR': '93.136.0.0/13',
        'HT': '148.102.128.0/17',
        'HU': '84.0.0.0/14',
        'ID': '39.192.0.0/10',
        'IE': '87.32.0.0/12',
        'IL': '79.176.0.0/13',
        'IM': '5.62.80.0/20',
        'IN': '117.192.0.0/10',
        'IO': '203.83.48.0/21',
        'IQ': '37.236.0.0/14',
        'IR': '2.176.0.0/12',
        'IS': '82.221.0.0/16',
        'IT': '79.0.0.0/10',
        'JE': '87.244.64.0/18',
        'JM': '72.27.0.0/17',
        'JO': '176.29.0.0/16',
        'JP': '133.0.0.0/8',
        'KE': '105.48.0.0/12',
        'KG': '158.181.128.0/17',
        'KH': '36.37.128.0/17',
        'KI': '103.25.140.0/22',
        'KM': '197.255.224.0/20',
        'KN': '198.167.192.0/19',
        'KP': '175.45.176.0/22',
        'KR': '175.192.0.0/10',
        'KW': '37.36.0.0/14',
        'KY': '64.96.0.0/15',
        'KZ': '2.72.0.0/13',
        'LA': '115.84.64.0/18',
        'LB': '178.135.0.0/16',
        'LC': '24.92.144.0/20',
        'LI': '82.117.0.0/19',
        'LK': '112.134.0.0/15',
        'LR': '102.183.0.0/16',
        'LS': '129.232.0.0/17',
        'LT': '78.56.0.0/13',
        'LU': '188.42.0.0/16',
        'LV': '46.109.0.0/16',
        'LY': '41.252.0.0/14',
        'MA': '105.128.0.0/11',
        'MC': '88.209.64.0/18',
        'MD': '37.246.0.0/16',
        'ME': '178.175.0.0/17',
        'MF': '74.112.232.0/21',
        'MG': '154.126.0.0/17',
        'MH': '117.103.88.0/21',
        'MK': '77.28.0.0/15',
        'ML': '154.118.128.0/18',
        'MM': '37.111.0.0/17',
        'MN': '49.0.128.0/17',
        'MO': '60.246.0.0/16',
        'MP': '202.88.64.0/20',
        'MQ': '109.203.224.0/19',
        'MR': '41.188.64.0/18',
        'MS': '208.90.112.0/22',
        'MT': '46.11.0.0/16',
        'MU': '105.16.0.0/12',
        'MV': '27.114.128.0/18',
        'MW': '102.70.0.0/15',
        'MX': '187.192.0.0/11',
        'MY': '175.136.0.0/13',
        'MZ': '197.218.0.0/15',
        'NA': '41.182.0.0/16',
        'NC': '101.101.0.0/18',
        'NE': '197.214.0.0/18',
        'NF': '203.17.240.0/22',
        'NG': '105.112.0.0/12',
        'NI': '186.76.0.0/15',
        'NL': '145.96.0.0/11',
        'NO': '84.208.0.0/13',
        'NP': '36.252.0.0/15',
        'NR': '203.98.224.0/19',
        'NU': '49.156.48.0/22',
        'NZ': '49.224.0.0/14',
        'OM': '5.36.0.0/15',
        'PA': '186.72.0.0/15',
        'PE': '186.160.0.0/14',
        'PF': '123.50.64.0/18',
        'PG': '124.240.192.0/19',
        'PH': '49.144.0.0/13',
        'PK': '39.32.0.0/11',
        'PL': '83.0.0.0/11',
        'PM': '70.36.0.0/20',
        'PR': '66.50.0.0/16',
        'PS': '188.161.0.0/16',
        'PT': '85.240.0.0/13',
        'PW': '202.124.224.0/20',
        'PY': '181.120.0.0/14',
        'QA': '37.210.0.0/15',
        'RE': '102.35.0.0/16',
        'RO': '79.112.0.0/13',
        'RS': '93.86.0.0/15',
        'RU': '5.136.0.0/13',
        'RW': '41.186.0.0/16',
        'SA': '188.48.0.0/13',
        'SB': '202.1.160.0/19',
        'SC': '154.192.0.0/11',
        'SD': '102.120.0.0/13',
        'SE': '78.64.0.0/12',
        'SG': '8.128.0.0/10',
        'SI': '188.196.0.0/14',
        'SK': '78.98.0.0/15',
        'SL': '102.143.0.0/17',
        'SM': '89.186.32.0/19',
        'SN': '41.82.0.0/15',
        'SO': '154.115.192.0/18',
        'SR': '186.179.128.0/17',
        'SS': '105.235.208.0/21',
        'ST': '197.159.160.0/19',
        'SV': '168.243.0.0/16',
        'SX': '190.102.0.0/20',
        'SY': '5.0.0.0/16',
        'SZ': '41.84.224.0/19',
        'TC': '65.255.48.0/20',
        'TD': '154.68.128.0/19',
        'TG': '196.168.0.0/14',
        'TH': '171.96.0.0/13',
        'TJ': '85.9.128.0/18',
        'TK': '27.96.24.0/21',
        'TL': '180.189.160.0/20',
        'TM': '95.85.96.0/19',
        'TN': '197.0.0.0/11',
        'TO': '175.176.144.0/21',
        'TR': '78.160.0.0/11',
        'TT': '186.44.0.0/15',
        'TV': '202.2.96.0/19',
        'TW': '120.96.0.0/11',
        'TZ': '156.156.0.0/14',
        'UA': '37.52.0.0/14',
        'UG': '102.80.0.0/13',
        'US': '6.0.0.0/8',
        'UY': '167.56.0.0/13',
        'UZ': '84.54.64.0/18',
        'VA': '212.77.0.0/19',
        'VC': '207.191.240.0/21',
        'VE': '186.88.0.0/13',
        'VG': '66.81.192.0/20',
        'VI': '146.226.0.0/16',
        'VN': '14.160.0.0/11',
        'VU': '202.80.32.0/20',
        'WF': '117.20.32.0/21',
        'WS': '202.4.32.0/19',
        'YE': '134.35.0.0/16',
        'YT': '41.242.116.0/22',
        'ZA': '41.0.0.0/11',
        'ZM': '102.144.0.0/13',
        'ZW': '102.177.192.0/18',
    }

    @classmethod
    def random_ipv4(cls, code_or_block):
        if len(code_or_block) == 2:
            block = cls._country_ip_map.get(code_or_block.upper())
            if not block:
                return None
        else:
            block = code_or_block
        addr, preflen = block.split('/')
        addr_min = struct.unpack('!L', socket.inet_aton(addr))[0]
        addr_max = addr_min | (0xffffffff >> int(preflen))
        return str(socket.inet_ntoa(
            struct.pack('!L', random.randint(addr_min, addr_max))))


# Both long_to_bytes and bytes_to_long are adapted from PyCrypto, which is
# released into Public Domain
# https://github.com/dlitz/pycrypto/blob/master/lib/Crypto/Util/number.py#L387

def long_to_bytes(n, blocksize=0):
    """long_to_bytes(n:long, blocksize:int) : string
    Convert a long integer to a byte string.

    If optional blocksize is given and greater than zero, pad the front of the
    byte string with binary zeros so that the length is a multiple of
    blocksize.
    """
    # after much testing, this algorithm was deemed to be the fastest
    s = b''
    n = int(n)
    while n > 0:
        s = struct.pack('>I', n & 0xffffffff) + s
        n = n >> 32
    # strip off leading zeros
    for i in range(len(s)):
        if s[i] != b'\000'[0]:
            break
    else:
        # only happens when n == 0
        s = b'\000'
        i = 0
    s = s[i:]
    # add back some pad bytes.  this could be done more efficiently w.r.t. the
    # de-padding being done above, but sigh...
    if blocksize > 0 and len(s) % blocksize:
        s = (blocksize - len(s) % blocksize) * b'\000' + s
    return s


def bytes_to_long(s):
    """bytes_to_long(string) : long
    Convert a byte string to a long integer.

    This is (essentially) the inverse of long_to_bytes().
    """
    acc = 0
    length = len(s)
    if length % 4:
        extra = (4 - length % 4)
        s = b'\000' * extra + s
        length = length + extra
    for i in range(0, length, 4):
        acc = (acc << 32) + struct.unpack('>I', s[i:i + 4])[0]
    return acc


def ohdave_rsa_encrypt(data, exponent, modulus):
    '''
    Implement OHDave's RSA algorithm. See http://www.ohdave.com/rsa/

    Input:
        data: data to encrypt, bytes-like object
        exponent, modulus: parameter e and N of RSA algorithm, both integer
    Output: hex string of encrypted data

    Limitation: supports one block encryption only
    '''

    payload = int(binascii.hexlify(data[::-1]), 16)
    encrypted = pow(payload, exponent, modulus)
    return '%x' % encrypted


def pkcs1pad(data, length):
    """
    Padding input data with PKCS#1 scheme

    @param {int[]} data        input data
    @param {int}   length      target length
    @returns {int[]}           padded data
    """
    if len(data) > length - 11:
        raise ValueError('Input data too long for PKCS#1 padding')

    pseudo_random = [random.randint(0, 254) for _ in range(length - len(data) - 3)]
    return [0, 2] + pseudo_random + [0] + data


def _base_n_table(n, table):
    if not table and not n:
        raise ValueError('Either table or n must be specified')
    table = (table or '0123456789abcdefghijklmnopqrstuvwxyzABCDEFGHIJKLMNOPQRSTUVWXYZ')[:n]

    if n and n != len(table):
        raise ValueError(f'base {n} exceeds table length {len(table)}')
    return table


def encode_base_n(num, n=None, table=None):
    """Convert given int to a base-n string"""
    table = _base_n_table(n, table)
    if not num:
        return table[0]

    result, base = '', len(table)
    while num:
        result = table[num % base] + result
        num = num // base
    return result


def decode_base_n(string, n=None, table=None):
    """Convert given base-n string to int"""
    table = {char: index for index, char in enumerate(_base_n_table(n, table))}
    result, base = 0, len(table)
    for char in string:
        result = result * base + table[char]
    return result


def decode_base(value, digits):
    deprecation_warning(f'{__name__}.decode_base is deprecated and may be removed '
                        f'in a future version. Use {__name__}.decode_base_n instead')
    return decode_base_n(value, table=digits)


def decode_packed_codes(code):
    mobj = re.search(PACKED_CODES_RE, code)
    obfuscated_code, base, count, symbols = mobj.groups()
    base = int(base)
    count = int(count)
    symbols = symbols.split('|')
    symbol_table = {}

    while count:
        count -= 1
        base_n_count = encode_base_n(count, base)
        symbol_table[base_n_count] = symbols[count] or base_n_count

    return re.sub(
        r'\b(\w+)\b', lambda mobj: symbol_table[mobj.group(0)],
        obfuscated_code)


def caesar(s, alphabet, shift):
    if shift == 0:
        return s
    l = len(alphabet)
    return ''.join(
        alphabet[(alphabet.index(c) + shift) % l] if c in alphabet else c
        for c in s)


def rot47(s):
    return caesar(s, r'''!"#$%&'()*+,-./0123456789:;<=>?@ABCDEFGHIJKLMNOPQRSTUVWXYZ[\]^_`abcdefghijklmnopqrstuvwxyz{|}~''', 47)


def parse_m3u8_attributes(attrib):
    info = {}
    for (key, val) in re.findall(r'(?P<key>[A-Z0-9-]+)=(?P<val>"[^"]+"|[^",]+)(?:,|$)', attrib):
        if val.startswith('"'):
            val = val[1:-1]
        info[key] = val
    return info


def urshift(val, n):
    return val >> n if val >= 0 else (val + 0x100000000) >> n


# Based on png2str() written by @gdkchan and improved by @yokrysty
# Originally posted at https://github.com/ytdl-org/youtube-dl/issues/9706
def decode_png(png_data):
    # Reference: https://www.w3.org/TR/PNG/
    header = png_data[8:]

    if png_data[:8] != b'\x89PNG\x0d\x0a\x1a\x0a' or header[4:8] != b'IHDR':
        raise OSError('Not a valid PNG file.')

    int_map = {1: '>B', 2: '>H', 4: '>I'}
    unpack_integer = lambda x: struct.unpack(int_map[len(x)], x)[0]

    chunks = []

    while header:
        length = unpack_integer(header[:4])
        header = header[4:]

        chunk_type = header[:4]
        header = header[4:]

        chunk_data = header[:length]
        header = header[length:]

        header = header[4:]  # Skip CRC

        chunks.append({
            'type': chunk_type,
            'length': length,
            'data': chunk_data
        })

    ihdr = chunks[0]['data']

    width = unpack_integer(ihdr[:4])
    height = unpack_integer(ihdr[4:8])

    idat = b''

    for chunk in chunks:
        if chunk['type'] == b'IDAT':
            idat += chunk['data']

    if not idat:
        raise OSError('Unable to read PNG data.')

    decompressed_data = bytearray(zlib.decompress(idat))

    stride = width * 3
    pixels = []

    def _get_pixel(idx):
        x = idx % stride
        y = idx // stride
        return pixels[y][x]

    for y in range(height):
        basePos = y * (1 + stride)
        filter_type = decompressed_data[basePos]

        current_row = []

        pixels.append(current_row)

        for x in range(stride):
            color = decompressed_data[1 + basePos + x]
            basex = y * stride + x
            left = 0
            up = 0

            if x > 2:
                left = _get_pixel(basex - 3)
            if y > 0:
                up = _get_pixel(basex - stride)

            if filter_type == 1:  # Sub
                color = (color + left) & 0xff
            elif filter_type == 2:  # Up
                color = (color + up) & 0xff
            elif filter_type == 3:  # Average
                color = (color + ((left + up) >> 1)) & 0xff
            elif filter_type == 4:  # Paeth
                a = left
                b = up
                c = 0

                if x > 2 and y > 0:
                    c = _get_pixel(basex - stride - 3)

                p = a + b - c

                pa = abs(p - a)
                pb = abs(p - b)
                pc = abs(p - c)

                if pa <= pb and pa <= pc:
                    color = (color + a) & 0xff
                elif pb <= pc:
                    color = (color + b) & 0xff
                else:
                    color = (color + c) & 0xff

            current_row.append(color)

    return width, height, pixels


def write_xattr(path, key, value):
    # Windows: Write xattrs to NTFS Alternate Data Streams:
    # http://en.wikipedia.org/wiki/NTFS#Alternate_data_streams_.28ADS.29
    if compat_os_name == 'nt':
        assert ':' not in key
        assert os.path.exists(path)

        try:
            with open(f'{path}:{key}', 'wb') as f:
                f.write(value)
        except OSError as e:
            raise XAttrMetadataError(e.errno, e.strerror)
        return

    # UNIX Method 1. Use xattrs/pyxattrs modules

    setxattr = None
    if getattr(xattr, '_yt_dlp__identifier', None) == 'pyxattr':
        # Unicode arguments are not supported in pyxattr until version 0.5.0
        # See https://github.com/ytdl-org/youtube-dl/issues/5498
        if version_tuple(xattr.__version__) >= (0, 5, 0):
            setxattr = xattr.set
    elif xattr:
        setxattr = xattr.setxattr

    if setxattr:
        try:
            setxattr(path, key, value)
        except OSError as e:
            raise XAttrMetadataError(e.errno, e.strerror)
        return

    # UNIX Method 2. Use setfattr/xattr executables
    exe = ('setfattr' if check_executable('setfattr', ['--version'])
           else 'xattr' if check_executable('xattr', ['-h']) else None)
    if not exe:
        raise XAttrUnavailableError(
            'Couldn\'t find a tool to set the xattrs. Install either the python "xattr" or "pyxattr" modules or the '
            + ('"xattr" binary' if sys.platform != 'linux' else 'GNU "attr" package (which contains the "setfattr" tool)'))

    value = value.decode()
    try:
        _, stderr, returncode = Popen.run(
            [exe, '-w', key, value, path] if exe == 'xattr' else [exe, '-n', key, '-v', value, path],
            text=True, stdout=subprocess.PIPE, stderr=subprocess.PIPE, stdin=subprocess.PIPE)
    except OSError as e:
        raise XAttrMetadataError(e.errno, e.strerror)
    if returncode:
        raise XAttrMetadataError(returncode, stderr)


def random_birthday(year_field, month_field, day_field):
    start_date = datetime.date(1950, 1, 1)
    end_date = datetime.date(1995, 12, 31)
    offset = random.randint(0, (end_date - start_date).days)
    random_date = start_date + datetime.timedelta(offset)
    return {
        year_field: str(random_date.year),
        month_field: str(random_date.month),
        day_field: str(random_date.day),
    }


def find_available_port(interface=''):
    try:
        with socket.socket() as sock:
            sock.bind((interface, 0))
            return sock.getsockname()[1]
    except OSError:
        return None


# Templates for internet shortcut files, which are plain text files.
DOT_URL_LINK_TEMPLATE = '''\
[InternetShortcut]
URL=%(url)s
'''

DOT_WEBLOC_LINK_TEMPLATE = '''\
<?xml version="1.0" encoding="UTF-8"?>
<!DOCTYPE plist PUBLIC "-//Apple//DTD PLIST 1.0//EN" "http://www.apple.com/DTDs/PropertyList-1.0.dtd">
<plist version="1.0">
<dict>
\t<key>URL</key>
\t<string>%(url)s</string>
</dict>
</plist>
'''

DOT_DESKTOP_LINK_TEMPLATE = '''\
[Desktop Entry]
Encoding=UTF-8
Name=%(filename)s
Type=Link
URL=%(url)s
Icon=text-html
'''

LINK_TEMPLATES = {
    'url': DOT_URL_LINK_TEMPLATE,
    'desktop': DOT_DESKTOP_LINK_TEMPLATE,
    'webloc': DOT_WEBLOC_LINK_TEMPLATE,
}


def iri_to_uri(iri):
    """
    Converts an IRI (Internationalized Resource Identifier, allowing Unicode characters) to a URI (Uniform Resource Identifier, ASCII-only).

    The function doesn't add an additional layer of escaping; e.g., it doesn't escape `%3C` as `%253C`. Instead, it percent-escapes characters with an underlying UTF-8 encoding *besides* those already escaped, leaving the URI intact.
    """

    iri_parts = urllib.parse.urlparse(iri)

    if '[' in iri_parts.netloc:
        raise ValueError('IPv6 URIs are not, yet, supported.')
        # Querying `.netloc`, when there's only one bracket, also raises a ValueError.

    # The `safe` argument values, that the following code uses, contain the characters that should not be percent-encoded. Everything else but letters, digits and '_.-' will be percent-encoded with an underlying UTF-8 encoding. Everything already percent-encoded will be left as is.

    net_location = ''
    if iri_parts.username:
        net_location += urllib.parse.quote(iri_parts.username, safe=r"!$%&'()*+,~")
        if iri_parts.password is not None:
            net_location += ':' + urllib.parse.quote(iri_parts.password, safe=r"!$%&'()*+,~")
        net_location += '@'

    net_location += iri_parts.hostname.encode('idna').decode()  # Punycode for Unicode hostnames.
    # The 'idna' encoding produces ASCII text.
    if iri_parts.port is not None and iri_parts.port != 80:
        net_location += ':' + str(iri_parts.port)

    return urllib.parse.urlunparse(
        (iri_parts.scheme,
            net_location,

            urllib.parse.quote_plus(iri_parts.path, safe=r"!$%&'()*+,/:;=@|~"),

            # Unsure about the `safe` argument, since this is a legacy way of handling parameters.
            urllib.parse.quote_plus(iri_parts.params, safe=r"!$%&'()*+,/:;=@|~"),

            # Not totally sure about the `safe` argument, since the source does not explicitly mention the query URI component.
            urllib.parse.quote_plus(iri_parts.query, safe=r"!$%&'()*+,/:;=?@{|}~"),

            urllib.parse.quote_plus(iri_parts.fragment, safe=r"!#$%&'()*+,/:;=?@{|}~")))

    # Source for `safe` arguments: https://url.spec.whatwg.org/#percent-encoded-bytes.


def to_high_limit_path(path):
    if sys.platform in ['win32', 'cygwin']:
        # Work around MAX_PATH limitation on Windows. The maximum allowed length for the individual path segments may still be quite limited.
        return '\\\\?\\' + os.path.abspath(path)

    return path


def format_field(obj, field=None, template='%s', ignore=NO_DEFAULT, default='', func=IDENTITY):
    val = traverse_obj(obj, *variadic(field))
    if (not val and val != 0) if ignore is NO_DEFAULT else val in variadic(ignore):
        return default
    return template % func(val)


def clean_podcast_url(url):
    return re.sub(r'''(?x)
        (?:
            (?:
                chtbl\.com/track|
                media\.blubrry\.com| # https://create.blubrry.com/resources/podcast-media-download-statistics/getting-started/
                play\.podtrac\.com
            )/[^/]+|
            (?:dts|www)\.podtrac\.com/(?:pts/)?redirect\.[0-9a-z]{3,4}| # http://analytics.podtrac.com/how-to-measure
            flex\.acast\.com|
            pd(?:
                cn\.co| # https://podcorn.com/analytics-prefix/
                st\.fm # https://podsights.com/docs/
            )/e
        )/''', '', url)


_HEX_TABLE = '0123456789abcdef'


def random_uuidv4():
    return re.sub(r'[xy]', lambda x: _HEX_TABLE[random.randint(0, 15)], 'xxxxxxxx-xxxx-4xxx-yxxx-xxxxxxxxxxxx')


def make_dir(path, to_screen=None):
    try:
        dn = os.path.dirname(path)
        if dn:
            os.makedirs(dn, exist_ok=True)
        return True
    except OSError as err:
        if callable(to_screen) is not None:
            to_screen('unable to create directory ' + error_to_compat_str(err))
        return False


def get_executable_path():
    from .update import _get_variant_and_executable_path

    return os.path.dirname(os.path.abspath(_get_variant_and_executable_path()[1]))


def get_user_config_dirs(package_name):
    # .config (e.g. ~/.config/package_name)
    xdg_config_home = os.getenv('XDG_CONFIG_HOME') or compat_expanduser('~/.config')
    yield os.path.join(xdg_config_home, package_name)

    # appdata (%APPDATA%/package_name)
    appdata_dir = os.getenv('appdata')
    if appdata_dir:
        yield os.path.join(appdata_dir, package_name)

    # home (~/.package_name)
    yield os.path.join(compat_expanduser('~'), f'.{package_name}')


def get_system_config_dirs(package_name):
    # /etc/package_name
    yield os.path.join('/etc', package_name)


def traverse_obj(
        obj, *paths, default=NO_DEFAULT, expected_type=None, get_all=True,
        casesense=True, is_user_input=False, traverse_string=False):
    """
    Safely traverse nested `dict`s and `Sequence`s

    >>> obj = [{}, {"key": "value"}]
    >>> traverse_obj(obj, (1, "key"))
    "value"

    Each of the provided `paths` is tested and the first producing a valid result will be returned.
    The next path will also be tested if the path branched but no results could be found.
    Supported values for traversal are `Mapping`, `Sequence` and `re.Match`.
    Unhelpful values (`{}`, `None`) are treated as the absence of a value and discarded.

    The paths will be wrapped in `variadic`, so that `'key'` is conveniently the same as `('key', )`.

    The keys in the path can be one of:
        - `None`:           Return the current object.
        - `set`:            Requires the only item in the set to be a type or function,
                            like `{type}`/`{func}`. If a `type`, returns only values
                            of this type. If a function, returns `func(obj)`.
        - `str`/`int`:      Return `obj[key]`. For `re.Match`, return `obj.group(key)`.
        - `slice`:          Branch out and return all values in `obj[key]`.
        - `Ellipsis`:       Branch out and return a list of all values.
        - `tuple`/`list`:   Branch out and return a list of all matching values.
                            Read as: `[traverse_obj(obj, branch) for branch in branches]`.
        - `function`:       Branch out and return values filtered by the function.
                            Read as: `[value for key, value in obj if function(key, value)]`.
                            For `Sequence`s, `key` is the index of the value.
                            For `re.Match`es, `key` is the group number (0 = full match)
                            as well as additionally any group names, if given.
        - `dict`            Transform the current object and return a matching dict.
                            Read as: `{key: traverse_obj(obj, path) for key, path in dct.items()}`.

        `tuple`, `list`, and `dict` all support nested paths and branches.

    @params paths           Paths which to traverse by.
    @param default          Value to return if the paths do not match.
                            If the last key in the path is a `dict`, it will apply to each value inside
                            the dict instead, depth first. Try to avoid if using nested `dict` keys.
    @param expected_type    If a `type`, only accept final values of this type.
                            If any other callable, try to call the function on each result.
                            If the last key in the path is a `dict`, it will apply to each value inside
                            the dict instead, recursively. This does respect branching paths.
    @param get_all          If `False`, return the first matching result, otherwise all matching ones.
    @param casesense        If `False`, consider string dictionary keys as case insensitive.

    The following are only meant to be used by YoutubeDL.prepare_outtmpl and are not part of the API

    @param is_user_input    Whether the keys are generated from user input.
                            If `True` strings get converted to `int`/`slice` if needed.
    @param traverse_string  Whether to traverse into objects as strings.
                            If `True`, any non-compatible object will first be
                            converted into a string and then traversed into.
                            The return value of that path will be a string instead,
                            not respecting any further branching.


    @returns                The result of the object traversal.
                            If successful, `get_all=True`, and the path branches at least once,
                            then a list of results is returned instead.
                            If no `default` is given and the last path branches, a `list` of results
                            is always returned. If a path ends on a `dict` that result will always be a `dict`.
    """
    is_sequence = lambda x: isinstance(x, collections.abc.Sequence) and not isinstance(x, (str, bytes))
    casefold = lambda k: k.casefold() if isinstance(k, str) else k

    if isinstance(expected_type, type):
        type_test = lambda val: val if isinstance(val, expected_type) else None
    else:
        type_test = lambda val: try_call(expected_type or IDENTITY, args=(val,))

    def apply_key(key, obj, is_last):
        branching = False
        result = None

        if obj is None and traverse_string:
            pass

        elif key is None:
            result = obj

        elif isinstance(key, set):
            assert len(key) == 1, 'Set should only be used to wrap a single item'
            item = next(iter(key))
            if isinstance(item, type):
                if isinstance(obj, item):
                    result = obj
            else:
                result = try_call(item, args=(obj,))

        elif isinstance(key, (list, tuple)):
            branching = True
            result = itertools.chain.from_iterable(
                apply_path(obj, branch, is_last)[0] for branch in key)

        elif key is ...:
            branching = True
            if isinstance(obj, collections.abc.Mapping):
                result = obj.values()
            elif is_sequence(obj):
                result = obj
            elif isinstance(obj, re.Match):
                result = obj.groups()
            elif traverse_string:
                branching = False
                result = str(obj)
            else:
                result = ()

        elif callable(key):
            branching = True
            if isinstance(obj, collections.abc.Mapping):
                iter_obj = obj.items()
            elif is_sequence(obj):
                iter_obj = enumerate(obj)
            elif isinstance(obj, re.Match):
                iter_obj = itertools.chain(
                    enumerate((obj.group(), *obj.groups())),
                    obj.groupdict().items())
            elif traverse_string:
                branching = False
                iter_obj = enumerate(str(obj))
            else:
                iter_obj = ()

            result = (v for k, v in iter_obj if try_call(key, args=(k, v)))
            if not branching:  # string traversal
                result = ''.join(result)

        elif isinstance(key, dict):
            iter_obj = ((k, _traverse_obj(obj, v, False, is_last)) for k, v in key.items())
            result = {
                k: v if v is not None else default for k, v in iter_obj
                if v is not None or default is not NO_DEFAULT
            } or None

        elif isinstance(obj, collections.abc.Mapping):
            result = (obj.get(key) if casesense or (key in obj) else
                      next((v for k, v in obj.items() if casefold(k) == key), None))

        elif isinstance(obj, re.Match):
            if isinstance(key, int) or casesense:
                with contextlib.suppress(IndexError):
                    result = obj.group(key)

            elif isinstance(key, str):
                result = next((v for k, v in obj.groupdict().items() if casefold(k) == key), None)

        elif isinstance(key, (int, slice)):
            if is_sequence(obj):
                branching = isinstance(key, slice)
                with contextlib.suppress(IndexError):
                    result = obj[key]
            elif traverse_string:
                with contextlib.suppress(IndexError):
                    result = str(obj)[key]

        return branching, result if branching else (result,)

    def lazy_last(iterable):
        iterator = iter(iterable)
        prev = next(iterator, NO_DEFAULT)
        if prev is NO_DEFAULT:
            return

        for item in iterator:
            yield False, prev
            prev = item

        yield True, prev

    def apply_path(start_obj, path, test_type):
        objs = (start_obj,)
        has_branched = False

        key = None
        for last, key in lazy_last(variadic(path, (str, bytes, dict, set))):
            if is_user_input and isinstance(key, str):
                if key == ':':
                    key = ...
                elif ':' in key:
                    key = slice(*map(int_or_none, key.split(':')))
                elif int_or_none(key) is not None:
                    key = int(key)

            if not casesense and isinstance(key, str):
                key = key.casefold()

            if __debug__ and callable(key):
                # Verify function signature
                inspect.signature(key).bind(None, None)

            new_objs = []
            for obj in objs:
                branching, results = apply_key(key, obj, last)
                has_branched |= branching
                new_objs.append(results)

            objs = itertools.chain.from_iterable(new_objs)

        if test_type and not isinstance(key, (dict, list, tuple)):
            objs = map(type_test, objs)

        return objs, has_branched, isinstance(key, dict)

    def _traverse_obj(obj, path, allow_empty, test_type):
        results, has_branched, is_dict = apply_path(obj, path, test_type)
        results = LazyList(item for item in results if item not in (None, {}))
        if get_all and has_branched:
            if results:
                return results.exhaust()
            if allow_empty:
                return [] if default is NO_DEFAULT else default
            return None

        return results[0] if results else {} if allow_empty and is_dict else None

    for index, path in enumerate(paths, 1):
        result = _traverse_obj(obj, path, index == len(paths), True)
        if result is not None:
            return result

    return None if default is NO_DEFAULT else default


def traverse_dict(dictn, keys, casesense=True):
    deprecation_warning(f'"{__name__}.traverse_dict" is deprecated and may be removed '
                        f'in a future version. Use "{__name__}.traverse_obj" instead')
    return traverse_obj(dictn, keys, casesense=casesense, is_user_input=True, traverse_string=True)


def get_first(obj, keys, **kwargs):
    return traverse_obj(obj, (..., *variadic(keys)), **kwargs, get_all=False)


def time_seconds(**kwargs):
    """
    Returns TZ-aware time in seconds since the epoch (1970-01-01T00:00:00Z)
    """
    return time.time() + datetime.timedelta(**kwargs).total_seconds()


# create a JSON Web Signature (jws) with HS256 algorithm
# the resulting format is in JWS Compact Serialization
# implemented following JWT https://www.rfc-editor.org/rfc/rfc7519.html
# implemented following JWS https://www.rfc-editor.org/rfc/rfc7515.html
def jwt_encode_hs256(payload_data, key, headers={}):
    header_data = {
        'alg': 'HS256',
        'typ': 'JWT',
    }
    if headers:
        header_data.update(headers)
    header_b64 = base64.b64encode(json.dumps(header_data).encode())
    payload_b64 = base64.b64encode(json.dumps(payload_data).encode())
    h = hmac.new(key.encode(), header_b64 + b'.' + payload_b64, hashlib.sha256)
    signature_b64 = base64.b64encode(h.digest())
    token = header_b64 + b'.' + payload_b64 + b'.' + signature_b64
    return token


# can be extended in future to verify the signature and parse header and return the algorithm used if it's not HS256
def jwt_decode_hs256(jwt):
    header_b64, payload_b64, signature_b64 = jwt.split('.')
    # add trailing ='s that may have been stripped, superfluous ='s are ignored
    payload_data = json.loads(base64.urlsafe_b64decode(f'{payload_b64}==='))
    return payload_data


WINDOWS_VT_MODE = False if compat_os_name == 'nt' else None


@functools.cache
def supports_terminal_sequences(stream):
    if compat_os_name == 'nt':
        if not WINDOWS_VT_MODE:
            return False
    elif not os.getenv('TERM'):
        return False
    try:
        return stream.isatty()
    except BaseException:
        return False


def windows_enable_vt_mode():
    """Ref: https://bugs.python.org/issue30075 """
    if get_windows_version() < (10, 0, 10586):
        return

    import ctypes
    import ctypes.wintypes
    import msvcrt

    ENABLE_VIRTUAL_TERMINAL_PROCESSING = 0x0004

    dll = ctypes.WinDLL('kernel32', use_last_error=False)
    handle = os.open('CONOUT$', os.O_RDWR)
    try:
        h_out = ctypes.wintypes.HANDLE(msvcrt.get_osfhandle(handle))
        dw_original_mode = ctypes.wintypes.DWORD()
        success = dll.GetConsoleMode(h_out, ctypes.byref(dw_original_mode))
        if not success:
            raise Exception('GetConsoleMode failed')

        success = dll.SetConsoleMode(h_out, ctypes.wintypes.DWORD(
            dw_original_mode.value | ENABLE_VIRTUAL_TERMINAL_PROCESSING))
        if not success:
            raise Exception('SetConsoleMode failed')
    finally:
        os.close(handle)

    global WINDOWS_VT_MODE
    WINDOWS_VT_MODE = True
    supports_terminal_sequences.cache_clear()


_terminal_sequences_re = re.compile('\033\\[[^m]+m')


def remove_terminal_sequences(string):
    return _terminal_sequences_re.sub('', string)


def number_of_digits(number):
    return len('%d' % number)


def join_nonempty(*values, delim='-', from_dict=None):
    if from_dict is not None:
        values = (traverse_obj(from_dict, variadic(v)) for v in values)
    return delim.join(map(str, filter(None, values)))


def scale_thumbnails_to_max_format_width(formats, thumbnails, url_width_re):
    """
    Find the largest format dimensions in terms of video width and, for each thumbnail:
    * Modify the URL: Match the width with the provided regex and replace with the former width
    * Update dimensions

    This function is useful with video services that scale the provided thumbnails on demand
    """
    _keys = ('width', 'height')
    max_dimensions = max(
        (tuple(format.get(k) or 0 for k in _keys) for format in formats),
        default=(0, 0))
    if not max_dimensions[0]:
        return thumbnails
    return [
        merge_dicts(
            {'url': re.sub(url_width_re, str(max_dimensions[0]), thumbnail['url'])},
            dict(zip(_keys, max_dimensions)), thumbnail)
        for thumbnail in thumbnails
    ]


def parse_http_range(range):
    """ Parse value of "Range" or "Content-Range" HTTP header into tuple. """
    if not range:
        return None, None, None
    crg = re.search(r'bytes[ =](\d+)-(\d+)?(?:/(\d+))?', range)
    if not crg:
        return None, None, None
    return int(crg.group(1)), int_or_none(crg.group(2)), int_or_none(crg.group(3))


def read_stdin(what):
    eof = 'Ctrl+Z' if compat_os_name == 'nt' else 'Ctrl+D'
    write_string(f'Reading {what} from STDIN - EOF ({eof}) to end:\n')
    return sys.stdin


def determine_file_encoding(data):
    """
    Detect the text encoding used
    @returns (encoding, bytes to skip)
    """

    # BOM marks are given priority over declarations
    for bom, enc in BOMS:
        if data.startswith(bom):
            return enc, len(bom)

    # Strip off all null bytes to match even when UTF-16 or UTF-32 is used.
    # We ignore the endianness to get a good enough match
    data = data.replace(b'\0', b'')
    mobj = re.match(rb'(?m)^#\s*coding\s*:\s*(\S+)\s*$', data)
    return mobj.group(1).decode() if mobj else None, 0


class Config:
    own_args = None
    parsed_args = None
    filename = None
    __initialized = False

    def __init__(self, parser, label=None):
        self.parser, self.label = parser, label
        self._loaded_paths, self.configs = set(), []

    def init(self, args=None, filename=None):
        assert not self.__initialized
        self.own_args, self.filename = args, filename
        return self.load_configs()

    def load_configs(self):
        directory = ''
        if self.filename:
            location = os.path.realpath(self.filename)
            directory = os.path.dirname(location)
            if location in self._loaded_paths:
                return False
            self._loaded_paths.add(location)

        self.__initialized = True
        opts, _ = self.parser.parse_known_args(self.own_args)
        self.parsed_args = self.own_args
        for location in opts.config_locations or []:
            if location == '-':
                if location in self._loaded_paths:
                    continue
                self._loaded_paths.add(location)
                self.append_config(shlex.split(read_stdin('options'), comments=True), label='stdin')
                continue
            location = os.path.join(directory, expand_path(location))
            if os.path.isdir(location):
                location = os.path.join(location, 'yt-dlp.conf')
            if not os.path.exists(location):
                self.parser.error(f'config location {location} does not exist')
            self.append_config(self.read_file(location), location)
        return True

    def __str__(self):
        label = join_nonempty(
            self.label, 'config', f'"{self.filename}"' if self.filename else '',
            delim=' ')
        return join_nonempty(
            self.own_args is not None and f'{label[0].upper()}{label[1:]}: {self.hide_login_info(self.own_args)}',
            *(f'\n{c}'.replace('\n', '\n| ')[1:] for c in self.configs),
            delim='\n')

    @staticmethod
    def read_file(filename, default=[]):
        try:
            optionf = open(filename, 'rb')
        except OSError:
            return default  # silently skip if file is not present
        try:
            enc, skip = determine_file_encoding(optionf.read(512))
            optionf.seek(skip, io.SEEK_SET)
        except OSError:
            enc = None  # silently skip read errors
        try:
            # FIXME: https://github.com/ytdl-org/youtube-dl/commit/dfe5fa49aed02cf36ba9f743b11b0903554b5e56
            contents = optionf.read().decode(enc or preferredencoding())
            res = shlex.split(contents, comments=True)
        except Exception as err:
            raise ValueError(f'Unable to parse "{filename}": {err}')
        finally:
            optionf.close()
        return res

    @staticmethod
    def hide_login_info(opts):
        PRIVATE_OPTS = {'-p', '--password', '-u', '--username', '--video-password', '--ap-password', '--ap-username'}
        eqre = re.compile('^(?P<key>' + ('|'.join(re.escape(po) for po in PRIVATE_OPTS)) + ')=.+$')

        def _scrub_eq(o):
            m = eqre.match(o)
            if m:
                return m.group('key') + '=PRIVATE'
            else:
                return o

        opts = list(map(_scrub_eq, opts))
        for idx, opt in enumerate(opts):
            if opt in PRIVATE_OPTS and idx + 1 < len(opts):
                opts[idx + 1] = 'PRIVATE'
        return opts

    def append_config(self, *args, label=None):
        config = type(self)(self.parser, label)
        config._loaded_paths = self._loaded_paths
        if config.init(*args):
            self.configs.append(config)

    @property
    def all_args(self):
        for config in reversed(self.configs):
            yield from config.all_args
        yield from self.parsed_args or []

    def parse_known_args(self, **kwargs):
        return self.parser.parse_known_args(self.all_args, **kwargs)

    def parse_args(self):
        return self.parser.parse_args(self.all_args)


class WebSocketsWrapper:
    """Wraps websockets module to use in non-async scopes"""
    pool = None

    def __init__(self, url, headers=None, connect=True):
        self.loop = asyncio.new_event_loop()
        # XXX: "loop" is deprecated
        self.conn = websockets.connect(
            url, extra_headers=headers, ping_interval=None,
            close_timeout=float('inf'), loop=self.loop, ping_timeout=float('inf'))
        if connect:
            self.__enter__()
        atexit.register(self.__exit__, None, None, None)

    def __enter__(self):
        if not self.pool:
            self.pool = self.run_with_loop(self.conn.__aenter__(), self.loop)
        return self

    def send(self, *args):
        self.run_with_loop(self.pool.send(*args), self.loop)

    def recv(self, *args):
        return self.run_with_loop(self.pool.recv(*args), self.loop)

    def __exit__(self, type, value, traceback):
        try:
            return self.run_with_loop(self.conn.__aexit__(type, value, traceback), self.loop)
        finally:
            self.loop.close()
            self._cancel_all_tasks(self.loop)

    # taken from https://github.com/python/cpython/blob/3.9/Lib/asyncio/runners.py with modifications
    # for contributors: If there's any new library using asyncio needs to be run in non-async, move these function out of this class
    @staticmethod
    def run_with_loop(main, loop):
        if not asyncio.iscoroutine(main):
            raise ValueError(f'a coroutine was expected, got {main!r}')

        try:
            return loop.run_until_complete(main)
        finally:
            loop.run_until_complete(loop.shutdown_asyncgens())
            if hasattr(loop, 'shutdown_default_executor'):
                loop.run_until_complete(loop.shutdown_default_executor())

    @staticmethod
    def _cancel_all_tasks(loop):
        to_cancel = asyncio.all_tasks(loop)

        if not to_cancel:
            return

        for task in to_cancel:
            task.cancel()

        # XXX: "loop" is removed in python 3.10+
        loop.run_until_complete(
            asyncio.gather(*to_cancel, loop=loop, return_exceptions=True))

        for task in to_cancel:
            if task.cancelled():
                continue
            if task.exception() is not None:
                loop.call_exception_handler({
                    'message': 'unhandled exception during asyncio.run() shutdown',
                    'exception': task.exception(),
                    'task': task,
                })


def merge_headers(*dicts):
    """Merge dicts of http headers case insensitively, prioritizing the latter ones"""
    return {k.title(): v for k, v in itertools.chain.from_iterable(map(dict.items, dicts))}


def cached_method(f):
    """Cache a method"""
    signature = inspect.signature(f)

    @functools.wraps(f)
    def wrapper(self, *args, **kwargs):
        bound_args = signature.bind(self, *args, **kwargs)
        bound_args.apply_defaults()
        key = tuple(bound_args.arguments.values())[1:]

        cache = vars(self).setdefault('_cached_method__cache', {}).setdefault(f.__name__, {})
        if key not in cache:
            cache[key] = f(self, *args, **kwargs)
        return cache[key]
    return wrapper


class classproperty:
    """property access for class methods with optional caching"""
    def __new__(cls, func=None, *args, **kwargs):
        if not func:
            return functools.partial(cls, *args, **kwargs)
        return super().__new__(cls)

    def __init__(self, func, *, cache=False):
        functools.update_wrapper(self, func)
        self.func = func
        self._cache = {} if cache else None

    def __get__(self, _, cls):
        if self._cache is None:
            return self.func(cls)
        elif cls not in self._cache:
            self._cache[cls] = self.func(cls)
        return self._cache[cls]


class function_with_repr:
    def __init__(self, func):
        functools.update_wrapper(self, func)
        self.func = func

    def __call__(self, *args, **kwargs):
        return self.func(*args, **kwargs)

    def __repr__(self):
        return f'{self.func.__module__}.{self.func.__qualname__}'


class Namespace(types.SimpleNamespace):
    """Immutable namespace"""

    def __iter__(self):
        return iter(self.__dict__.values())

    @property
    def items_(self):
        return self.__dict__.items()


MEDIA_EXTENSIONS = Namespace(
    common_video=('avi', 'flv', 'mkv', 'mov', 'mp4', 'webm'),
    video=('3g2', '3gp', 'f4v', 'mk3d', 'divx', 'mpg', 'ogv', 'm4v', 'wmv'),
    common_audio=('aiff', 'alac', 'flac', 'm4a', 'mka', 'mp3', 'ogg', 'opus', 'wav'),
    audio=('aac', 'ape', 'asf', 'f4a', 'f4b', 'm4b', 'm4p', 'm4r', 'oga', 'ogx', 'spx', 'vorbis', 'wma', 'weba'),
    thumbnails=('jpg', 'png', 'webp'),
    storyboards=('mhtml', ),
    subtitles=('srt', 'vtt', 'ass', 'lrc'),
    manifests=('f4f', 'f4m', 'm3u8', 'smil', 'mpd'),
)
MEDIA_EXTENSIONS.video += MEDIA_EXTENSIONS.common_video
MEDIA_EXTENSIONS.audio += MEDIA_EXTENSIONS.common_audio

KNOWN_EXTENSIONS = (*MEDIA_EXTENSIONS.video, *MEDIA_EXTENSIONS.audio, *MEDIA_EXTENSIONS.manifests)


class RetryManager:
    """Usage:
        for retry in RetryManager(...):
            try:
                ...
            except SomeException as err:
                retry.error = err
                continue
    """
    attempt, _error = 0, None

    def __init__(self, _retries, _error_callback, **kwargs):
        self.retries = _retries or 0
        self.error_callback = functools.partial(_error_callback, **kwargs)

    def _should_retry(self):
        return self._error is not NO_DEFAULT and self.attempt <= self.retries

    @property
    def error(self):
        if self._error is NO_DEFAULT:
            return None
        return self._error

    @error.setter
    def error(self, value):
        self._error = value

    def __iter__(self):
        while self._should_retry():
            self.error = NO_DEFAULT
            self.attempt += 1
            yield self
            if self.error:
                self.error_callback(self.error, self.attempt, self.retries)

    @staticmethod
    def report_retry(e, count, retries, *, sleep_func, info, warn, error=None, suffix=None):
        """Utility function for reporting retries"""
        if count > retries:
            if error:
                return error(f'{e}. Giving up after {count - 1} retries') if count > 1 else error(str(e))
            raise e

        if not count:
            return warn(e)
        elif isinstance(e, ExtractorError):
            e = remove_end(str_or_none(e.cause) or e.orig_msg, '.')
        warn(f'{e}. Retrying{format_field(suffix, None, " %s")} ({count}/{retries})...')

        delay = float_or_none(sleep_func(n=count - 1)) if callable(sleep_func) else sleep_func
        if delay:
            info(f'Sleeping {delay:.2f} seconds ...')
            time.sleep(delay)


def make_archive_id(ie, video_id):
    ie_key = ie if isinstance(ie, str) else ie.ie_key()
    return f'{ie_key.lower()} {video_id}'


def truncate_string(s, left, right=0):
    assert left > 3 and right >= 0
    if s is None or len(s) <= left + right:
        return s
    return f'{s[:left-3]}...{s[-right:] if right else ""}'


class CaseInsensitiveDict(collections.UserDict):
    """
    Store and access keys case-insensitively.
    The constructor can take multiple dicts, in which keys in the latter are prioritised.
    """
    def __init__(self, *args, **kwargs):
        super().__init__()
        for dct in args:
            if dct is None:
                continue
            self.update(dct)
        self.update(kwargs)

    def __setitem__(self, key, value):
        super().__setitem__(key.title(), str(value))

    def __getitem__(self, key):
        return super().__getitem__(key.title())

    def __delitem__(self, key):
        super().__delitem__(key.title())

    def __contains__(self, key):
        return super().__contains__(key.title() if isinstance(key, str) else key)


def infojson_decoder_hook(data):
    # HTTP Headers. Assuming user-agent is in infojson headers.
    if isinstance(data, dict) and 'user-agent' in [k.lower() for k in data.keys()]:
        return CaseInsensitiveDict(data)
    return data


def orderedSet_from_options(options, alias_dict, *, use_regex=False, start=None):
    assert 'all' in alias_dict, '"all" alias is required'
    requested = list(start or [])
    for val in options:
        discard = val.startswith('-')
        if discard:
            val = val[1:]

        if val in alias_dict:
            val = alias_dict[val] if not discard else [
                i[1:] if i.startswith('-') else f'-{i}' for i in alias_dict[val]]
            # NB: Do not allow regex in aliases for performance
            requested = orderedSet_from_options(val, alias_dict, start=requested)
            continue

        current = (filter(re.compile(val, re.I).fullmatch, alias_dict['all']) if use_regex
                   else [val] if val in alias_dict['all'] else None)
        if current is None:
            raise ValueError(val)

        if discard:
            for item in current:
                while item in requested:
                    requested.remove(item)
        else:
            requested.extend(current)

    return orderedSet(requested)


class FormatSorter:
    regex = r' *((?P<reverse>\+)?(?P<field>[a-zA-Z0-9_]+)((?P<separator>[~:])(?P<limit>.*?))?)? *$'

    default = ('hidden', 'aud_or_vid', 'hasvid', 'ie_pref', 'lang', 'quality',
               'res', 'fps', 'hdr:12', 'vcodec:vp9.2', 'channels', 'acodec',
               'size', 'br', 'asr', 'proto', 'ext', 'hasaud', 'source', 'id')  # These must not be aliases
    ytdl_default = ('hasaud', 'lang', 'quality', 'tbr', 'filesize', 'vbr',
                    'height', 'width', 'proto', 'vext', 'abr', 'aext',
                    'fps', 'fs_approx', 'source', 'id')

    settings = {
        'vcodec': {'type': 'ordered', 'regex': True,
                   'order': ['av0?1', 'vp0?9.2', 'vp0?9', '[hx]265|he?vc?', '[hx]264|avc', 'vp0?8', 'mp4v|h263', 'theora', '', None, 'none']},
        'acodec': {'type': 'ordered', 'regex': True,
                   'order': ['[af]lac', 'wav|aiff', 'opus', 'vorbis|ogg', 'aac', 'mp?4a?', 'mp3', 'ac-?4', 'e-?a?c-?3', 'ac-?3', 'dts', '', None, 'none']},
        'hdr': {'type': 'ordered', 'regex': True, 'field': 'dynamic_range',
                'order': ['dv', '(hdr)?12', r'(hdr)?10\+', '(hdr)?10', 'hlg', '', 'sdr', None]},
        'proto': {'type': 'ordered', 'regex': True, 'field': 'protocol',
                  'order': ['(ht|f)tps', '(ht|f)tp$', 'm3u8.*', '.*dash', 'websocket_frag', 'rtmpe?', '', 'mms|rtsp', 'ws|websocket', 'f4']},
        'vext': {'type': 'ordered', 'field': 'video_ext',
                 'order': ('mp4', 'mov', 'webm', 'flv', '', 'none'),
                 'order_free': ('webm', 'mp4', 'mov', 'flv', '', 'none')},
        'aext': {'type': 'ordered', 'regex': True, 'field': 'audio_ext',
                 'order': ('m4a', 'aac', 'mp3', 'ogg', 'opus', 'web[am]', '', 'none'),
                 'order_free': ('ogg', 'opus', 'web[am]', 'mp3', 'm4a', 'aac', '', 'none')},
        'hidden': {'visible': False, 'forced': True, 'type': 'extractor', 'max': -1000},
        'aud_or_vid': {'visible': False, 'forced': True, 'type': 'multiple',
                       'field': ('vcodec', 'acodec'),
                       'function': lambda it: int(any(v != 'none' for v in it))},
        'ie_pref': {'priority': True, 'type': 'extractor'},
        'hasvid': {'priority': True, 'field': 'vcodec', 'type': 'boolean', 'not_in_list': ('none',)},
        'hasaud': {'field': 'acodec', 'type': 'boolean', 'not_in_list': ('none',)},
        'lang': {'convert': 'float', 'field': 'language_preference', 'default': -1},
        'quality': {'convert': 'float', 'default': -1},
        'filesize': {'convert': 'bytes'},
        'fs_approx': {'convert': 'bytes', 'field': 'filesize_approx'},
        'id': {'convert': 'string', 'field': 'format_id'},
        'height': {'convert': 'float_none'},
        'width': {'convert': 'float_none'},
        'fps': {'convert': 'float_none'},
        'channels': {'convert': 'float_none', 'field': 'audio_channels'},
        'tbr': {'convert': 'float_none'},
        'vbr': {'convert': 'float_none'},
        'abr': {'convert': 'float_none'},
        'asr': {'convert': 'float_none'},
        'source': {'convert': 'float', 'field': 'source_preference', 'default': -1},

        'codec': {'type': 'combined', 'field': ('vcodec', 'acodec')},
        'br': {'type': 'combined', 'field': ('tbr', 'vbr', 'abr'), 'same_limit': True},
        'size': {'type': 'combined', 'same_limit': True, 'field': ('filesize', 'fs_approx')},
        'ext': {'type': 'combined', 'field': ('vext', 'aext')},
        'res': {'type': 'multiple', 'field': ('height', 'width'),
                'function': lambda it: (lambda l: min(l) if l else 0)(tuple(filter(None, it)))},

        # Actual field names
        'format_id': {'type': 'alias', 'field': 'id'},
        'preference': {'type': 'alias', 'field': 'ie_pref'},
        'language_preference': {'type': 'alias', 'field': 'lang'},
        'source_preference': {'type': 'alias', 'field': 'source'},
        'protocol': {'type': 'alias', 'field': 'proto'},
        'filesize_approx': {'type': 'alias', 'field': 'fs_approx'},
        'audio_channels': {'type': 'alias', 'field': 'channels'},

        # Deprecated
        'dimension': {'type': 'alias', 'field': 'res', 'deprecated': True},
        'resolution': {'type': 'alias', 'field': 'res', 'deprecated': True},
        'extension': {'type': 'alias', 'field': 'ext', 'deprecated': True},
        'bitrate': {'type': 'alias', 'field': 'br', 'deprecated': True},
        'total_bitrate': {'type': 'alias', 'field': 'tbr', 'deprecated': True},
        'video_bitrate': {'type': 'alias', 'field': 'vbr', 'deprecated': True},
        'audio_bitrate': {'type': 'alias', 'field': 'abr', 'deprecated': True},
        'framerate': {'type': 'alias', 'field': 'fps', 'deprecated': True},
        'filesize_estimate': {'type': 'alias', 'field': 'size', 'deprecated': True},
        'samplerate': {'type': 'alias', 'field': 'asr', 'deprecated': True},
        'video_ext': {'type': 'alias', 'field': 'vext', 'deprecated': True},
        'audio_ext': {'type': 'alias', 'field': 'aext', 'deprecated': True},
        'video_codec': {'type': 'alias', 'field': 'vcodec', 'deprecated': True},
        'audio_codec': {'type': 'alias', 'field': 'acodec', 'deprecated': True},
        'video': {'type': 'alias', 'field': 'hasvid', 'deprecated': True},
        'has_video': {'type': 'alias', 'field': 'hasvid', 'deprecated': True},
        'audio': {'type': 'alias', 'field': 'hasaud', 'deprecated': True},
        'has_audio': {'type': 'alias', 'field': 'hasaud', 'deprecated': True},
        'extractor': {'type': 'alias', 'field': 'ie_pref', 'deprecated': True},
        'extractor_preference': {'type': 'alias', 'field': 'ie_pref', 'deprecated': True},
    }

    def __init__(self, ydl, field_preference):
        self.ydl = ydl
        self._order = []
        self.evaluate_params(self.ydl.params, field_preference)
        if ydl.params.get('verbose'):
            self.print_verbose_info(self.ydl.write_debug)

    def _get_field_setting(self, field, key):
        if field not in self.settings:
            if key in ('forced', 'priority'):
                return False
            self.ydl.deprecated_feature(f'Using arbitrary fields ({field}) for format sorting is '
                                        'deprecated and may be removed in a future version')
            self.settings[field] = {}
        propObj = self.settings[field]
        if key not in propObj:
            type = propObj.get('type')
            if key == 'field':
                default = 'preference' if type == 'extractor' else (field,) if type in ('combined', 'multiple') else field
            elif key == 'convert':
                default = 'order' if type == 'ordered' else 'float_string' if field else 'ignore'
            else:
                default = {'type': 'field', 'visible': True, 'order': [], 'not_in_list': (None,)}.get(key, None)
            propObj[key] = default
        return propObj[key]

    def _resolve_field_value(self, field, value, convertNone=False):
        if value is None:
            if not convertNone:
                return None
        else:
            value = value.lower()
        conversion = self._get_field_setting(field, 'convert')
        if conversion == 'ignore':
            return None
        if conversion == 'string':
            return value
        elif conversion == 'float_none':
            return float_or_none(value)
        elif conversion == 'bytes':
            return parse_bytes(value)
        elif conversion == 'order':
            order_list = (self._use_free_order and self._get_field_setting(field, 'order_free')) or self._get_field_setting(field, 'order')
            use_regex = self._get_field_setting(field, 'regex')
            list_length = len(order_list)
            empty_pos = order_list.index('') if '' in order_list else list_length + 1
            if use_regex and value is not None:
                for i, regex in enumerate(order_list):
                    if regex and re.match(regex, value):
                        return list_length - i
                return list_length - empty_pos  # not in list
            else:  # not regex or  value = None
                return list_length - (order_list.index(value) if value in order_list else empty_pos)
        else:
            if value.isnumeric():
                return float(value)
            else:
                self.settings[field]['convert'] = 'string'
                return value

    def evaluate_params(self, params, sort_extractor):
        self._use_free_order = params.get('prefer_free_formats', False)
        self._sort_user = params.get('format_sort', [])
        self._sort_extractor = sort_extractor

        def add_item(field, reverse, closest, limit_text):
            field = field.lower()
            if field in self._order:
                return
            self._order.append(field)
            limit = self._resolve_field_value(field, limit_text)
            data = {
                'reverse': reverse,
                'closest': False if limit is None else closest,
                'limit_text': limit_text,
                'limit': limit}
            if field in self.settings:
                self.settings[field].update(data)
            else:
                self.settings[field] = data

        sort_list = (
            tuple(field for field in self.default if self._get_field_setting(field, 'forced'))
            + (tuple() if params.get('format_sort_force', False)
                else tuple(field for field in self.default if self._get_field_setting(field, 'priority')))
            + tuple(self._sort_user) + tuple(sort_extractor) + self.default)

        for item in sort_list:
            match = re.match(self.regex, item)
            if match is None:
                raise ExtractorError('Invalid format sort string "%s" given by extractor' % item)
            field = match.group('field')
            if field is None:
                continue
            if self._get_field_setting(field, 'type') == 'alias':
                alias, field = field, self._get_field_setting(field, 'field')
                if self._get_field_setting(alias, 'deprecated'):
                    self.ydl.deprecated_feature(f'Format sorting alias {alias} is deprecated and may '
                                                f'be removed in a future version. Please use {field} instead')
            reverse = match.group('reverse') is not None
            closest = match.group('separator') == '~'
            limit_text = match.group('limit')

            has_limit = limit_text is not None
            has_multiple_fields = self._get_field_setting(field, 'type') == 'combined'
            has_multiple_limits = has_limit and has_multiple_fields and not self._get_field_setting(field, 'same_limit')

            fields = self._get_field_setting(field, 'field') if has_multiple_fields else (field,)
            limits = limit_text.split(':') if has_multiple_limits else (limit_text,) if has_limit else tuple()
            limit_count = len(limits)
            for (i, f) in enumerate(fields):
                add_item(f, reverse, closest,
                         limits[i] if i < limit_count
                         else limits[0] if has_limit and not has_multiple_limits
                         else None)

    def print_verbose_info(self, write_debug):
        if self._sort_user:
            write_debug('Sort order given by user: %s' % ', '.join(self._sort_user))
        if self._sort_extractor:
            write_debug('Sort order given by extractor: %s' % ', '.join(self._sort_extractor))
        write_debug('Formats sorted by: %s' % ', '.join(['%s%s%s' % (
            '+' if self._get_field_setting(field, 'reverse') else '', field,
            '%s%s(%s)' % ('~' if self._get_field_setting(field, 'closest') else ':',
                          self._get_field_setting(field, 'limit_text'),
                          self._get_field_setting(field, 'limit'))
            if self._get_field_setting(field, 'limit_text') is not None else '')
            for field in self._order if self._get_field_setting(field, 'visible')]))

    def _calculate_field_preference_from_value(self, format, field, type, value):
        reverse = self._get_field_setting(field, 'reverse')
        closest = self._get_field_setting(field, 'closest')
        limit = self._get_field_setting(field, 'limit')

        if type == 'extractor':
            maximum = self._get_field_setting(field, 'max')
            if value is None or (maximum is not None and value >= maximum):
                value = -1
        elif type == 'boolean':
            in_list = self._get_field_setting(field, 'in_list')
            not_in_list = self._get_field_setting(field, 'not_in_list')
            value = 0 if ((in_list is None or value in in_list) and (not_in_list is None or value not in not_in_list)) else -1
        elif type == 'ordered':
            value = self._resolve_field_value(field, value, True)

        # try to convert to number
        val_num = float_or_none(value, default=self._get_field_setting(field, 'default'))
        is_num = self._get_field_setting(field, 'convert') != 'string' and val_num is not None
        if is_num:
            value = val_num

        return ((-10, 0) if value is None
                else (1, value, 0) if not is_num  # if a field has mixed strings and numbers, strings are sorted higher
                else (0, -abs(value - limit), value - limit if reverse else limit - value) if closest
                else (0, value, 0) if not reverse and (limit is None or value <= limit)
                else (0, -value, 0) if limit is None or (reverse and value == limit) or value > limit
                else (-1, value, 0))

    def _calculate_field_preference(self, format, field):
        type = self._get_field_setting(field, 'type')  # extractor, boolean, ordered, field, multiple
        get_value = lambda f: format.get(self._get_field_setting(f, 'field'))
        if type == 'multiple':
            type = 'field'  # Only 'field' is allowed in multiple for now
            actual_fields = self._get_field_setting(field, 'field')

            value = self._get_field_setting(field, 'function')(get_value(f) for f in actual_fields)
        else:
            value = get_value(field)
        return self._calculate_field_preference_from_value(format, field, type, value)

    def calculate_preference(self, format):
        # Determine missing protocol
        if not format.get('protocol'):
            format['protocol'] = determine_protocol(format)

        # Determine missing ext
        if not format.get('ext') and 'url' in format:
            format['ext'] = determine_ext(format['url'])
        if format.get('vcodec') == 'none':
            format['audio_ext'] = format['ext'] if format.get('acodec') != 'none' else 'none'
            format['video_ext'] = 'none'
        else:
            format['video_ext'] = format['ext']
            format['audio_ext'] = 'none'
        # if format.get('preference') is None and format.get('ext') in ('f4f', 'f4m'):  # Not supported?
        #    format['preference'] = -1000

        if format.get('preference') is None and format.get('ext') == 'flv' and re.match('[hx]265|he?vc?', format.get('vcodec') or ''):
            # HEVC-over-FLV is out-of-spec by FLV's original spec
            # ref. https://trac.ffmpeg.org/ticket/6389
            # ref. https://github.com/yt-dlp/yt-dlp/pull/5821
            format['preference'] = -100

        # Determine missing bitrates
        if format.get('tbr') is None:
            if format.get('vbr') is not None and format.get('abr') is not None:
                format['tbr'] = format.get('vbr', 0) + format.get('abr', 0)
        else:
            if format.get('vcodec') != 'none' and format.get('vbr') is None:
                format['vbr'] = format.get('tbr') - format.get('abr', 0)
            if format.get('acodec') != 'none' and format.get('abr') is None:
                format['abr'] = format.get('tbr') - format.get('vbr', 0)

        return tuple(self._calculate_field_preference(format, field) for field in self._order)


# Deprecated
has_certifi = bool(certifi)
has_websockets = bool(websockets)


def load_plugins(name, suffix, namespace):
    from .plugins import load_plugins
    ret = load_plugins(name, suffix)
    namespace.update(ret)
    return ret<|MERGE_RESOLUTION|>--- conflicted
+++ resolved
@@ -1140,266 +1140,6 @@
     pass
 
 
-<<<<<<< HEAD
-=======
-def _create_http_connection(ydl_handler, http_class, is_https, *args, **kwargs):
-    hc = http_class(*args, **kwargs)
-    source_address = ydl_handler._params.get('source_address')
-
-    if source_address is not None:
-        # This is to workaround _create_connection() from socket where it will try all
-        # address data from getaddrinfo() including IPv6. This filters the result from
-        # getaddrinfo() based on the source_address value.
-        # This is based on the cpython socket.create_connection() function.
-        # https://github.com/python/cpython/blob/master/Lib/socket.py#L691
-        def _create_connection(address, timeout=socket._GLOBAL_DEFAULT_TIMEOUT, source_address=None):
-            host, port = address
-            err = None
-            addrs = socket.getaddrinfo(host, port, 0, socket.SOCK_STREAM)
-            af = socket.AF_INET if '.' in source_address[0] else socket.AF_INET6
-            ip_addrs = [addr for addr in addrs if addr[0] == af]
-            if addrs and not ip_addrs:
-                ip_version = 'v4' if af == socket.AF_INET else 'v6'
-                raise OSError(
-                    "No remote IP%s addresses available for connect, can't use '%s' as source address"
-                    % (ip_version, source_address[0]))
-            for res in ip_addrs:
-                af, socktype, proto, canonname, sa = res
-                sock = None
-                try:
-                    sock = socket.socket(af, socktype, proto)
-                    if timeout is not socket._GLOBAL_DEFAULT_TIMEOUT:
-                        sock.settimeout(timeout)
-                    sock.bind(source_address)
-                    sock.connect(sa)
-                    err = None  # Explicitly break reference cycle
-                    return sock
-                except OSError as _:
-                    err = _
-                    if sock is not None:
-                        sock.close()
-            if err is not None:
-                raise err
-            else:
-                raise OSError('getaddrinfo returns an empty list')
-        if hasattr(hc, '_create_connection'):
-            hc._create_connection = _create_connection
-        hc.source_address = (source_address, 0)
-
-    return hc
-
-
-def handle_youtubedl_headers(headers):
-    filtered_headers = headers
-
-    if 'Youtubedl-no-compression' in filtered_headers:
-        filtered_headers = {k: v for k, v in filtered_headers.items() if k.lower() != 'accept-encoding'}
-        del filtered_headers['Youtubedl-no-compression']
-
-    return filtered_headers
-
-
-class YoutubeDLHandler(urllib.request.HTTPHandler):
-    """Handler for HTTP requests and responses.
-
-    This class, when installed with an OpenerDirector, automatically adds
-    the standard headers to every HTTP request and handles gzipped and
-    deflated responses from web servers. If compression is to be avoided in
-    a particular request, the original request in the program code only has
-    to include the HTTP header "Youtubedl-no-compression", which will be
-    removed before making the real request.
-
-    Part of this code was copied from:
-
-    http://techknack.net/python-urllib2-handlers/
-
-    Andrew Rowls, the author of that code, agreed to release it to the
-    public domain.
-    """
-
-    def __init__(self, params, *args, **kwargs):
-        urllib.request.HTTPHandler.__init__(self, *args, **kwargs)
-        self._params = params
-
-    def http_open(self, req):
-        conn_class = http.client.HTTPConnection
-
-        socks_proxy = req.headers.get('Ytdl-socks-proxy')
-        if socks_proxy:
-            conn_class = make_socks_conn_class(conn_class, socks_proxy)
-            del req.headers['Ytdl-socks-proxy']
-
-        return self.do_open(functools.partial(
-            _create_http_connection, self, conn_class, False),
-            req)
-
-    @staticmethod
-    def deflate(data):
-        if not data:
-            return data
-        try:
-            return zlib.decompress(data, -zlib.MAX_WBITS)
-        except zlib.error:
-            return zlib.decompress(data)
-
-    @staticmethod
-    def brotli(data):
-        if not data:
-            return data
-        return brotli.decompress(data)
-
-    def http_request(self, req):
-        # According to RFC 3986, URLs can not contain non-ASCII characters, however this is not
-        # always respected by websites, some tend to give out URLs with non percent-encoded
-        # non-ASCII characters (see telemb.py, ard.py [#3412])
-        # urllib chokes on URLs with non-ASCII characters (see http://bugs.python.org/issue3991)
-        # To work around aforementioned issue we will replace request's original URL with
-        # percent-encoded one
-        # Since redirects are also affected (e.g. http://www.southpark.de/alle-episoden/s18e09)
-        # the code of this workaround has been moved here from YoutubeDL.urlopen()
-        url = req.get_full_url()
-        url_escaped = escape_url(url)
-
-        # Substitute URL if any change after escaping
-        if url != url_escaped:
-            req = update_Request(req, url=url_escaped)
-
-        for h, v in self._params.get('http_headers', std_headers).items():
-            # Capitalize is needed because of Python bug 2275: http://bugs.python.org/issue2275
-            # The dict keys are capitalized because of this bug by urllib
-            if h.capitalize() not in req.headers:
-                req.add_header(h, v)
-
-        if 'Accept-encoding' not in req.headers:
-            req.add_header('Accept-encoding', ', '.join(SUPPORTED_ENCODINGS))
-
-        req.headers = handle_youtubedl_headers(req.headers)
-
-        return super().do_request_(req)
-
-    def http_response(self, req, resp):
-        old_resp = resp
-        # gzip
-        if resp.headers.get('Content-encoding', '') == 'gzip':
-            content = resp.read()
-            gz = gzip.GzipFile(fileobj=io.BytesIO(content), mode='rb')
-            try:
-                uncompressed = io.BytesIO(gz.read())
-            except OSError as original_ioerror:
-                # There may be junk add the end of the file
-                # See http://stackoverflow.com/q/4928560/35070 for details
-                for i in range(1, 1024):
-                    try:
-                        gz = gzip.GzipFile(fileobj=io.BytesIO(content[:-i]), mode='rb')
-                        uncompressed = io.BytesIO(gz.read())
-                    except OSError:
-                        continue
-                    break
-                else:
-                    raise original_ioerror
-            resp = urllib.request.addinfourl(uncompressed, old_resp.headers, old_resp.url, old_resp.code)
-            resp.msg = old_resp.msg
-        # deflate
-        if resp.headers.get('Content-encoding', '') == 'deflate':
-            gz = io.BytesIO(self.deflate(resp.read()))
-            resp = urllib.request.addinfourl(gz, old_resp.headers, old_resp.url, old_resp.code)
-            resp.msg = old_resp.msg
-        # brotli
-        if resp.headers.get('Content-encoding', '') == 'br':
-            resp = urllib.request.addinfourl(
-                io.BytesIO(self.brotli(resp.read())), old_resp.headers, old_resp.url, old_resp.code)
-            resp.msg = old_resp.msg
-        # Percent-encode redirect URL of Location HTTP header to satisfy RFC 3986 (see
-        # https://github.com/ytdl-org/youtube-dl/issues/6457).
-        if 300 <= resp.code < 400:
-            location = resp.headers.get('Location')
-            if location:
-                # As of RFC 2616 default charset is iso-8859-1 that is respected by python 3
-                location = location.encode('iso-8859-1').decode()
-                location_escaped = escape_url(location)
-                if location != location_escaped:
-                    del resp.headers['Location']
-                    resp.headers['Location'] = location_escaped
-        return resp
-
-    https_request = http_request
-    https_response = http_response
-
-
-def make_socks_conn_class(base_class, socks_proxy):
-    assert issubclass(base_class, (
-        http.client.HTTPConnection, http.client.HTTPSConnection))
-
-    url_components = urllib.parse.urlparse(socks_proxy)
-    if url_components.scheme.lower() == 'socks5':
-        socks_type = ProxyType.SOCKS5
-    elif url_components.scheme.lower() in ('socks', 'socks4'):
-        socks_type = ProxyType.SOCKS4
-    elif url_components.scheme.lower() == 'socks4a':
-        socks_type = ProxyType.SOCKS4A
-
-    def unquote_if_non_empty(s):
-        if not s:
-            return s
-        return urllib.parse.unquote_plus(s)
-
-    proxy_args = (
-        socks_type,
-        url_components.hostname, url_components.port or 1080,
-        True,  # Remote DNS
-        unquote_if_non_empty(url_components.username),
-        unquote_if_non_empty(url_components.password),
-    )
-
-    class SocksConnection(base_class):
-        def connect(self):
-            self.sock = sockssocket()
-            self.sock.setproxy(*proxy_args)
-            if isinstance(self.timeout, (int, float)):
-                self.sock.settimeout(self.timeout)
-            self.sock.connect((self.host, self.port))
-
-            if isinstance(self, http.client.HTTPSConnection):
-                if hasattr(self, '_context'):  # Python > 2.6
-                    self.sock = self._context.wrap_socket(
-                        self.sock, server_hostname=self.host)
-                else:
-                    self.sock = ssl.wrap_socket(self.sock)
-
-    return SocksConnection
-
-
-class YoutubeDLHTTPSHandler(urllib.request.HTTPSHandler):
-    def __init__(self, params, https_conn_class=None, *args, **kwargs):
-        urllib.request.HTTPSHandler.__init__(self, *args, **kwargs)
-        self._https_conn_class = https_conn_class or http.client.HTTPSConnection
-        self._params = params
-
-    def https_open(self, req):
-        kwargs = {}
-        conn_class = self._https_conn_class
-
-        if hasattr(self, '_context'):  # python > 2.6
-            kwargs['context'] = self._context
-        if hasattr(self, '_check_hostname'):  # python 3.x
-            kwargs['check_hostname'] = self._check_hostname
-
-        socks_proxy = req.headers.get('Ytdl-socks-proxy')
-        if socks_proxy:
-            conn_class = make_socks_conn_class(conn_class, socks_proxy)
-            del req.headers['Ytdl-socks-proxy']
-
-        try:
-            return self.do_open(
-                functools.partial(_create_http_connection, self, conn_class, True), req, **kwargs)
-        except urllib.error.URLError as e:
-            if (isinstance(e.reason, ssl.SSLError)
-                    and getattr(e.reason, 'reason', None) == 'SSLV3_ALERT_HANDSHAKE_FAILURE'):
-                raise YoutubeDLError('SSLV3_ALERT_HANDSHAKE_FAILURE: Try using --legacy-server-connect')
-            raise
-
-
->>>>>>> 9fddc12a
 def is_path_like(f):
     return isinstance(f, (str, bytes, os.PathLike))
 
