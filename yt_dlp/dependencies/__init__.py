# flake8: noqa: F401
"""Imports all optional dependencies for the project.
An attribute "_yt_dlp__identifier" may be inserted into the module if it uses an ambiguous namespace"""

try:
    import brotlicffi as brotli
except ImportError:
    try:
        import brotli
    except ImportError:
        brotli = None


try:
    import certifi
except ImportError:
    certifi = None
else:
    from os.path import exists as _path_exists

    # The certificate may not be bundled in executable
    if not _path_exists(certifi.where()):
        certifi = None


try:
    import mutagen
except ImportError:
    mutagen = None


secretstorage = None
try:
    import secretstorage
    _SECRETSTORAGE_UNAVAILABLE_REASON = None
except ImportError:
    _SECRETSTORAGE_UNAVAILABLE_REASON = (
        'as the `secretstorage` module is not installed. '
        'Please install by running `python3 -m pip install secretstorage`')
except Exception as _err:
    _SECRETSTORAGE_UNAVAILABLE_REASON = f'as the `secretstorage` module could not be initialized. {_err}'


try:
    import sqlite3
    # We need to get the underlying `sqlite` version, see https://github.com/yt-dlp/yt-dlp/issues/8152
    sqlite3._yt_dlp__version = sqlite3.sqlite_version
except ImportError:
    # although sqlite3 is part of the standard library, it is possible to compile python without
    # sqlite support. See: https://github.com/yt-dlp/yt-dlp/issues/544
    sqlite3 = None


try:
    import websockets
except (ImportError, SyntaxError):
    # websockets 3.10 on python 3.6 causes SyntaxError
    # See https://github.com/yt-dlp/yt-dlp/issues/2633
    websockets = None

<<<<<<< HEAD
=======
try:
    import urllib3
except ImportError:
    urllib3 = None

try:
    import requests
except ImportError:
    requests = None

>>>>>>> 4e38e2ae
try:
    import xattr  # xattr or pyxattr
except ImportError:
    xattr = None
else:
    if hasattr(xattr, 'set'):  # pyxattr
        xattr._yt_dlp__identifier = 'pyxattr'

try:
    import curl_cffi
except ImportError:
    curl_cffi = None

from . import Cryptodome

all_dependencies = {k: v for k, v in globals().items() if not k.startswith('_')}
available_dependencies = {k: v for k, v in all_dependencies.items() if v}


# Deprecated
Cryptodome_AES = Cryptodome.AES


__all__ = [
    'all_dependencies',
    'available_dependencies',
    *all_dependencies.keys(),
]<|MERGE_RESOLUTION|>--- conflicted
+++ resolved
@@ -58,8 +58,6 @@
     # See https://github.com/yt-dlp/yt-dlp/issues/2633
     websockets = None
 
-<<<<<<< HEAD
-=======
 try:
     import urllib3
 except ImportError:
@@ -70,7 +68,6 @@
 except ImportError:
     requests = None
 
->>>>>>> 4e38e2ae
 try:
     import xattr  # xattr or pyxattr
 except ImportError:
