from .theplatform import ThePlatformFeedIE
from ..utils import (
    dict_get,
    ExtractorError,
    float_or_none,
    int_or_none,
)


class CorusIE(ThePlatformFeedIE):  # XXX: Do not subclass from concrete IE
    _VALID_URL = r'''(?x)
                    https?://
                        (?:www\.)?
                        (?P<domain>
                            (?:
                                globaltv|
                                etcanada|
                                seriesplus|
                                wnetwork|
                                ytv
                            )\.com|
                            (?:
                                hgtv|
                                foodnetwork|
                                slice|
                                history|
                                showcase|
                                bigbrothercanada|
                                abcspark|
                                disney(?:channel|lachaine)
                            )\.ca
                        )
                        /(?:[^/]+/)*
                        (?:
                            video\.html\?.*?\bv=|
                            videos?/(?:[^/]+/)*(?:[a-z0-9-]+-)?
                        )
                        (?P<id>
                            [\da-f]{8}-[\da-f]{4}-[\da-f]{4}-[\da-f]{4}-[\da-f]{12}|
                            (?:[A-Z]{4})?\d{12,20}
                        )
                    '''
    _TESTS = [{
        'url': 'https://www.hgtv.ca/video/bryan-inc/movie-night-popcorn-with-bryan/870923331648/',
        'info_dict': {
            'id': '870923331648',
            'ext': 'mp4',
            'title': 'Movie Night Popcorn with Bryan',
            'description': 'Bryan whips up homemade popcorn, the old fashion way for Jojo and Lincoln.',
            'upload_date': '20170206',
            'timestamp': 1486392197,
        },
        'params': {
            'skip_download': True,
        },
        'expected_warnings': ['Failed to parse JSON'],
<<<<<<< HEAD
        # this needs to be fixed. I can access the page and play the video without any issues, 
=======
        # this needs to be fixed. I can access the page and play the video without any issues,
>>>>>>> 6c804e31
        # but yt-dlp tells me the video is geo-restricted. Something is wrong here.
    }, {
        'url': 'http://www.foodnetwork.ca/shows/chopped/video/episode/chocolate-obsession/video.html?v=872683587753',
        'only_matching': True,
    }, {
        'url': 'http://etcanada.com/video/873675331955/meet-the-survivor-game-changers-castaways-part-2/',
        'only_matching': True,
    }, {
        'url': 'http://www.history.ca/the-world-without-canada/video/full-episodes/natural-resources/video.html?v=955054659646#video',
        'only_matching': True,
    }, {
        'url': 'http://www.showcase.ca/eyewitness/video/eyewitness++106/video.html?v=955070531919&p=1&s=da#video',
        'only_matching': True,
    }, {
        'url': 'http://www.bigbrothercanada.ca/video/1457812035894/',
        'only_matching': True
    }, {
        'url': 'https://www.bigbrothercanada.ca/video/big-brother-canada-704/1457812035894/',
        'only_matching': True
    }, {
        'url': 'https://www.seriesplus.com/emissions/dre-mary-mort-sur-ordonnance/videos/deux-coeurs-battant/SERP0055626330000200/',
        'only_matching': True
    }, {
        'url': 'https://www.disneychannel.ca/shows/gabby-duran-the-unsittables/video/crybaby-duran-clip/2f557eec-0588-11ea-ae2b-e2c6776b770e/',
        'only_matching': True
    }]
    _GEO_BYPASS = False
    _SITE_MAP = {
        'globaltv': 'series',
        'etcanada': 'series',
        'foodnetwork': 'food',
        'bigbrothercanada': 'series',
        'disneychannel': 'disneyen',
        'disneylachaine': 'disneyfr',
    }

    def _real_extract(self, url):
        domain, video_id = self._match_valid_url(url).groups()
        site = domain.split('.')[0]
        path = self._SITE_MAP.get(site, site)
        if path != 'series':
            path = 'migration/' + path
        video = self._download_json(
            'https://globalcontent.corusappservices.com/templates/%s/playlist/' % path,
            video_id, query={'byId': video_id},
            headers={'Accept': 'application/json'})[0]
        title = video['title']

        formats = []
        for source in video.get('sources', []):
            smil_url = source.get('file')
            if not smil_url:
                continue
            source_type = source.get('type')
            note = 'Downloading%s smil file' % (' ' + source_type if source_type else '')
            resp = self._download_webpage(
                smil_url, video_id, note, fatal=False,
                headers=self.geo_verification_headers())
            if not resp:
                continue
            error = self._parse_json(resp, video_id, fatal=False)
            if error:
                if error.get('exception') == 'GeoLocationBlocked':
                    self.raise_geo_restricted(countries=['CA'])
                raise ExtractorError(error['description'])
            smil = self._parse_xml(resp, video_id, fatal=False)
            if smil is None:
                continue
            namespace = self._parse_smil_namespace(smil)
            formats.extend(self._parse_smil_formats(
                smil, smil_url, video_id, namespace))
        if not formats and video.get('drm'):
            self.report_drm(video_id)

        subtitles = {}
        for track in video.get('tracks', []):
            track_url = track.get('file')
            if not track_url:
                continue
            lang = 'fr' if site in ('disneylachaine', 'seriesplus') else 'en'
            subtitles.setdefault(lang, []).append({'url': track_url})

        metadata = video.get('metadata') or {}
        get_number = lambda x: int_or_none(video.get('pl1$' + x) or metadata.get(x + 'Number'))

        return {
            'id': video_id,
            'title': title,
            'formats': formats,
            'thumbnail': dict_get(video, ('defaultThumbnailUrl', 'thumbnail', 'image')),
            'description': video.get('description'),
            'timestamp': int_or_none(video.get('availableDate'), 1000),
            'subtitles': subtitles,
            'duration': float_or_none(metadata.get('duration')),
            'series': dict_get(video, ('show', 'pl1$show')),
            'season_number': get_number('season'),
            'episode_number': get_number('episode'),
        }<|MERGE_RESOLUTION|>--- conflicted
+++ resolved
@@ -54,11 +54,7 @@
             'skip_download': True,
         },
         'expected_warnings': ['Failed to parse JSON'],
-<<<<<<< HEAD
-        # this needs to be fixed. I can access the page and play the video without any issues, 
-=======
         # this needs to be fixed. I can access the page and play the video without any issues,
->>>>>>> 6c804e31
         # but yt-dlp tells me the video is geo-restricted. Something is wrong here.
     }, {
         'url': 'http://www.foodnetwork.ca/shows/chopped/video/episode/chocolate-obsession/video.html?v=872683587753',
