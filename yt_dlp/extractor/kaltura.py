import base64
import contextlib
import json
import re
import urllib.parse

from .common import InfoExtractor
<<<<<<< HEAD
from ..compat import (
    compat_parse_qs,
    compat_urlparse,
)
=======
>>>>>>> 556aa516
from ..utils import (
    ExtractorError,
    clean_html,
    format_field,
    int_or_none,
    remove_start,
    smuggle_url,
    traverse_obj,
    unsmuggle_url,
)


class KalturaIE(InfoExtractor):
    _VALID_URL = r'''(?x)
                (?:
                    kaltura:(?P<partner_id>\w+):(?P<id>\w+)(?::(?P<player_type>\w+))?|
                    https?://
                        (:?(?:www|cdnapi(?:sec)?)\.)?kaltura\.com(?::\d+)?/
                        (?:
                            (?:
                                # flash player
                                index\.php/(?:kwidget|extwidget/preview)|
                                # html5 player
                                html5/html5lib/[^/]+/mwEmbedFrame\.php
                            )
                        )(?:/(?P<path>[^?]+))?(?:\?(?P<query>.*))?
                )
                '''
    _SERVICE_URL = 'http://cdnapi.kaltura.com'
    _SERVICE_BASE = '/api_v3/service/multirequest'
    # See https://github.com/kaltura/server/blob/master/plugins/content/caption/base/lib/model/enums/CaptionType.php
    _CAPTION_TYPES = {
        1: 'srt',
        2: 'ttml',
        3: 'vtt',
    }
    _TESTS = [
        {
            'url': 'kaltura:269692:1_1jc2y3e4',
            'md5': '3adcbdb3dcc02d647539e53f284ba171',
            'info_dict': {
                'id': '1_1jc2y3e4',
                'ext': 'mp4',
                'title': 'Straight from the Heart',
                'upload_date': '20131219',
                'uploader_id': 'mlundberg@wolfgangsvault.com',
                'description': 'The Allman Brothers Band, 12/16/1981',
                'thumbnail': 're:^https?://.*/thumbnail/.*',
                'timestamp': int,
            },
            'skip': 'The access to this service is forbidden since the specified partner is blocked',
        },
        {
            'url': 'http://www.kaltura.com/index.php/kwidget/cache_st/1300318621/wid/_269692/uiconf_id/3873291/entry_id/1_1jc2y3e4',
            'only_matching': True,
        },
        {
            'url': 'https://cdnapisec.kaltura.com/index.php/kwidget/wid/_557781/uiconf_id/22845202/entry_id/1_plr1syf3',
            'only_matching': True,
        },
        {
            'url': 'https://cdnapisec.kaltura.com/html5/html5lib/v2.30.2/mwEmbedFrame.php/p/1337/uiconf_id/20540612/entry_id/1_sf5ovm7u?wid=_243342',
            'only_matching': True,
        },
        {
            # video with subtitles
            'url': 'kaltura:111032:1_cw786r8q',
            'only_matching': True,
        },
        {
            # video with ttml subtitles (no fileExt)
            'url': 'kaltura:1926081:0_l5ye1133',
            'info_dict': {
                'id': '0_l5ye1133',
                'ext': 'mp4',
                'title': 'What Can You Do With Python?',
                'upload_date': '20160221',
                'uploader_id': 'stork',
                'thumbnail': 're:^https?://.*/thumbnail/.*',
                'timestamp': int,
                'subtitles': {
                    'en': [{
                        'ext': 'ttml',
                    }],
                },
            },
            'skip': 'Gone. Maybe https://www.safaribooksonline.com/library/tutorials/introduction-to-python-anon/3469/',
            'params': {
                'skip_download': True,
            },
        },
        {
            'url': 'https://www.kaltura.com/index.php/extwidget/preview/partner_id/1770401/uiconf_id/37307382/entry_id/0_58u8kme7/embed/iframe?&flashvars[streamerType]=auto',
            'only_matching': True,
        },
        {
            'url': 'https://www.kaltura.com:443/index.php/extwidget/preview/partner_id/1770401/uiconf_id/37307382/entry_id/0_58u8kme7/embed/iframe?&flashvars[streamerType]=auto',
            'only_matching': True,
        },
        {
            # unavailable source format
            'url': 'kaltura:513551:1_66x4rg7o',
            'only_matching': True,
        },
        {
            # html5lib URL using kwidget player
            'url': 'https://cdnapisec.kaltura.com/html5/html5lib/v2.46/mwEmbedFrame.php/p/691292/uiconf_id/20499062/entry_id/0_c076mna6?wid=_691292&iframeembed=true&playerId=kaltura_player_1420508608&entry_id=0_c076mna6&flashvars%5BakamaiHD.loadingPolicy%5D=preInitialize&flashvars%5BakamaiHD.asyncInit%5D=true&flashvars%5BstreamerType%5D=hdnetwork',
            'info_dict': {
                'id': '0_c076mna6',
                'ext': 'mp4',
                'title': 'md5:4883e7acbcbf42583a2dddc97dee4855',
                'duration': 3608,
                'uploader_id': 'commons@swinburne.edu.au',
                'timestamp': 1408086874,
                'view_count': int,
                'upload_date': '20140815',
                'thumbnail': 'http://cfvod.kaltura.com/p/691292/sp/69129200/thumbnail/entry_id/0_c076mna6/version/100022',
            },
        },
        {
            # html5lib playlist URL using kwidget player
            'url': 'https://cdnapisec.kaltura.com/html5/html5lib/v2.89/mwEmbedFrame.php/p/2019031/uiconf_id/40436601?wid=1_4j3m32cv&iframeembed=true&playerId=kaltura_player_&flashvars[playlistAPI.kpl0Id]=1_jovey5nu&flashvars[ks]=&&flashvars[imageDefaultDuration]=30&flashvars[localizationCode]=en&flashvars[leadWithHTML5]=true&flashvars[forceMobileHTML5]=true&flashvars[nextPrevBtn.plugin]=true&flashvars[hotspots.plugin]=true&flashvars[sideBarContainer.plugin]=true&flashvars[sideBarContainer.position]=left&flashvars[sideBarContainer.clickToClose]=true&flashvars[chapters.plugin]=true&flashvars[chapters.layout]=vertical&flashvars[chapters.thumbnailRotator]=false&flashvars[streamSelector.plugin]=true&flashvars[EmbedPlayer.SpinnerTarget]=videoHolder&flashvars[dualScreen.plugin]=true&flashvars[playlistAPI.playlistUrl]=https://canvasgatechtest.kaf.kaltura.com/playlist/details/{playlistAPI.kpl0Id}/categoryid/126428551',
            'info_dict': {
                'id': '1_jovey5nu',
                'title': '00-00 Introduction',
            },
            'playlist': [
                {
                    'info_dict': {
                        'id': '1_b1y5hlvx',
                        'ext': 'mp4',
                        'title': 'CS7646_00-00 Introductio_Introduction',
                        'duration': 91,
                        'thumbnail': 'http://cfvod.kaltura.com/p/2019031/sp/201903100/thumbnail/entry_id/1_b1y5hlvx/version/100001',
                        'view_count': int,
                        'timestamp': 1533154447,
                        'upload_date': '20180801',
                        'uploader_id': 'djoyner3',
                    },
                }, {
                    'info_dict': {
                        'id': '1_jfb7mdpn',
                        'ext': 'mp4',
                        'title': 'CS7646_00-00 Introductio_Three parts to the course',
                        'duration': 63,
                        'thumbnail': 'http://cfvod.kaltura.com/p/2019031/sp/201903100/thumbnail/entry_id/1_jfb7mdpn/version/100001',
                        'view_count': int,
                        'timestamp': 1533154489,
                        'upload_date': '20180801',
                        'uploader_id': 'djoyner3',
                    },
                }, {
                    'info_dict': {
                        'id': '1_8xflxdp7',
                        'ext': 'mp4',
                        'title': 'CS7646_00-00 Introductio_Textbooks',
                        'duration': 37,
                        'thumbnail': 'http://cfvod.kaltura.com/p/2019031/sp/201903100/thumbnail/entry_id/1_8xflxdp7/version/100001',
                        'view_count': int,
                        'timestamp': 1533154512,
                        'upload_date': '20180801',
                        'uploader_id': 'djoyner3',
                    },
                }, {
                    'info_dict': {
                        'id': '1_3hqew8kn',
                        'ext': 'mp4',
                        'title': 'CS7646_00-00 Introductio_Prerequisites',
                        'duration': 49,
                        'thumbnail': 'http://cfvod.kaltura.com/p/2019031/sp/201903100/thumbnail/entry_id/1_3hqew8kn/version/100001',
                        'view_count': int,
                        'timestamp': 1533154536,
                        'upload_date': '20180801',
                        'uploader_id': 'djoyner3',
                    },
                },
            ],
        },
    ]

    @classmethod
    def _extract_embed_urls(cls, url, webpage):
        # Embed codes: https://knowledge.kaltura.com/embedding-kaltura-media-players-your-site
        finditer = (
            list(re.finditer(
                r'''(?xs)
                    kWidget\.(?:thumb)?[Ee]mbed\(
                    \{.*?
                        (?P<q1>['"])wid(?P=q1)\s*:\s*
                        (?P<q2>['"])_?(?P<partner_id>(?:(?!(?P=q2)).)+)(?P=q2),.*?
                        (?P<q3>['"])entry_?[Ii]d(?P=q3)\s*:\s*
                        (?P<q4>['"])(?P<id>(?:(?!(?P=q4)).)+)(?P=q4)(?:,|\s*\})
                ''', webpage))
            or list(re.finditer(
                r'''(?xs)
                    (?P<q1>["'])
                        (?:https?:)?//cdnapi(?:sec)?\.kaltura\.com(?::\d+)?/(?:(?!(?P=q1)).)*\b(?:p|partner_id)/(?P<partner_id>\d+)(?:(?!(?P=q1)).)*
                    (?P=q1).*?
                    (?:
                        (?:
                            entry_?[Ii]d|
                            (?P<q2>["'])entry_?[Ii]d(?P=q2)
                        )\s*:\s*|
                        \[\s*(?P<q2_1>["'])entry_?[Ii]d(?P=q2_1)\s*\]\s*=\s*
                    )
                    (?P<q3>["'])(?P<id>(?:(?!(?P=q3)).)+)(?P=q3)
                ''', webpage))
            or list(re.finditer(
                r'''(?xs)
                    <(?:iframe[^>]+src|meta[^>]+\bcontent)=(?P<q1>["'])\s*
                      (?:https?:)?//(?:(?:www|cdnapi(?:sec)?)\.)?kaltura\.com/(?:(?!(?P=q1)).)*\b(?:p|partner_id)/(?P<partner_id>\d+)
                      (?:(?!(?P=q1)).)*
                      [?&;]entry_id=(?P<id>(?:(?!(?P=q1))[^&])+)
                      (?:(?!(?P=q1)).)*
                    (?P=q1)
                ''', webpage))
        )
        urls = []
        for mobj in finditer:
            embed_info = mobj.groupdict()
            for k, v in embed_info.items():
                if v:
                    embed_info[k] = v.strip()
            embed_url = 'kaltura:{partner_id}:{id}'.format(**embed_info)
            escaped_pid = re.escape(embed_info['partner_id'])
            service_mobj = re.search(
                rf'<script[^>]+src=(["\'])(?P<id>(?:https?:)?//(?:(?!\1).)+)/p/{escaped_pid}/sp/{escaped_pid}00/embedIframeJs',
                webpage)
            if service_mobj:
                embed_url = smuggle_url(embed_url, {'service_url': service_mobj.group('id')})
            urls.append(embed_url)
        return urls

    def _kaltura_api_call(self, video_id, actions, service_url=None, **kwargs):
        params = actions[0]
        params.update(dict(enumerate(actions[1:], start=1)))

        data = self._download_json(
            (service_url or self._SERVICE_URL) + self._SERVICE_BASE,
            video_id, data=json.dumps(params).encode(),
            headers={
                'Content-Type': 'application/json',
                'Accept-Encoding': 'gzip, deflate, br',
            }, **kwargs)

        for idx, status in enumerate(data):
            if not isinstance(status, dict):
                continue
            if status.get('objectType') == 'KalturaAPIException':
                raise ExtractorError(
                    '{} said: {} ({})'.format(self.IE_NAME, status['message'], idx))

        data[1] = traverse_obj(data, (1, 'objects', 0))

        return data

    def _get_video_info(self, video_id, partner_id, service_url=None, player_type='html5'):
        assert player_type in ('html5', 'kwidget')
        if player_type == 'kwidget':
            return self._get_video_info_kwidget(video_id, partner_id, service_url)

        return self._get_video_info_html5(video_id, partner_id, service_url)

    def _get_video_info_html5(self, video_id, partner_id, service_url=None):
        actions = [
            {
                'apiVersion': '3.3.0',
                'clientTag': 'html5:v3.1.0',
                'format': 1,  # JSON, 2 = XML, 3 = PHP
                'ks': '',
                'partnerId': partner_id,
            },
            {
                'expiry': 86400,
                'service': 'session',
                'action': 'startWidgetSession',
                'widgetId': self._build_widget_id(partner_id),
            },
            # info
            {
                'action': 'list',
                'filter': {'redirectFromEntryId': video_id},
                'service': 'baseentry',
                'ks': '{1:result:ks}',
                'responseProfile': {
                    'type': 1,
                    'fields': 'createdAt,dataUrl,duration,name,plays,thumbnailUrl,userId',
                },
            },
            # flavor_assets
            {
                'action': 'getbyentryid',
                'entryId': video_id,
                'service': 'flavorAsset',
                'ks': '{1:result:ks}',
            },
            # captions
            {
                'action': 'list',
                'filter:entryIdEqual': video_id,
                'service': 'caption_captionasset',
                'ks': '{1:result:ks}',
            },
        ]
        return self._kaltura_api_call(
            video_id, actions, service_url, note='Downloading video info JSON (Kaltura html5 player)')

    def _get_video_info_kwidget(self, video_id, partner_id, service_url=None):
        actions = [
            {
                'service': 'multirequest',
                'apiVersion': '3.1',
                'expiry': 86400,
                'clientTag': 'kwidget:v2.89',
                'format': 1,  # JSON, 2 = XML, 3 = PHP
                'ignoreNull': 1,
                'action': 'null',
            },
            # header
            {
                'expiry': 86400,
                'service': 'session',
                'action': 'startWidgetSession',
                'widgetId': self._build_widget_id(partner_id),
            },
            # (empty)
            {
                'expiry': 86400,
                'service': 'session',
                'action': 'startwidgetsession',
                'widgetId': self._build_widget_id(partner_id),
                'format': 9,
                'apiVersion': '3.1',
                'clientTag': 'kwidget:v2.89',
                'ignoreNull': 1,
                'ks': '{1:result:ks}',
            },
            # info
            {
                'action': 'list',
                'filter': {'redirectFromEntryId': video_id},
                'service': 'baseentry',
                'ks': '{1:result:ks}',
                'responseProfile': {
                    'type': 1,
                    'fields': 'createdAt,dataUrl,duration,name,plays,thumbnailUrl,userId',
                },
            },
            # flavor_assets
            {
                'action': 'getbyentryid',
                'entryId': video_id,
                'service': 'flavorAsset',
                'ks': '{1:result:ks}',
            },
            # captions
            {
                'action': 'list',
                'filter:entryIdEqual': video_id,
                'service': 'caption_captionasset',
                'ks': '{1:result:ks}',
            },
        ]
        # second object (representing the second start widget session) is None
        header, _, _info, flavor_assets, captions = self._kaltura_api_call(
            video_id, actions, service_url, note='Downloading video info JSON (Kaltura kwidget player)')
        info = _info['objects'][0]
        return header, info, flavor_assets, captions

    def _build_widget_id(self, partner_id):
        return partner_id if '_' in partner_id else f'_{partner_id}'

    IFRAME_PACKAGE_DATA_REGEX = r'window\.kalturaIframePackageData\s*='

    def _real_extract(self, url):
        url, smuggled_data = unsmuggle_url(url, {})

        mobj = self._match_valid_url(url)
        partner_id, entry_id, player_type = mobj.group('partner_id', 'id', 'player_type')
        ks, captions = None, None
        if not player_type:
            player_type = 'kwidget' if 'html5lib/v2' in url else 'html5'
        if partner_id and entry_id:
            _, info, flavor_assets, captions = self._get_video_info(entry_id, partner_id, smuggled_data.get('service_url'), player_type=player_type)
        else:
            path, query = mobj.group('path', 'query')
            if not path and not query:
                raise ExtractorError('Invalid URL', expected=True)
            params = {}
            if query:
                params = urllib.parse.parse_qs(query)
            if path:
                splitted_path = path.split('/')
                params.update(dict(zip(splitted_path[::2], [[v] for v in splitted_path[1::2]])))
            if 'wid' in params:
                partner_id = remove_start(params['wid'][0], '_')
            elif 'p' in params:
                partner_id = params['p'][0]
            elif 'partner_id' in params:
                partner_id = params['partner_id'][0]
            else:
                raise ExtractorError('Invalid URL', expected=True)
            if 'entry_id' in params:
                entry_id = params['entry_id'][0]
                _, info, flavor_assets, captions = self._get_video_info(entry_id, partner_id, player_type=player_type)
            elif 'uiconf_id' in params and 'flashvars[referenceId]' in params:
                reference_id = params['flashvars[referenceId]'][0]
                webpage = self._download_webpage(url, reference_id)
                entry_data = self._search_json(
                    self.IFRAME_PACKAGE_DATA_REGEX, webpage,
                    'kalturaIframePackageData', reference_id)['entryResult']
                info, flavor_assets = entry_data['meta'], entry_data['contextData']['flavorAssets']
                entry_id = info['id']
                # Unfortunately, data returned in kalturaIframePackageData lacks
                # captions so we will try requesting the complete data using
                # regular approach since we now know the entry_id
                # Even if this fails we already have everything extracted
                # apart from captions and can process at least with this
                with contextlib.suppress(ExtractorError):
                    _, info, flavor_assets, captions = self._get_video_info(
                        entry_id, partner_id, player_type=player_type)
            elif 'uiconf_id' in params and 'flashvars[playlistAPI.kpl0Id]' in params:
                playlist_id = params['flashvars[playlistAPI.kpl0Id]'][0]
                webpage = self._download_webpage(url, playlist_id)
                playlist_data = self._search_json(
                    self.IFRAME_PACKAGE_DATA_REGEX, webpage,
                    'kalturaIframePackageData', playlist_id)['playlistResult']
                return self.playlist_from_matches(
                    traverse_obj(playlist_data, (playlist_id, 'items', ..., 'id')),
                    playlist_id, traverse_obj(playlist_data, (playlist_id, 'name')),
                    ie=KalturaIE, getter=lambda x: f'kaltura:{partner_id}:{x}:{player_type}')
            else:
                raise ExtractorError('Invalid URL', expected=True)
            ks = params.get('flashvars[ks]', [None])[0]

        return self._per_video_extract(smuggled_data, entry_id, info, ks, flavor_assets, captions)

    def _per_video_extract(self, smuggled_data, entry_id, info, ks, flavor_assets, captions):
        source_url = smuggled_data.get('source_url')
        if source_url:
            referrer = base64.b64encode(
                '://'.join(urllib.parse.urlparse(source_url)[:2])
                .encode()).decode('utf-8')
        else:
            referrer = None

        def sign_url(unsigned_url):
            if ks:
                unsigned_url += f'/ks/{ks}'
            if referrer:
                unsigned_url += f'?referrer={referrer}'
            return unsigned_url

        data_url = info['dataUrl']
        if '/flvclipper/' in data_url:
            data_url = re.sub(r'/flvclipper/.*', '/serveFlavor', data_url)

        formats = []
        subtitles = {}
        for f in flavor_assets:
            # Continue if asset is not ready
            if f.get('status') != 2:
                continue
            # Original format that's not available (e.g. kaltura:1926081:0_c03e1b5g)
            # skip for now.
            if f.get('fileExt') == 'chun':
                continue
            # DRM-protected video, cannot be decrypted
            if not self.get_param('allow_unplayable_formats') and f.get('fileExt') == 'wvm':
                continue
            if not f.get('fileExt'):
                # QT indicates QuickTime; some videos have broken fileExt
                if f.get('containerFormat') == 'qt':
                    f['fileExt'] = 'mov'
                else:
                    f['fileExt'] = 'mp4'
            video_url = sign_url(
                '{}/flavorId/{}'.format(data_url, f['id']))
            format_id = '{fileExt}-{bitrate}'.format(**f)
            # Source format may not be available (e.g. kaltura:513551:1_66x4rg7o)
            if f.get('isOriginal') is True and not self._is_valid_url(
                    video_url, entry_id, format_id):
                continue
            # audio-only has no videoCodecId (e.g. kaltura:1926081:0_c03e1b5g
            # -f mp4-56)
            vcodec = 'none' if 'videoCodecId' not in f and f.get(
                'frameRate') == 0 else f.get('videoCodecId')
            formats.append({
                'format_id': format_id,
                'ext': f.get('fileExt'),
                'tbr': int_or_none(f['bitrate']),
                'fps': int_or_none(f.get('frameRate')),
                'filesize_approx': int_or_none(f.get('size'), invscale=1024),
                'container': f.get('containerFormat'),
                'vcodec': vcodec,
                'height': int_or_none(f.get('height')),
                'width': int_or_none(f.get('width')),
                'url': video_url,
            })
        if '/playManifest/' in data_url:
            m3u8_url = sign_url(data_url.replace(
                'format/url', 'format/applehttp'))
            fmts, subs = self._extract_m3u8_formats_and_subtitles(
                m3u8_url, entry_id, 'mp4', 'm3u8_native',
                m3u8_id='hls', fatal=False)
            formats.extend(fmts)
            self._merge_subtitles(subs, target=subtitles)

        if captions:
            for caption in captions.get('objects', []):
                # Continue if caption is not ready
                if caption.get('status') != 2:
                    continue
                if not caption.get('id'):
                    continue
                caption_format = int_or_none(caption.get('format'))
                subtitles.setdefault(caption.get('languageCode') or caption.get('language'), []).append({
                    'url': '{}/api_v3/service/caption_captionasset/action/serve/captionAssetId/{}'.format(self._SERVICE_URL, caption['id']),
                    'ext': caption.get('fileExt') or self._CAPTION_TYPES.get(caption_format) or 'ttml',
                })

        return {
            'id': entry_id,
            'title': info['name'],
            'formats': formats,
            'subtitles': subtitles,
            'description': clean_html(info.get('description')),
            'thumbnail': info.get('thumbnailUrl'),
            'duration': info.get('duration'),
            'timestamp': info.get('createdAt'),
            'uploader_id': format_field(info, 'userId', ignore=('None', None)),
            'view_count': int_or_none(info.get('plays')),
        }<|MERGE_RESOLUTION|>--- conflicted
+++ resolved
@@ -5,13 +5,6 @@
 import urllib.parse
 
 from .common import InfoExtractor
-<<<<<<< HEAD
-from ..compat import (
-    compat_parse_qs,
-    compat_urlparse,
-)
-=======
->>>>>>> 556aa516
 from ..utils import (
     ExtractorError,
     clean_html,
