--- conflicted
+++ resolved
@@ -2,11 +2,7 @@
 import itertools
 import functools
 import math
-<<<<<<< HEAD
-=======
-import re
 import urllib
->>>>>>> 1e0daeb3
 
 from .common import InfoExtractor, SearchInfoExtractor
 from ..compat import (
