import base64
import functools
import itertools
import re
<<<<<<< HEAD
=======
import urllib.parse
>>>>>>> 556aa516

from .common import InfoExtractor
from ..networking import HEADRequest, Request
from ..networking.exceptions import HTTPError
from ..utils import (
    ExtractorError,
    OnDemandPagedList,
    clean_html,
    determine_ext,
    get_element_by_class,
    int_or_none,
    js_to_json,
    merge_dicts,
    parse_filesize,
    parse_iso8601,
    parse_qs,
    smuggle_url,
    str_or_none,
    traverse_obj,
    try_get,
    unified_timestamp,
    unsmuggle_url,
    urlencode_postdata,
    urlhandle_detect_ext,
    urljoin,
)


class VimeoBaseInfoExtractor(InfoExtractor):
    _NETRC_MACHINE = 'vimeo'
    _LOGIN_REQUIRED = False
    _LOGIN_URL = 'https://vimeo.com/log_in'

    @staticmethod
    def _smuggle_referrer(url, referrer_url):
        return smuggle_url(url, {'referer': referrer_url})

    def _unsmuggle_headers(self, url):
        """@returns (url, smuggled_data, headers)"""
        url, data = unsmuggle_url(url, {})
        headers = self.get_param('http_headers').copy()
        if 'referer' in data:
            headers['Referer'] = data['referer']
        return url, data, headers

    def _perform_login(self, username, password):
        viewer = self._download_json('https://vimeo.com/_next/viewer', None, 'Downloading login token')
        data = {
            'action': 'login',
            'email': username,
            'password': password,
            'service': 'vimeo',
            'token': viewer['xsrft'],
        }
        self._set_vimeo_cookie('vuid', viewer['vuid'])
        try:
            self._download_webpage(
                self._LOGIN_URL, None, 'Logging in',
                data=urlencode_postdata(data), headers={
                    'Content-Type': 'application/x-www-form-urlencoded',
                    'Referer': self._LOGIN_URL,
                })
        except ExtractorError as e:
            if isinstance(e.cause, HTTPError) and e.cause.status == 418:
                raise ExtractorError(
                    'Unable to log in: bad username or password',
                    expected=True)
            raise ExtractorError('Unable to log in')

    def _real_initialize(self):
        if self._LOGIN_REQUIRED and not self._get_cookies('https://vimeo.com').get('vuid'):
            self._raise_login_required()

    def _get_video_password(self):
        password = self.get_param('videopassword')
        if password is None:
            raise ExtractorError(
                'This video is protected by a password, use the --video-password option',
                expected=True)
        return password

    def _verify_video_password(self, url, video_id, password, token, vuid):
        if url.startswith('http://'):
            # vimeo only supports https now, but the user can give an http url
            url = url.replace('http://', 'https://')
        self._set_vimeo_cookie('vuid', vuid)
        return self._download_webpage(
            url + '/password', video_id, 'Verifying the password',
            'Wrong password', data=urlencode_postdata({
                'password': password,
                'token': token,
            }), headers={
                'Content-Type': 'application/x-www-form-urlencoded',
                'Referer': url,
            })

    def _extract_xsrft_and_vuid(self, webpage):
        xsrft = self._search_regex(
            r'(?:(?P<q1>["\'])xsrft(?P=q1)\s*:|xsrft\s*[=:])\s*(?P<q>["\'])(?P<xsrft>.+?)(?P=q)',
            webpage, 'login token', group='xsrft')
        vuid = self._search_regex(
            r'["\']vuid["\']\s*:\s*(["\'])(?P<vuid>.+?)\1',
            webpage, 'vuid', group='vuid')
        return xsrft, vuid

    def _extract_vimeo_config(self, webpage, video_id, *args, **kwargs):
        vimeo_config = self._search_regex(
            r'vimeo\.config\s*=\s*(?:({.+?})|_extend\([^,]+,\s+({.+?})\));',
            webpage, 'vimeo config', *args, **kwargs)
        if vimeo_config:
            return self._parse_json(vimeo_config, video_id)

    def _set_vimeo_cookie(self, name, value):
        self._set_cookie('vimeo.com', name, value)

    def _parse_config(self, config, video_id):
        video_data = config['video']
        video_title = video_data.get('title')
        live_event = video_data.get('live_event') or {}
        live_status = {
            'pending': 'is_upcoming',
            'active': 'is_upcoming',
            'started': 'is_live',
            'ended': 'post_live',
        }.get(live_event.get('status'))
        is_live = live_status == 'is_live'
        request = config.get('request') or {}

        formats = []
        subtitles = {}

        config_files = video_data.get('files') or request.get('files') or {}
        for f in (config_files.get('progressive') or []):
            video_url = f.get('url')
            if not video_url:
                continue
            formats.append({
                'url': video_url,
                'format_id': 'http-{}'.format(f.get('quality')),
                'source_preference': 10,
                'width': int_or_none(f.get('width')),
                'height': int_or_none(f.get('height')),
                'fps': int_or_none(f.get('fps')),
                'tbr': int_or_none(f.get('bitrate')),
            })

        # TODO: fix handling of 308 status code returned for live archive manifest requests
        sep_pattern = r'/sep/video/'
        for files_type in ('hls', 'dash'):
            for cdn_name, cdn_data in (try_get(config_files, lambda x: x[files_type]['cdns']) or {}).items():
                manifest_url = cdn_data.get('url')
                if not manifest_url:
                    continue
                format_id = f'{files_type}-{cdn_name}'
                sep_manifest_urls = []
                if re.search(sep_pattern, manifest_url):
                    for suffix, repl in (('', 'video'), ('_sep', 'sep/video')):
                        sep_manifest_urls.append((format_id + suffix, re.sub(
                            sep_pattern, f'/{repl}/', manifest_url)))
                else:
                    sep_manifest_urls = [(format_id, manifest_url)]
                for f_id, m_url in sep_manifest_urls:
                    if files_type == 'hls':
                        fmts, subs = self._extract_m3u8_formats_and_subtitles(
                            m_url, video_id, 'mp4', live=is_live, m3u8_id=f_id,
                            note=f'Downloading {cdn_name} m3u8 information',
                            fatal=False)
                        formats.extend(fmts)
                        self._merge_subtitles(subs, target=subtitles)
                    elif files_type == 'dash':
                        if 'json=1' in m_url:
                            real_m_url = (self._download_json(m_url, video_id, fatal=False) or {}).get('url')
                            if real_m_url:
                                m_url = real_m_url
                        fmts, subs = self._extract_mpd_formats_and_subtitles(
                            m_url.replace('/master.json', '/master.mpd'), video_id, f_id,
                            f'Downloading {cdn_name} MPD information',
                            fatal=False)
                        formats.extend(fmts)
                        self._merge_subtitles(subs, target=subtitles)

        live_archive = live_event.get('archive') or {}
        live_archive_source_url = live_archive.get('source_url')
        if live_archive_source_url and live_archive.get('status') == 'done':
            formats.append({
                'format_id': 'live-archive-source',
                'url': live_archive_source_url,
                'quality': 10,
            })

        for tt in (request.get('text_tracks') or []):
            subtitles.setdefault(tt['lang'], []).append({
                'ext': 'vtt',
                'url': urljoin('https://vimeo.com', tt['url']),
            })

        thumbnails = []
        if not is_live:
            for key, thumb in (video_data.get('thumbs') or {}).items():
                thumbnails.append({
                    'id': key,
                    'width': int_or_none(key),
                    'url': thumb,
                })
            thumbnail = video_data.get('thumbnail')
            if thumbnail:
                thumbnails.append({
                    'url': thumbnail,
                })

        owner = video_data.get('owner') or {}
        video_uploader_url = owner.get('url')

        duration = int_or_none(video_data.get('duration'))
        chapter_data = try_get(config, lambda x: x['embed']['chapters']) or []
        chapters = [{
            'title': current_chapter.get('title'),
            'start_time': current_chapter.get('timecode'),
            'end_time': next_chapter.get('timecode'),
        } for current_chapter, next_chapter in zip(chapter_data, chapter_data[1:] + [{'timecode': duration}])]
        if chapters and chapters[0]['start_time']:  # Chapters may not start from 0
            chapters[:0] = [{'title': '<Untitled>', 'start_time': 0, 'end_time': chapters[0]['start_time']}]

        return {
            'id': str_or_none(video_data.get('id')) or video_id,
            'title': video_title,
            'uploader': owner.get('name'),
            'uploader_id': video_uploader_url.split('/')[-1] if video_uploader_url else None,
            'uploader_url': video_uploader_url,
            'thumbnails': thumbnails,
            'duration': duration,
            'chapters': chapters or None,
            'formats': formats,
            'subtitles': subtitles,
            'live_status': live_status,
            'release_timestamp': traverse_obj(live_event, ('ingest', 'scheduled_start_time', {parse_iso8601})),
            # Note: Bitrates are completely broken. Single m3u8 may contain entries in kbps and bps
            # at the same time without actual units specified.
            '_format_sort_fields': ('quality', 'res', 'fps', 'hdr:12', 'source'),
        }

    def _extract_original_format(self, url, video_id, unlisted_hash=None):
        query = {'action': 'load_download_config'}
        if unlisted_hash:
            query['unlisted_hash'] = unlisted_hash
        download_data = self._download_json(
            url, video_id, fatal=False, query=query,
            headers={'X-Requested-With': 'XMLHttpRequest'},
            expected_status=(403, 404)) or {}
        source_file = download_data.get('source_file')
        download_url = try_get(source_file, lambda x: x['download_url'])
        if download_url and not source_file.get('is_cold') and not source_file.get('is_defrosting'):
            source_name = source_file.get('public_name', 'Original')
            if self._is_valid_url(download_url, video_id, f'{source_name} video'):
                ext = (try_get(
                    source_file, lambda x: x['extension'],
                    str) or determine_ext(
                    download_url, None) or 'mp4').lower()
                return {
                    'url': download_url,
                    'ext': ext,
                    'width': int_or_none(source_file.get('width')),
                    'height': int_or_none(source_file.get('height')),
                    'filesize': parse_filesize(source_file.get('size')),
                    'format_id': source_name,
                    'quality': 1,
                }

        jwt_response = self._download_json(
            'https://vimeo.com/_rv/viewer', video_id, note='Downloading jwt token', fatal=False) or {}
        if not jwt_response.get('jwt'):
            return
        headers = {'Authorization': 'jwt {}'.format(jwt_response['jwt']), 'Accept': 'application/json'}
        original_response = self._download_json(
            f'https://api.vimeo.com/videos/{video_id}', video_id,
            headers=headers, fatal=False, expected_status=(403, 404)) or {}
        for download_data in original_response.get('download') or []:
            download_url = download_data.get('link')
            if not download_url or download_data.get('quality') != 'source':
                continue
            ext = determine_ext(parse_qs(download_url).get('filename', [''])[0].lower(), default_ext=None)
            if not ext:
                urlh = self._request_webpage(
                    HEADRequest(download_url), video_id, fatal=False, note='Determining source extension')
                ext = urlh and urlhandle_detect_ext(urlh)
            return {
                'url': download_url,
                'ext': ext or 'unknown_video',
                'format_id': download_data.get('public_name', 'Original'),
                'width': int_or_none(download_data.get('width')),
                'height': int_or_none(download_data.get('height')),
                'fps': int_or_none(download_data.get('fps')),
                'filesize': int_or_none(download_data.get('size')),
                'quality': 1,
            }


class VimeoIE(VimeoBaseInfoExtractor):
    """Information extractor for vimeo.com."""

    # _VALID_URL matches Vimeo URLs
    _VALID_URL = r'''(?x)
                     https?://
                         (?:
                             (?:
                                 www|
                                 player
                             )
                             \.
                         )?
                         vimeo\.com/
                         (?:
                             (?P<u>user)|
                             (?!(?:channels|album|showcase)/[^/?#]+/?(?:$|[?#])|[^/]+/review/|ondemand/)
                             (?:.*?/)??
                             (?P<q>
                                 (?:
                                     play_redirect_hls|
                                     moogaloop\.swf)\?clip_id=
                             )?
                             (?:videos?/)?
                         )
                         (?P<id>[0-9]+)
                         (?(u)
                             /(?!videos|likes)[^/?#]+/?|
                             (?(q)|/(?P<unlisted_hash>[\da-f]{10}))?
                         )
                         (?:(?(q)[&]|(?(u)|/?)[?]).*?)?(?:[#].*)?$
                 '''
    IE_NAME = 'vimeo'
    _EMBED_REGEX = [
        # iframe
        r'<iframe[^>]+?src=(["\'])(?P<url>(?:https?:)?//player\.vimeo\.com/video/\d+.*?)\1',
        # Embedded (swf embed) Vimeo player
        r'<embed[^>]+?src=(["\'])(?P<url>(?:https?:)?//(?:www\.)?vimeo\.com/moogaloop\.swf.+?)\1',
        # Non-standard embedded Vimeo player
        r'<video[^>]+src=(["\'])(?P<url>(?:https?:)?//(?:www\.)?vimeo\.com/[0-9]+)\1',
    ]
    _TESTS = [
        {
            'url': 'http://vimeo.com/56015672#at=0',
            'md5': '8879b6cc097e987f02484baf890129e5',
            'info_dict': {
                'id': '56015672',
                'ext': 'mp4',
                'title': "youtube-dl test video '' ä↭𝕐-BaW jenozKc",
                'description': 'md5:2d3305bad981a06ff79f027f19865021',
                'timestamp': 1355990239,
                'upload_date': '20121220',
                'uploader_url': r're:https?://(?:www\.)?vimeo\.com/user7108434',
                'uploader_id': 'user7108434',
                'uploader': 'Filippo Valsorda',
                'duration': 10,
                'license': 'by-sa',
            },
            'params': {
                'format': 'best[protocol=https]',
            },
            'skip': 'No longer available',
        },
        {
            'url': 'http://player.vimeo.com/video/54469442',
            'md5': '619b811a4417aa4abe78dc653becf511',
            'note': 'Videos that embed the url in the player page',
            'info_dict': {
                'id': '54469442',
                'ext': 'mp4',
                'title': 'Kathy Sierra: Building the minimum Badass User, Business of Software 2012',
                'uploader': 'Business of Software',
                'uploader_url': r're:https?://(?:www\.)?vimeo\.com/businessofsoftware',
                'uploader_id': 'businessofsoftware',
                'duration': 3610,
                'thumbnail': 'https://i.vimeocdn.com/video/376682406-f34043e7b766af6bef2af81366eacd6724f3fc3173179a11a97a1e26587c9529-d_1280',
            },
            'params': {
                'format': 'best[protocol=https]',
            },
        },
        {
            'url': 'http://vimeo.com/68375962',
            'md5': 'aaf896bdb7ddd6476df50007a0ac0ae7',
            'note': 'Video protected with password',
            'info_dict': {
                'id': '68375962',
                'ext': 'mp4',
                'title': 'youtube-dl password protected test video',
                'timestamp': 1371200155,
                'upload_date': '20130614',
                'uploader_url': r're:https?://(?:www\.)?vimeo\.com/user18948128',
                'uploader_id': 'user18948128',
                'uploader': 'Jaime Marquínez Ferrándiz',
                'duration': 10,
                'description': 'md5:6173f270cd0c0119f22817204b3eb86c',
                'thumbnail': 'https://i.vimeocdn.com/video/440665496-b2c5aee2b61089442c794f64113a8e8f7d5763c3e6b3ebfaf696ae6413f8b1f4-d_1280',
                'view_count': int,
                'comment_count': int,
                'like_count': int,
            },
            'params': {
                'format': 'best[protocol=https]',
                'videopassword': 'youtube-dl',
            },
        },
        {
            'url': 'http://vimeo.com/channels/keypeele/75629013',
            'md5': '2f86a05afe9d7abc0b9126d229bbe15d',
            'info_dict': {
                'id': '75629013',
                'ext': 'mp4',
                'title': 'Key & Peele: Terrorist Interrogation',
                'description': 'md5:6173f270cd0c0119f22817204b3eb86c',
                'uploader_url': r're:https?://(?:www\.)?vimeo\.com/atencio',
                'uploader_id': 'atencio',
                'uploader': 'Peter Atencio',
                'channel_id': 'keypeele',
                'channel_url': r're:https?://(?:www\.)?vimeo\.com/channels/keypeele',
                'timestamp': 1380339469,
                'upload_date': '20130928',
                'duration': 187,
                'thumbnail': 'https://i.vimeocdn.com/video/450239872-a05512d9b1e55d707a7c04365c10980f327b06d966351bc403a5d5d65c95e572-d_1280',
                'view_count': int,
                'comment_count': int,
                'like_count': int,
            },
            'params': {'format': 'http-1080p'},
        },
        {
            'url': 'http://vimeo.com/76979871',
            'note': 'Video with subtitles',
            'info_dict': {
                'id': '76979871',
                'ext': 'mov',
                'title': 'The New Vimeo Player (You Know, For Videos)',
                'description': 'md5:2ec900bf97c3f389378a96aee11260ea',
                'timestamp': 1381846109,
                'upload_date': '20131015',
                'uploader_url': r're:https?://(?:www\.)?vimeo\.com/staff',
                'uploader_id': 'staff',
                'uploader': 'Vimeo Staff',
                'duration': 62,
                'subtitles': {
                    'de': [{'ext': 'vtt'}],
                    'en': [{'ext': 'vtt'}],
                    'es': [{'ext': 'vtt'}],
                    'fr': [{'ext': 'vtt'}],
                },
            },
            'expected_warnings': ['Ignoring subtitle tracks found in the HLS manifest'],
        },
        {
            # from https://www.ouya.tv/game/Pier-Solar-and-the-Great-Architects/
            'url': 'https://player.vimeo.com/video/98044508',
            'note': 'The js code contains assignments to the same variable as the config',
            'info_dict': {
                'id': '98044508',
                'ext': 'mp4',
                'title': 'Pier Solar OUYA Official Trailer',
                'uploader': 'Tulio Gonçalves',
                'uploader_url': r're:https?://(?:www\.)?vimeo\.com/user28849593',
                'uploader_id': 'user28849593',
                'duration': 118,
                'thumbnail': 'https://i.vimeocdn.com/video/478636036-c18440305ef3df9decfb6bf207a61fe39d2d17fa462a96f6f2d93d30492b037d-d_1280',
            },
        },
        {
            # contains original format
            'url': 'https://vimeo.com/33951933',
            'md5': '53c688fa95a55bf4b7293d37a89c5c53',
            'info_dict': {
                'id': '33951933',
                'ext': 'mp4',
                'title': 'FOX CLASSICS - Forever Classic ID - A Full Minute',
                'uploader': 'The DMCI',
                'uploader_url': r're:https?://(?:www\.)?vimeo\.com/dmci',
                'uploader_id': 'dmci',
                'timestamp': 1324343742,
                'upload_date': '20111220',
                'description': 'md5:ae23671e82d05415868f7ad1aec21147',
                'duration': 60,
                'comment_count': int,
                'view_count': int,
                'thumbnail': 'https://i.vimeocdn.com/video/231174622-dd07f015e9221ff529d451e1cc31c982b5d87bfafa48c4189b1da72824ee289a-d_1280',
                'like_count': int,
            },
        },
        {
            'note': 'Contains original format not accessible in webpage',
            'url': 'https://vimeo.com/393756517',
            'md5': 'c464af248b592190a5ffbb5d33f382b0',
            'info_dict': {
                'id': '393756517',
                'ext': 'mov',
                'timestamp': 1582642091,
                'uploader_id': 'frameworkla',
                'title': 'Straight To Hell - Sabrina: Netflix',
                'uploader': 'Framework Studio',
                'description': 'md5:f2edc61af3ea7a5592681ddbb683db73',
                'upload_date': '20200225',
                'duration': 176,
                'thumbnail': 'https://i.vimeocdn.com/video/859377297-836494a4ef775e9d4edbace83937d9ad34dc846c688c0c419c0e87f7ab06c4b3-d_1280',
                'uploader_url': 'https://vimeo.com/frameworkla',
            },
        },
        {
            # only available via https://vimeo.com/channels/tributes/6213729 and
            # not via https://vimeo.com/6213729
            'url': 'https://vimeo.com/channels/tributes/6213729',
            'info_dict': {
                'id': '6213729',
                'ext': 'mp4',
                'title': 'Vimeo Tribute: The Shining',
                'uploader': 'Casey Donahue',
                'uploader_url': r're:https?://(?:www\.)?vimeo\.com/caseydonahue',
                'uploader_id': 'caseydonahue',
                'channel_url': r're:https?://(?:www\.)?vimeo\.com/channels/tributes',
                'channel_id': 'tributes',
                'timestamp': 1250886430,
                'upload_date': '20090821',
                'description': 'md5:bdbf314014e58713e6e5b66eb252f4a6',
                'duration': 321,
                'comment_count': int,
                'view_count': int,
                'thumbnail': 'https://i.vimeocdn.com/video/22728298-bfc22146f930de7cf497821c7b0b9f168099201ecca39b00b6bd31fcedfca7a6-d_1280',
                'like_count': int,
            },
            'params': {
                'skip_download': True,
            },
        },
        {
            # redirects to ondemand extractor and should be passed through it
            # for successful extraction
            'url': 'https://vimeo.com/73445910',
            'info_dict': {
                'id': '73445910',
                'ext': 'mp4',
                'title': 'The Reluctant Revolutionary',
                'uploader': '10Ft Films',
                'uploader_url': r're:https?://(?:www\.)?vimeo\.com/tenfootfilms',
                'uploader_id': 'tenfootfilms',
                'description': 'md5:0fa704e05b04f91f40b7f3ca2e801384',
                'upload_date': '20130830',
                'timestamp': 1377853339,
            },
            'params': {
                'skip_download': True,
            },
            'skip': 'this page is no longer available.',
        },
        {
            'url': 'http://player.vimeo.com/video/68375962',
            'md5': 'aaf896bdb7ddd6476df50007a0ac0ae7',
            'info_dict': {
                'id': '68375962',
                'ext': 'mp4',
                'title': 'youtube-dl password protected test video',
                'timestamp': 1371200155,
                'upload_date': '20130614',
                'uploader_url': r're:https?://(?:www\.)?vimeo\.com/user18948128',
                'uploader_id': 'user18948128',
                'uploader': 'Jaime Marquínez Ferrándiz',
                'duration': 10,
                'description': 'md5:6173f270cd0c0119f22817204b3eb86c',
                'thumbnail': 'https://i.vimeocdn.com/video/440665496-b2c5aee2b61089442c794f64113a8e8f7d5763c3e6b3ebfaf696ae6413f8b1f4-d_1280',
                'view_count': int,
                'comment_count': int,
                'like_count': int,
            },
            'params': {
                'format': 'best[protocol=https]',
                'videopassword': 'youtube-dl',
            },
        },
        {
            'url': 'http://vimeo.com/moogaloop.swf?clip_id=2539741',
            'only_matching': True,
        },
        {
            'url': 'https://vimeo.com/109815029',
            'note': 'Video not completely processed, "failed" seed status',
            'only_matching': True,
        },
        {
            'url': 'https://vimeo.com/groups/travelhd/videos/22439234',
            'only_matching': True,
        },
        {
            'url': 'https://vimeo.com/album/2632481/video/79010983',
            'only_matching': True,
        },
        {
            'url': 'https://vimeo.com/showcase/3253534/video/119195465',
            'note': 'A video in a password protected album (showcase)',
            'info_dict': {
                'id': '119195465',
                'ext': 'mp4',
                'title': "youtube-dl test video '' ä↭𝕐-BaW jenozKc",
                'uploader': 'Philipp Hagemeister',
                'uploader_id': 'user20132939',
                'description': 'md5:fa7b6c6d8db0bdc353893df2f111855b',
                'upload_date': '20150209',
                'timestamp': 1423518307,
                'thumbnail': 'https://i.vimeocdn.com/video/default_1280',
                'duration': 10,
                'like_count': int,
                'uploader_url': 'https://vimeo.com/user20132939',
                'view_count': int,
                'comment_count': int,
            },
            'params': {
                'format': 'best[protocol=https]',
                'videopassword': 'youtube-dl',
            },
        },
        {
            # source file returns 403: Forbidden
            'url': 'https://vimeo.com/7809605',
            'only_matching': True,
        },
        {
            'note': 'Direct URL with hash',
            'url': 'https://vimeo.com/160743502/abd0e13fb4',
            'info_dict': {
                'id': '160743502',
                'ext': 'mp4',
                'uploader': 'Julian Tryba',
                'uploader_id': 'aliniamedia',
                'title': 'Harrisville New Hampshire',
                'timestamp': 1459259666,
                'upload_date': '20160329',
                'release_timestamp': 1459259666,
                'license': 'by-nc',
                'duration': 159,
                'comment_count': int,
                'thumbnail': 'https://i.vimeocdn.com/video/562802436-585eeb13b5020c6ac0f171a2234067938098f84737787df05ff0d767f6d54ee9-d_1280',
                'like_count': int,
                'uploader_url': 'https://vimeo.com/aliniamedia',
                'release_date': '20160329',
            },
            'params': {'skip_download': True},
        },
        {
            'url': 'https://vimeo.com/138909882',
            'info_dict': {
                'id': '138909882',
                'ext': 'mp4',
                'title': 'Eastnor Castle 2015 Firework Champions - The Promo!',
                'description': 'md5:5967e090768a831488f6e74b7821b3c1',
                'uploader_id': 'fireworkchampions',
                'uploader': 'Firework Champions',
                'upload_date': '20150910',
                'timestamp': 1441901895,
            },
            'params': {
                'skip_download': True,
                'format': 'Original',
            },
        },
        {
            'url': 'https://vimeo.com/channels/staffpicks/143603739',
            'info_dict': {
                'id': '143603739',
                'ext': 'mp4',
                'uploader': 'Karim Huu Do',
                'timestamp': 1445846953,
                'upload_date': '20151026',
                'title': 'The Shoes - Submarine Feat. Blaine Harrison',
                'uploader_id': 'karimhd',
                'description': 'md5:8e2eea76de4504c2e8020a9bcfa1e843',
                'channel_id': 'staffpicks',
                'duration': 336,
                'comment_count': int,
                'view_count': int,
                'thumbnail': 'https://i.vimeocdn.com/video/541243181-b593db36a16db2f0096f655da3f5a4dc46b8766d77b0f440df937ecb0c418347-d_1280',
                'like_count': int,
                'uploader_url': 'https://vimeo.com/karimhd',
                'channel_url': 'https://vimeo.com/channels/staffpicks',
            },
            'params': {'skip_download': 'm3u8'},
        },
        {
            # requires passing unlisted_hash(a52724358e) to load_download_config request
            'url': 'https://vimeo.com/392479337/a52724358e',
            'only_matching': True,
        },
        {
            # similar, but all numeric: ID must be 581039021, not 9603038895
            # issue #29690
            'url': 'https://vimeo.com/581039021/9603038895',
            'info_dict': {
                'id': '581039021',
                'ext': 'mp4',
                'timestamp': 1627621014,
                'release_timestamp': 1627621014,
                'duration': 976,
                'comment_count': int,
                'thumbnail': 'https://i.vimeocdn.com/video/1202249320-4ddb2c30398c0dc0ee059172d1bd5ea481ad12f0e0e3ad01d2266f56c744b015-d_1280',
                'like_count': int,
                'uploader_url': 'https://vimeo.com/txwestcapital',
                'release_date': '20210730',
                'uploader': 'Christopher Inks',
                'title': 'Thursday, July 29, 2021 BMA Evening Video Update',
                'uploader_id': 'txwestcapital',
                'upload_date': '20210730',
            },
            'params': {
                'skip_download': True,
            },
        },
        {
            # user playlist alias -> https://vimeo.com/258705797
            'url': 'https://vimeo.com/user26785108/newspiritualguide',
            'only_matching': True,
        },
        # https://gettingthingsdone.com/workflowmap/
        # vimeo embed with check-password page protected by Referer header
    ]

    @classmethod
    def _extract_embed_urls(cls, url, webpage):
        for embed_url in super()._extract_embed_urls(url, webpage):
            yield cls._smuggle_referrer(embed_url, url)

    @classmethod
    def _extract_url(cls, url, webpage):
        return next(cls._extract_embed_urls(url, webpage), None)

    def _verify_player_video_password(self, url, video_id, headers):
        password = self._get_video_password()
        data = urlencode_postdata({
            'password': base64.b64encode(password.encode()),
        })
        headers = merge_dicts(headers, {
            'Content-Type': 'application/x-www-form-urlencoded',
        })
        checked = self._download_json(
            f'{urllib.parse.urlsplit(url)._replace(query=None).geturl()}/check-password',
            video_id, 'Verifying the password', data=data, headers=headers)
        if checked is False:
            raise ExtractorError('Wrong video password', expected=True)
        return checked

    def _extract_from_api(self, video_id, unlisted_hash=None):
        token = self._download_json(
            'https://vimeo.com/_rv/jwt', video_id, headers={
                'X-Requested-With': 'XMLHttpRequest',
            })['token']
        api_url = 'https://api.vimeo.com/videos/' + video_id
        if unlisted_hash:
            api_url += ':' + unlisted_hash
        video = self._download_json(
            api_url, video_id, headers={
                'Authorization': 'jwt ' + token,
                'Accept': 'application/json',
            }, query={
                'fields': 'config_url,created_time,description,license,metadata.connections.comments.total,metadata.connections.likes.total,release_time,stats.plays',
            })
        info = self._parse_config(self._download_json(
            video['config_url'], video_id), video_id)
        get_timestamp = lambda x: parse_iso8601(video.get(x + '_time'))
        info.update({
            'description': video.get('description'),
            'license': video.get('license'),
            'release_timestamp': get_timestamp('release'),
            'timestamp': get_timestamp('created'),
            'view_count': int_or_none(try_get(video, lambda x: x['stats']['plays'])),
        })
        connections = try_get(
            video, lambda x: x['metadata']['connections'], dict) or {}
        for k in ('comment', 'like'):
            info[k + '_count'] = int_or_none(try_get(connections, lambda x: x[k + 's']['total']))
        return info

    def _try_album_password(self, url):
        album_id = self._search_regex(
            r'vimeo\.com/(?:album|showcase)/([^/]+)', url, 'album id', default=None)
        if not album_id:
            return
        viewer = self._download_json(
            'https://vimeo.com/_rv/viewer', album_id, fatal=False)
        if not viewer:
            webpage = self._download_webpage(url, album_id)
            viewer = self._parse_json(self._search_regex(
                r'bootstrap_data\s*=\s*({.+?})</script>',
                webpage, 'bootstrap data'), album_id)['viewer']
        jwt = viewer['jwt']
        album = self._download_json(
            'https://api.vimeo.com/albums/' + album_id,
            album_id, headers={'Authorization': 'jwt ' + jwt, 'Accept': 'application/json'},
            query={'fields': 'description,name,privacy'})
        if try_get(album, lambda x: x['privacy']['view']) == 'password':
            password = self.get_param('videopassword')
            if not password:
                raise ExtractorError(
                    'This album is protected by a password, use the --video-password option',
                    expected=True)
            self._set_vimeo_cookie('vuid', viewer['vuid'])
            try:
                self._download_json(
                    f'https://vimeo.com/showcase/{album_id}/auth',
                    album_id, 'Verifying the password', data=urlencode_postdata({
                        'password': password,
                        'token': viewer['xsrft'],
                    }), headers={
                        'X-Requested-With': 'XMLHttpRequest',
                    })
            except ExtractorError as e:
                if isinstance(e.cause, HTTPError) and e.cause.status == 401:
                    raise ExtractorError('Wrong password', expected=True)
                raise

    def _real_extract(self, url):
        url, data, headers = self._unsmuggle_headers(url)
        if 'Referer' not in headers:
            headers['Referer'] = url

        # Extract ID from URL
        mobj = self._match_valid_url(url).groupdict()
        video_id, unlisted_hash = mobj['id'], mobj.get('unlisted_hash')
        if unlisted_hash:
            return self._extract_from_api(video_id, unlisted_hash)

        if any(p in url for p in ('play_redirect_hls', 'moogaloop.swf')):
            url = 'https://vimeo.com/' + video_id

        self._try_album_password(url)
        try:
            # Retrieve video webpage to extract further information
            webpage, urlh = self._download_webpage_handle(
                url, video_id, headers=headers)
            redirect_url = urlh.url
        except ExtractorError as ee:
            if isinstance(ee.cause, HTTPError) and ee.cause.status == 403:
                errmsg = ee.cause.response.read()
                if b'Because of its privacy settings, this video cannot be played here' in errmsg:
                    raise ExtractorError(
                        'Cannot download embed-only video without embedding '
                        'URL. Please call yt-dlp with the URL of the page '
                        'that embeds this video.',
                        expected=True)
            raise

        if '://player.vimeo.com/video/' in url:
            config = self._search_json(
                r'\b(?:playerC|c)onfig\s*=', webpage, 'info section', video_id)
            if config.get('view') == 4:
                config = self._verify_player_video_password(
                    redirect_url, video_id, headers)
            return self._parse_config(config, video_id)

        if re.search(r'<form[^>]+?id="pw_form"', webpage):
            video_password = self._get_video_password()
            token, vuid = self._extract_xsrft_and_vuid(webpage)
            webpage = self._verify_video_password(
                redirect_url, video_id, video_password, token, vuid)

        vimeo_config = self._extract_vimeo_config(webpage, video_id, default=None)
        if vimeo_config:
            seed_status = vimeo_config.get('seed_status') or {}
            if seed_status.get('state') == 'failed':
                raise ExtractorError(
                    '{} said: {}'.format(self.IE_NAME, seed_status['title']),
                    expected=True)

        cc_license = None
        timestamp = None
        video_description = None
        info_dict = {}
        config_url = None

        channel_id = self._search_regex(
            r'vimeo\.com/channels/([^/]+)', url, 'channel id', default=None)
        if channel_id:
            config_url = self._html_search_regex(
                r'\bdata-config-url="([^"]+)"', webpage, 'config URL', default=None)
            video_description = clean_html(get_element_by_class('description', webpage))
            info_dict.update({
                'channel_id': channel_id,
                'channel_url': 'https://vimeo.com/channels/' + channel_id,
            })
        if not config_url:
            page_config = self._parse_json(self._search_regex(
                r'vimeo\.(?:clip|vod_title)_page_config\s*=\s*({.+?});',
                webpage, 'page config', default='{}'), video_id, fatal=False)
            if not page_config:
                return self._extract_from_api(video_id)
            config_url = page_config['player']['config_url']
            cc_license = page_config.get('cc_license')
            clip = page_config.get('clip') or {}
            timestamp = clip.get('uploaded_on')
            video_description = clean_html(
                clip.get('description') or page_config.get('description_html_escaped'))
        config = self._download_json(config_url, video_id)
        video = config.get('video') or {}
        vod = video.get('vod') or {}

        def is_rented():
            if '>You rented this title.<' in webpage:
                return True
            if try_get(config, lambda x: x['user']['purchased']):
                return True
            for purchase_option in (vod.get('purchase_options') or []):
                if purchase_option.get('purchased'):
                    return True
                label = purchase_option.get('label_string')
                if label and (label.startswith('You rented this') or label.endswith(' remaining')):
                    return True
            return False

        if is_rented() and vod.get('is_trailer'):
            feature_id = vod.get('feature_id')
            if feature_id and not data.get('force_feature_id', False):
                return self.url_result(smuggle_url(
                    f'https://player.vimeo.com/player/{feature_id}',
                    {'force_feature_id': True}), 'Vimeo')

        if not video_description:
            video_description = self._html_search_regex(
                r'(?s)<div\s+class="[^"]*description[^"]*"[^>]*>(.*?)</div>',
                webpage, 'description', default=None)
        if not video_description:
            video_description = self._html_search_meta(
                ['description', 'og:description', 'twitter:description'],
                webpage, default=None)
        if not video_description:
            self.report_warning('Cannot find video description')

        if not timestamp:
            timestamp = self._search_regex(
                r'<time[^>]+datetime="([^"]+)"', webpage,
                'timestamp', default=None)

        view_count = int_or_none(self._search_regex(r'UserPlays:(\d+)', webpage, 'view count', default=None))
        like_count = int_or_none(self._search_regex(r'UserLikes:(\d+)', webpage, 'like count', default=None))
        comment_count = int_or_none(self._search_regex(r'UserComments:(\d+)', webpage, 'comment count', default=None))

        formats = []

        source_format = self._extract_original_format(
            'https://vimeo.com/' + video_id, video_id, video.get('unlisted_hash'))
        if source_format:
            formats.append(source_format)

        info_dict_config = self._parse_config(config, video_id)
        formats.extend(info_dict_config['formats'])
        info_dict['_format_sort_fields'] = info_dict_config['_format_sort_fields']

        json_ld = self._search_json_ld(webpage, video_id, default={})

        if not cc_license:
            cc_license = self._search_regex(
                r'<link[^>]+rel=["\']license["\'][^>]+href=(["\'])(?P<license>(?:(?!\1).)+)\1',
                webpage, 'license', default=None, group='license')

        info_dict.update({
            'formats': formats,
            'timestamp': unified_timestamp(timestamp),
            'description': video_description,
            'webpage_url': url,
            'view_count': view_count,
            'like_count': like_count,
            'comment_count': comment_count,
            'license': cc_license,
        })

        return merge_dicts(info_dict, info_dict_config, json_ld)


class VimeoOndemandIE(VimeoIE):  # XXX: Do not subclass from concrete IE
    IE_NAME = 'vimeo:ondemand'
    _VALID_URL = r'https?://(?:www\.)?vimeo\.com/ondemand/(?:[^/]+/)?(?P<id>[^/?#&]+)'
    _TESTS = [{
        # ondemand video not available via https://vimeo.com/id
        'url': 'https://vimeo.com/ondemand/20704',
        'md5': 'c424deda8c7f73c1dfb3edd7630e2f35',
        'info_dict': {
            'id': '105442900',
            'ext': 'mp4',
            'title': 'המעבדה - במאי יותם פלדמן',
            'uploader': 'גם סרטים',
            'uploader_url': r're:https?://(?:www\.)?vimeo\.com/gumfilms',
            'uploader_id': 'gumfilms',
            'description': 'md5:aeeba3dbd4d04b0fa98a4fdc9c639998',
            'upload_date': '20140906',
            'timestamp': 1410032453,
            'thumbnail': 'https://i.vimeocdn.com/video/488238335-d7bf151c364cff8d467f1b73784668fe60aae28a54573a35d53a1210ae283bd8-d_1280',
            'comment_count': int,
            'license': 'https://creativecommons.org/licenses/by-nc-nd/3.0/',
            'duration': 53,
            'view_count': int,
            'like_count': int,
        },
        'params': {
            'format': 'best[protocol=https]',
        },
        'expected_warnings': ['Unable to download JSON metadata'],
    }, {
        # requires Referer to be passed along with og:video:url
        'url': 'https://vimeo.com/ondemand/36938/126682985',
        'info_dict': {
            'id': '126584684',
            'ext': 'mp4',
            'title': 'Rävlock, rätt läte på rätt plats',
            'uploader': 'Lindroth & Norin',
            'uploader_url': r're:https?://(?:www\.)?vimeo\.com/lindrothnorin',
            'uploader_id': 'lindrothnorin',
            'description': 'md5:c3c46a90529612c8279fb6af803fc0df',
            'upload_date': '20150502',
            'timestamp': 1430586422,
            'duration': 121,
            'comment_count': int,
            'view_count': int,
            'thumbnail': 'https://i.vimeocdn.com/video/517077723-7066ae1d9a79d3eb361334fb5d58ec13c8f04b52f8dd5eadfbd6fb0bcf11f613-d_1280',
            'like_count': int,
        },
        'params': {
            'skip_download': True,
        },
        'expected_warnings': ['Unable to download JSON metadata'],
    }, {
        'url': 'https://vimeo.com/ondemand/nazmaalik',
        'only_matching': True,
    }, {
        'url': 'https://vimeo.com/ondemand/141692381',
        'only_matching': True,
    }, {
        'url': 'https://vimeo.com/ondemand/thelastcolony/150274832',
        'only_matching': True,
    }]


class VimeoChannelIE(VimeoBaseInfoExtractor):
    IE_NAME = 'vimeo:channel'
    _VALID_URL = r'https://vimeo\.com/channels/(?P<id>[^/?#]+)/?(?:$|[?#])'
    _MORE_PAGES_INDICATOR = r'<a.+?rel="next"'
    _TITLE = None
    _TITLE_RE = r'<link rel="alternate"[^>]+?title="(.*?)"'
    _TESTS = [{
        'url': 'https://vimeo.com/channels/tributes',
        'info_dict': {
            'id': 'tributes',
            'title': 'Vimeo Tributes',
        },
        'playlist_mincount': 22,
    }]
    _BASE_URL_TEMPL = 'https://vimeo.com/channels/%s'

    def _page_url(self, base_url, pagenum):
        return f'{base_url}/videos/page:{pagenum}/'

    def _extract_list_title(self, webpage):
        return self._TITLE or self._html_search_regex(
            self._TITLE_RE, webpage, 'list title', fatal=False)

    def _title_and_entries(self, list_id, base_url):
        for pagenum in itertools.count(1):
            page_url = self._page_url(base_url, pagenum)
            webpage = self._download_webpage(
                page_url, list_id,
                f'Downloading page {pagenum}')

            if pagenum == 1:
                yield self._extract_list_title(webpage)

            # Try extracting href first since not all videos are available via
            # short https://vimeo.com/id URL (e.g. https://vimeo.com/channels/tributes/6213729)
            clips = re.findall(
                r'id="clip_(\d+)"[^>]*>\s*<a[^>]+href="(/(?:[^/]+/)*\1)(?:[^>]+\btitle="([^"]+)")?', webpage)
            if clips:
                for video_id, video_url, video_title in clips:
                    yield self.url_result(
                        urllib.parse.urljoin(base_url, video_url),
                        VimeoIE.ie_key(), video_id=video_id, video_title=video_title)
            # More relaxed fallback
            else:
                for video_id in re.findall(r'id=["\']clip_(\d+)', webpage):
                    yield self.url_result(
                        f'https://vimeo.com/{video_id}',
                        VimeoIE.ie_key(), video_id=video_id)

            if re.search(self._MORE_PAGES_INDICATOR, webpage, re.DOTALL) is None:
                break

    def _extract_videos(self, list_id, base_url):
        title_and_entries = self._title_and_entries(list_id, base_url)
        list_title = next(title_and_entries)
        return self.playlist_result(title_and_entries, list_id, list_title)

    def _real_extract(self, url):
        channel_id = self._match_id(url)
        return self._extract_videos(channel_id, self._BASE_URL_TEMPL % channel_id)


class VimeoUserIE(VimeoChannelIE):  # XXX: Do not subclass from concrete IE
    IE_NAME = 'vimeo:user'
    _VALID_URL = r'https://vimeo\.com/(?!(?:[0-9]+|watchlater)(?:$|[?#/]))(?P<id>[^/]+)(?:/videos)?/?(?:$|[?#])'
    _TITLE_RE = r'<a[^>]+?class="user">([^<>]+?)</a>'
    _TESTS = [{
        'url': 'https://vimeo.com/nkistudio/videos',
        'info_dict': {
            'title': 'Nki',
            'id': 'nkistudio',
        },
        'playlist_mincount': 66,
    }, {
        'url': 'https://vimeo.com/nkistudio/',
        'only_matching': True,
    }]
    _BASE_URL_TEMPL = 'https://vimeo.com/%s'


class VimeoAlbumIE(VimeoBaseInfoExtractor):
    IE_NAME = 'vimeo:album'
    _VALID_URL = r'https://vimeo\.com/(?:album|showcase)/(?P<id>\d+)(?:$|[?#]|/(?!video))'
    _TITLE_RE = r'<header id="page_header">\n\s*<h1>(.*?)</h1>'
    _TESTS = [{
        'url': 'https://vimeo.com/album/2632481',
        'info_dict': {
            'id': '2632481',
            'title': 'Staff Favorites: November 2013',
        },
        'playlist_mincount': 13,
    }, {
        'note': 'Password-protected album',
        'url': 'https://vimeo.com/album/3253534',
        'info_dict': {
            'title': 'test',
            'id': '3253534',
        },
        'playlist_count': 1,
        'params': {
            'videopassword': 'youtube-dl',
        },
    }]
    _PAGE_SIZE = 100

    def _fetch_page(self, album_id, authorization, hashed_pass, page):
        api_page = page + 1
        query = {
            'fields': 'link,uri',
            'page': api_page,
            'per_page': self._PAGE_SIZE,
        }
        if hashed_pass:
            query['_hashed_pass'] = hashed_pass
        try:
            videos = self._download_json(
                f'https://api.vimeo.com/albums/{album_id}/videos',
                album_id, f'Downloading page {api_page}', query=query, headers={
                    'Authorization': 'jwt ' + authorization,
                    'Accept': 'application/json',
                })['data']
        except ExtractorError as e:
            if isinstance(e.cause, HTTPError) and e.cause.status == 400:
                return
            raise
        for video in videos:
            link = video.get('link')
            if not link:
                continue
            uri = video.get('uri')
            video_id = self._search_regex(r'/videos/(\d+)', uri, 'video_id', default=None) if uri else None
            yield self.url_result(link, VimeoIE.ie_key(), video_id)

    def _real_extract(self, url):
        album_id = self._match_id(url)
        viewer = self._download_json(
            'https://vimeo.com/_rv/viewer', album_id, fatal=False)
        if not viewer:
            webpage = self._download_webpage(url, album_id)
            viewer = self._parse_json(self._search_regex(
                r'bootstrap_data\s*=\s*({.+?})</script>',
                webpage, 'bootstrap data'), album_id)['viewer']
        jwt = viewer['jwt']
        album = self._download_json(
            'https://api.vimeo.com/albums/' + album_id,
            album_id, headers={'Authorization': 'jwt ' + jwt, 'Accept': 'application/json'},
            query={'fields': 'description,name,privacy'})
        hashed_pass = None
        if try_get(album, lambda x: x['privacy']['view']) == 'password':
            password = self.get_param('videopassword')
            if not password:
                raise ExtractorError(
                    'This album is protected by a password, use the --video-password option',
                    expected=True)
            self._set_vimeo_cookie('vuid', viewer['vuid'])
            try:
                hashed_pass = self._download_json(
                    f'https://vimeo.com/showcase/{album_id}/auth',
                    album_id, 'Verifying the password', data=urlencode_postdata({
                        'password': password,
                        'token': viewer['xsrft'],
                    }), headers={
                        'X-Requested-With': 'XMLHttpRequest',
                    })['hashed_pass']
            except ExtractorError as e:
                if isinstance(e.cause, HTTPError) and e.cause.status == 401:
                    raise ExtractorError('Wrong password', expected=True)
                raise
        entries = OnDemandPagedList(functools.partial(
            self._fetch_page, album_id, jwt, hashed_pass), self._PAGE_SIZE)
        return self.playlist_result(
            entries, album_id, album.get('name'), album.get('description'))


class VimeoGroupsIE(VimeoChannelIE):  # XXX: Do not subclass from concrete IE
    IE_NAME = 'vimeo:group'
    _VALID_URL = r'https://vimeo\.com/groups/(?P<id>[^/]+)(?:/(?!videos?/\d+)|$)'
    _TESTS = [{
        'url': 'https://vimeo.com/groups/meetup',
        'info_dict': {
            'id': 'meetup',
            'title': 'Vimeo Meetup!',
        },
        'playlist_mincount': 27,
    }]
    _BASE_URL_TEMPL = 'https://vimeo.com/groups/%s'


class VimeoReviewIE(VimeoBaseInfoExtractor):
    IE_NAME = 'vimeo:review'
    IE_DESC = 'Review pages on vimeo'
    _VALID_URL = r'(?P<url>https://vimeo\.com/[^/]+/review/(?P<id>[^/]+)/[0-9a-f]{10})'
    _TESTS = [{
        'url': 'https://vimeo.com/user21297594/review/75524534/3c257a1b5d',
        'md5': 'c507a72f780cacc12b2248bb4006d253',
        'info_dict': {
            'id': '75524534',
            'ext': 'mp4',
            'title': "DICK HARDWICK 'Comedian'",
            'uploader': 'Richard Hardwick',
            'uploader_id': 'user21297594',
            'description': "Comedian Dick Hardwick's five minute demo filmed in front of a live theater audience.\nEdit by Doug Mattocks",
            'duration': 304,
            'thumbnail': 'https://i.vimeocdn.com/video/450115033-43303819d9ebe24c2630352e18b7056d25197d09b3ae901abdac4c4f1d68de71-d_1280',
            'uploader_url': 'https://vimeo.com/user21297594',
        },
    }, {
        'note': 'video player needs Referer',
        'url': 'https://vimeo.com/user22258446/review/91613211/13f927e053',
        'md5': '6295fdab8f4bf6a002d058b2c6dce276',
        'info_dict': {
            'id': '91613211',
            'ext': 'mp4',
            'title': 're:(?i)^Death by dogma versus assembling agile . Sander Hoogendoorn',
            'uploader': 'DevWeek Events',
            'duration': 2773,
            'thumbnail': r're:^https?://.*\.jpg$',
            'uploader_id': 'user22258446',
        },
        'skip': 'video gone',
    }, {
        'note': 'Password protected',
        'url': 'https://vimeo.com/user37284429/review/138823582/c4d865efde',
        'info_dict': {
            'id': '138823582',
            'ext': 'mp4',
            'title': 'EFFICIENT PICKUP MASTERCLASS MODULE 1',
            'uploader': 'TMB',
            'uploader_id': 'user37284429',
        },
        'params': {
            'videopassword': 'holygrail',
        },
        'skip': 'video gone',
    }]

    def _real_extract(self, url):
        page_url, video_id = self._match_valid_url(url).groups()
        data = self._download_json(
            page_url.replace('/review/', '/review/data/'), video_id)
        if data.get('isLocked') is True:
            video_password = self._get_video_password()
            viewer = self._download_json(
                'https://vimeo.com/_rv/viewer', video_id)
            webpage = self._verify_video_password(
                'https://vimeo.com/' + video_id, video_id,
                video_password, viewer['xsrft'], viewer['vuid'])
            clip_page_config = self._parse_json(self._search_regex(
                r'window\.vimeo\.clip_page_config\s*=\s*({.+?});',
                webpage, 'clip page config'), video_id)
            config_url = clip_page_config['player']['config_url']
            clip_data = clip_page_config.get('clip') or {}
        else:
            clip_data = data['clipData']
            config_url = clip_data['configUrl']
        config = self._download_json(config_url, video_id)
        info_dict = self._parse_config(config, video_id)
        source_format = self._extract_original_format(
            page_url + '/action', video_id)
        if source_format:
            info_dict['formats'].append(source_format)
        info_dict['description'] = clean_html(clip_data.get('description'))
        return info_dict


class VimeoWatchLaterIE(VimeoChannelIE):  # XXX: Do not subclass from concrete IE
    IE_NAME = 'vimeo:watchlater'
    IE_DESC = 'Vimeo watch later list, ":vimeowatchlater" keyword (requires authentication)'
    _VALID_URL = r'https://vimeo\.com/(?:home/)?watchlater|:vimeowatchlater'
    _TITLE = 'Watch Later'
    _LOGIN_REQUIRED = True
    _TESTS = [{
        'url': 'https://vimeo.com/watchlater',
        'only_matching': True,
    }]

    def _page_url(self, base_url, pagenum):
        url = f'{base_url}/page:{pagenum}/'
        request = Request(url)
        # Set the header to get a partial html page with the ids,
        # the normal page doesn't contain them.
        request.headers['X-Requested-With'] = 'XMLHttpRequest'
        return request

    def _real_extract(self, url):
        return self._extract_videos('watchlater', 'https://vimeo.com/watchlater')


class VimeoLikesIE(VimeoChannelIE):  # XXX: Do not subclass from concrete IE
    _VALID_URL = r'https://(?:www\.)?vimeo\.com/(?P<id>[^/]+)/likes/?(?:$|[?#]|sort:)'
    IE_NAME = 'vimeo:likes'
    IE_DESC = 'Vimeo user likes'
    _TESTS = [{
        'url': 'https://vimeo.com/user755559/likes/',
        'playlist_mincount': 293,
        'info_dict': {
            'id': 'user755559',
            'title': 'urza’s Likes',
        },
    }, {
        'url': 'https://vimeo.com/stormlapse/likes',
        'only_matching': True,
    }]

    def _page_url(self, base_url, pagenum):
        return f'{base_url}/page:{pagenum}/'

    def _real_extract(self, url):
        user_id = self._match_id(url)
        return self._extract_videos(user_id, f'https://vimeo.com/{user_id}/likes')


class VHXEmbedIE(VimeoBaseInfoExtractor):
    IE_NAME = 'vhx:embed'
    _VALID_URL = r'https?://embed\.vhx\.tv/videos/(?P<id>\d+)'
    _EMBED_REGEX = [r'<iframe[^>]+src="(?P<url>https?://embed\.vhx\.tv/videos/\d+[^"]*)"']

    @classmethod
    def _extract_embed_urls(cls, url, webpage):
        for embed_url in super()._extract_embed_urls(url, webpage):
            yield cls._smuggle_referrer(embed_url, url)

    def _real_extract(self, url):
        video_id = self._match_id(url)
        url, _, headers = self._unsmuggle_headers(url)
        webpage = self._download_webpage(url, video_id, headers=headers)
        config_url = self._parse_json(self._search_regex(
            r'window\.OTTData\s*=\s*({.+})', webpage,
            'ott data'), video_id, js_to_json)['config_url']
        config = self._download_json(config_url, video_id)
        info = self._parse_config(config, video_id)
        info['id'] = video_id
        return info


class VimeoProIE(VimeoBaseInfoExtractor):
    IE_NAME = 'vimeo:pro'
    _VALID_URL = r'https?://(?:www\.)?vimeopro\.com/[^/?#]+/(?P<slug>[^/?#]+)(?:(?:/videos?/(?P<id>[0-9]+)))?'
    _TESTS = [{
        # Vimeo URL derived from video_id
        'url': 'http://vimeopro.com/openstreetmapus/state-of-the-map-us-2013/video/68093876',
        'md5': '3b5ca6aa22b60dfeeadf50b72e44ed82',
        'note': 'Vimeo Pro video (#1197)',
        'info_dict': {
            'id': '68093876',
            'ext': 'mp4',
            'uploader_url': r're:https?://(?:www\.)?vimeo\.com/openstreetmapus',
            'uploader_id': 'openstreetmapus',
            'uploader': 'OpenStreetMap US',
            'title': 'Andy Allan - Putting the Carto into OpenStreetMap Cartography',
            'description': 'md5:2c362968038d4499f4d79f88458590c1',
            'duration': 1595,
            'upload_date': '20130610',
            'timestamp': 1370893156,
            'license': 'by',
            'thumbnail': 'https://i.vimeocdn.com/video/440260469-19b0d92fca3bd84066623b53f1eb8aaa3980c6c809e2d67b6b39ab7b4a77a344-d_960',
            'view_count': int,
            'comment_count': int,
            'like_count': int,
            'tags': 'count:1',
        },
        'params': {
            'format': 'best[protocol=https]',
        },
    }, {
        # password-protected VimeoPro page with Vimeo player embed
        'url': 'https://vimeopro.com/cadfem/simulation-conference-mechanische-systeme-in-perfektion',
        'info_dict': {
            'id': '764543723',
            'ext': 'mp4',
            'title': 'Mechanische Systeme in Perfektion: Realität erfassen, Innovation treiben',
            'thumbnail': 'https://i.vimeocdn.com/video/1543784598-a1a750494a485e601110136b9fe11e28c2131942452b3a5d30391cb3800ca8fd-d_1280',
            'description': 'md5:2a9d195cd1b0f6f79827107dc88c2420',
            'uploader': 'CADFEM',
            'uploader_id': 'cadfem',
            'uploader_url': 'https://vimeo.com/cadfem',
            'duration': 12505,
            'chapters': 'count:10',
        },
        'params': {
            'videopassword': 'Conference2022',
            'skip_download': True,
        },
    }]

    def _real_extract(self, url):
        display_id, video_id = self._match_valid_url(url).group('slug', 'id')
        if video_id:
            display_id = video_id
        webpage = self._download_webpage(url, display_id)

        password_form = self._search_regex(
            r'(?is)<form[^>]+?method=["\']post["\'][^>]*>(.+?password.+?)</form>',
            webpage, 'password form', default=None)
        if password_form:
            try:
                webpage = self._download_webpage(url, display_id, data=urlencode_postdata({
                    'password': self._get_video_password(),
                    **self._hidden_inputs(password_form),
                }), note='Logging in with video password')
            except ExtractorError as e:
                if isinstance(e.cause, HTTPError) and e.cause.status == 418:
                    raise ExtractorError('Wrong video password', expected=True)
                raise

        description = None
        # even if we have video_id, some videos require player URL with portfolio_id query param
        # https://github.com/ytdl-org/youtube-dl/issues/20070
        vimeo_url = VimeoIE._extract_url(url, webpage)
        if vimeo_url:
            description = self._html_search_meta('description', webpage, default=None)
        elif video_id:
            vimeo_url = f'https://vimeo.com/{video_id}'
        else:
            raise ExtractorError(
                'No Vimeo embed or video ID could be found in VimeoPro page', expected=True)

        return self.url_result(vimeo_url, VimeoIE, video_id, url_transparent=True,
                               description=description)<|MERGE_RESOLUTION|>--- conflicted
+++ resolved
@@ -2,10 +2,7 @@
 import functools
 import itertools
 import re
-<<<<<<< HEAD
-=======
 import urllib.parse
->>>>>>> 556aa516
 
 from .common import InfoExtractor
 from ..networking import HEADRequest, Request
