import base64
import calendar
import collections
import copy
import datetime as dt
import enum
import hashlib
import itertools
import json
import math
import os.path
import random
import re
import shlex
import sys
import threading
import time
import traceback
import urllib.parse

from .common import InfoExtractor, SearchInfoExtractor
from .openload import PhantomJSwrapper
from ..compat import functools
from ..jsinterp import JSInterpreter
from ..networking.exceptions import HTTPError, network_exceptions
from ..utils import (
    NO_DEFAULT,
    ExtractorError,
    LazyList,
    UserNotLive,
    bug_reports_message,
    classproperty,
    clean_html,
    datetime_from_str,
    dict_get,
    filesize_from_tbr,
    filter_dict,
    float_or_none,
    format_field,
    get_first,
    int_or_none,
    is_html,
    join_nonempty,
    js_to_json,
    mimetype2ext,
    orderedSet,
    parse_codecs,
    parse_count,
    parse_duration,
    parse_iso8601,
    parse_qs,
    qualities,
    remove_start,
    smuggle_url,
    str_or_none,
    str_to_int,
    strftime_or_none,
    traverse_obj,
    try_call,
    try_get,
    unescapeHTML,
    unified_strdate,
    unified_timestamp,
    unsmuggle_url,
    update_url_query,
    url_or_none,
    urljoin,
    variadic,
)

STREAMING_DATA_CLIENT_NAME = '__yt_dlp_client'
# any clients starting with _ cannot be explicitly requested by the user
INNERTUBE_CLIENTS = {
    'web': {
        'INNERTUBE_API_KEY': 'AIzaSyAO_FJ2SlqU8Q4STEHLGCilw_Y9_11qcW8',
        'INNERTUBE_CONTEXT': {
            'client': {
                'clientName': 'WEB',
                'clientVersion': '2.20220801.00.00',
            },
        },
        'INNERTUBE_CONTEXT_CLIENT_NAME': 1,
    },
    'web_embedded': {
        'INNERTUBE_API_KEY': 'AIzaSyAO_FJ2SlqU8Q4STEHLGCilw_Y9_11qcW8',
        'INNERTUBE_CONTEXT': {
            'client': {
                'clientName': 'WEB_EMBEDDED_PLAYER',
                'clientVersion': '1.20220731.00.00',
            },
        },
        'INNERTUBE_CONTEXT_CLIENT_NAME': 56,
    },
    'web_music': {
        'INNERTUBE_API_KEY': 'AIzaSyC9XL3ZjWddXya6X74dJoCTL-WEYFDNX30',
        'INNERTUBE_HOST': 'music.youtube.com',
        'INNERTUBE_CONTEXT': {
            'client': {
                'clientName': 'WEB_REMIX',
                'clientVersion': '1.20220727.01.00',
            },
        },
        'INNERTUBE_CONTEXT_CLIENT_NAME': 67,
    },
    'web_creator': {
        'INNERTUBE_API_KEY': 'AIzaSyBUPetSUmoZL-OhlxA7wSac5XinrygCqMo',
        'INNERTUBE_CONTEXT': {
            'client': {
                'clientName': 'WEB_CREATOR',
                'clientVersion': '1.20220726.00.00',
            },
        },
        'INNERTUBE_CONTEXT_CLIENT_NAME': 62,
    },
    'android': {
        'INNERTUBE_API_KEY': 'AIzaSyA8eiZmM1FaDVjRy-df2KTyQ_vz_yYM39w',
        'INNERTUBE_CONTEXT': {
            'client': {
                'clientName': 'ANDROID',
                'clientVersion': '19.09.37',
                'androidSdkVersion': 30,
                'userAgent': 'com.google.android.youtube/19.09.37 (Linux; U; Android 11) gzip',
            },
        },
        'INNERTUBE_CONTEXT_CLIENT_NAME': 3,
        'REQUIRE_JS_PLAYER': False,
    },
    'android_embedded': {
        'INNERTUBE_API_KEY': 'AIzaSyCjc_pVEDi4qsv5MtC2dMXzpIaDoRFLsxw',
        'INNERTUBE_CONTEXT': {
            'client': {
                'clientName': 'ANDROID_EMBEDDED_PLAYER',
                'clientVersion': '19.09.37',
                'androidSdkVersion': 30,
                'userAgent': 'com.google.android.youtube/19.09.37 (Linux; U; Android 11) gzip',
            },
        },
        'INNERTUBE_CONTEXT_CLIENT_NAME': 55,
        'REQUIRE_JS_PLAYER': False,
    },
    'android_music': {
        'INNERTUBE_API_KEY': 'AIzaSyAOghZGza2MQSZkY_zfZ370N-PUdXEo8AI',
        'INNERTUBE_CONTEXT': {
            'client': {
                'clientName': 'ANDROID_MUSIC',
                'clientVersion': '6.42.52',
                'androidSdkVersion': 30,
                'userAgent': 'com.google.android.apps.youtube.music/6.42.52 (Linux; U; Android 11) gzip',
            },
        },
        'INNERTUBE_CONTEXT_CLIENT_NAME': 21,
        'REQUIRE_JS_PLAYER': False,
    },
    'android_creator': {
        'INNERTUBE_API_KEY': 'AIzaSyD_qjV8zaaUMehtLkrKFgVeSX_Iqbtyws8',
        'INNERTUBE_CONTEXT': {
            'client': {
                'clientName': 'ANDROID_CREATOR',
                'clientVersion': '22.30.100',
                'androidSdkVersion': 30,
                'userAgent': 'com.google.android.apps.youtube.creator/22.30.100 (Linux; U; Android 11) gzip',
            },
        },
        'INNERTUBE_CONTEXT_CLIENT_NAME': 14,
        'REQUIRE_JS_PLAYER': False,
    },
    # iOS clients have HLS live streams. Setting device model to get 60fps formats.
    # See: https://github.com/TeamNewPipe/NewPipeExtractor/issues/680#issuecomment-1002724558
    'ios': {
        'INNERTUBE_API_KEY': 'AIzaSyB-63vPrdThhKuerbB2N_l7Kwwcxj6yUAc',
        'INNERTUBE_CONTEXT': {
            'client': {
                'clientName': 'IOS',
                'clientVersion': '19.09.3',
                'deviceModel': 'iPhone14,3',
                'userAgent': 'com.google.ios.youtube/19.09.3 (iPhone14,3; U; CPU iOS 15_6 like Mac OS X)',
            },
        },
        'INNERTUBE_CONTEXT_CLIENT_NAME': 5,
        'REQUIRE_JS_PLAYER': False,
    },
    'ios_embedded': {
        'INNERTUBE_CONTEXT': {
            'client': {
                'clientName': 'IOS_MESSAGES_EXTENSION',
                'clientVersion': '19.09.3',
                'deviceModel': 'iPhone14,3',
                'userAgent': 'com.google.ios.youtube/19.09.3 (iPhone14,3; U; CPU iOS 15_6 like Mac OS X)',
            },
        },
        'INNERTUBE_CONTEXT_CLIENT_NAME': 66,
        'REQUIRE_JS_PLAYER': False,
    },
    'ios_music': {
        'INNERTUBE_API_KEY': 'AIzaSyBAETezhkwP0ZWA02RsqT1zu78Fpt0bC_s',
        'INNERTUBE_CONTEXT': {
            'client': {
                'clientName': 'IOS_MUSIC',
                'clientVersion': '6.33.3',
                'deviceModel': 'iPhone14,3',
                'userAgent': 'com.google.ios.youtubemusic/6.33.3 (iPhone14,3; U; CPU iOS 15_6 like Mac OS X)',
            },
        },
        'INNERTUBE_CONTEXT_CLIENT_NAME': 26,
        'REQUIRE_JS_PLAYER': False,
    },
    'ios_creator': {
        'INNERTUBE_CONTEXT': {
            'client': {
                'clientName': 'IOS_CREATOR',
                'clientVersion': '22.33.101',
                'deviceModel': 'iPhone14,3',
                'userAgent': 'com.google.ios.ytcreator/22.33.101 (iPhone14,3; U; CPU iOS 15_6 like Mac OS X)',
            },
        },
        'INNERTUBE_CONTEXT_CLIENT_NAME': 15,
        'REQUIRE_JS_PLAYER': False,
    },
    # mweb has 'ultralow' formats
    # See: https://github.com/yt-dlp/yt-dlp/pull/557
    'mweb': {
        'INNERTUBE_API_KEY': 'AIzaSyAO_FJ2SlqU8Q4STEHLGCilw_Y9_11qcW8',
        'INNERTUBE_CONTEXT': {
            'client': {
                'clientName': 'MWEB',
                'clientVersion': '2.20220801.00.00',
            },
        },
        'INNERTUBE_CONTEXT_CLIENT_NAME': 2,
    },
    # This client can access age restricted videos (unless the uploader has disabled the 'allow embedding' option)
    # See: https://github.com/zerodytrash/YouTube-Internal-Clients
    'tv_embedded': {
        'INNERTUBE_API_KEY': 'AIzaSyAO_FJ2SlqU8Q4STEHLGCilw_Y9_11qcW8',
        'INNERTUBE_CONTEXT': {
            'client': {
                'clientName': 'TVHTML5_SIMPLY_EMBEDDED_PLAYER',
                'clientVersion': '2.0',
            },
        },
        'INNERTUBE_CONTEXT_CLIENT_NAME': 85,
    },
    # This client has pre-merged video+audio 720p/1080p streams
    'mediaconnect': {
        'INNERTUBE_CONTEXT': {
            'client': {
                'clientName': 'MEDIA_CONNECT_FRONTEND',
                'clientVersion': '0.1',
            },
        },
        'INNERTUBE_CONTEXT_CLIENT_NAME': 95,
    },
}


def _split_innertube_client(client_name):
    variant, *base = client_name.rsplit('.', 1)
    if base:
        return variant, base[0], variant
    base, *variant = client_name.split('_', 1)
    return client_name, base, variant[0] if variant else None


def short_client_name(client_name):
    main, *parts = _split_innertube_client(client_name)[0].replace('embedscreen', 'e_s').split('_')
    return join_nonempty(main[:4], ''.join(x[0] for x in parts)).upper()


def build_innertube_clients():
    THIRD_PARTY = {
        'embedUrl': 'https://www.youtube.com/',  # Can be any valid URL
    }
    BASE_CLIENTS = ('ios', 'android', 'web', 'tv', 'mweb')
    priority = qualities(BASE_CLIENTS[::-1])

    for client, ytcfg in tuple(INNERTUBE_CLIENTS.items()):
        ytcfg.setdefault('INNERTUBE_API_KEY', 'AIzaSyDCU8hByM-4DrUqRUYnGn-3llEO78bcxq8')
        ytcfg.setdefault('INNERTUBE_HOST', 'www.youtube.com')
        ytcfg.setdefault('REQUIRE_JS_PLAYER', True)
        ytcfg['INNERTUBE_CONTEXT']['client'].setdefault('hl', 'en')

        _, base_client, variant = _split_innertube_client(client)
        ytcfg['priority'] = 10 * priority(base_client)

        if not variant:
            INNERTUBE_CLIENTS[f'{client}_embedscreen'] = embedscreen = copy.deepcopy(ytcfg)
            embedscreen['INNERTUBE_CONTEXT']['client']['clientScreen'] = 'EMBED'
            embedscreen['INNERTUBE_CONTEXT']['thirdParty'] = THIRD_PARTY
            embedscreen['priority'] -= 3
        elif variant == 'embedded':
            ytcfg['INNERTUBE_CONTEXT']['thirdParty'] = THIRD_PARTY
            ytcfg['priority'] -= 2
        else:
            ytcfg['priority'] -= 3


build_innertube_clients()


class BadgeType(enum.Enum):
    AVAILABILITY_UNLISTED = enum.auto()
    AVAILABILITY_PRIVATE = enum.auto()
    AVAILABILITY_PUBLIC = enum.auto()
    AVAILABILITY_PREMIUM = enum.auto()
    AVAILABILITY_SUBSCRIPTION = enum.auto()
    LIVE_NOW = enum.auto()
    VERIFIED = enum.auto()


class YoutubeBaseInfoExtractor(InfoExtractor):
    """Provide base functions for Youtube extractors"""

    _RESERVED_NAMES = (
        r'channel|c|user|playlist|watch|w|v|embed|e|live|watch_popup|clip|'
        r'shorts|movies|results|search|shared|hashtag|trending|explore|feed|feeds|'
        r'browse|oembed|get_video_info|iframe_api|s/player|source|'
        r'storefront|oops|index|account|t/terms|about|upload|signin|logout')

    _PLAYLIST_ID_RE = r'(?:(?:PL|LL|EC|UU|FL|RD|UL|TL|PU|OLAK5uy_)[0-9A-Za-z-_]{10,}|RDMM|WL|LL|LM)'

    # _NETRC_MACHINE = 'youtube'

    # If True it will raise an error if no login info is provided
    _LOGIN_REQUIRED = False

    _INVIDIOUS_SITES = (
        # invidious-redirect websites
        r'(?:www\.)?redirect\.invidious\.io',
        r'(?:(?:www|dev)\.)?invidio\.us',
        # Invidious instances taken from https://github.com/iv-org/documentation/blob/master/docs/instances.md
        r'(?:www\.)?invidious\.pussthecat\.org',
        r'(?:www\.)?invidious\.zee\.li',
        r'(?:www\.)?invidious\.ethibox\.fr',
        r'(?:www\.)?iv\.ggtyler\.dev',
        r'(?:www\.)?inv\.vern\.i2p',
        r'(?:www\.)?am74vkcrjp2d5v36lcdqgsj2m6x36tbrkhsruoegwfcizzabnfgf5zyd\.onion',
        r'(?:www\.)?inv\.riverside\.rocks',
        r'(?:www\.)?invidious\.silur\.me',
        r'(?:www\.)?inv\.bp\.projectsegfau\.lt',
        r'(?:www\.)?invidious\.g4c3eya4clenolymqbpgwz3q3tawoxw56yhzk4vugqrl6dtu3ejvhjid\.onion',
        r'(?:www\.)?invidious\.slipfox\.xyz',
        r'(?:www\.)?invidious\.esmail5pdn24shtvieloeedh7ehz3nrwcdivnfhfcedl7gf4kwddhkqd\.onion',
        r'(?:www\.)?inv\.vernccvbvyi5qhfzyqengccj7lkove6bjot2xhh5kajhwvidqafczrad\.onion',
        r'(?:www\.)?invidious\.tiekoetter\.com',
        r'(?:www\.)?iv\.odysfvr23q5wgt7i456o5t3trw2cw5dgn56vbjfbq2m7xsc5vqbqpcyd\.onion',
        r'(?:www\.)?invidious\.nerdvpn\.de',
        r'(?:www\.)?invidious\.weblibre\.org',
        r'(?:www\.)?inv\.odyssey346\.dev',
        r'(?:www\.)?invidious\.dhusch\.de',
        r'(?:www\.)?iv\.melmac\.space',
        r'(?:www\.)?watch\.thekitty\.zone',
        r'(?:www\.)?invidious\.privacydev\.net',
        r'(?:www\.)?ng27owmagn5amdm7l5s3rsqxwscl5ynppnis5dqcasogkyxcfqn7psid\.onion',
        r'(?:www\.)?invidious\.drivet\.xyz',
        r'(?:www\.)?vid\.priv\.au',
        r'(?:www\.)?euxxcnhsynwmfidvhjf6uzptsmh4dipkmgdmcmxxuo7tunp3ad2jrwyd\.onion',
        r'(?:www\.)?inv\.vern\.cc',
        r'(?:www\.)?invidious\.esmailelbob\.xyz',
        r'(?:www\.)?invidious\.sethforprivacy\.com',
        r'(?:www\.)?yt\.oelrichsgarcia\.de',
        r'(?:www\.)?yt\.artemislena\.eu',
        r'(?:www\.)?invidious\.flokinet\.to',
        r'(?:www\.)?invidious\.baczek\.me',
        r'(?:www\.)?y\.com\.sb',
        r'(?:www\.)?invidious\.epicsite\.xyz',
        r'(?:www\.)?invidious\.lidarshield\.cloud',
        r'(?:www\.)?yt\.funami\.tech',
        r'(?:www\.)?invidious\.3o7z6yfxhbw7n3za4rss6l434kmv55cgw2vuziwuigpwegswvwzqipyd\.onion',
        r'(?:www\.)?osbivz6guyeahrwp2lnwyjk2xos342h4ocsxyqrlaopqjuhwn2djiiyd\.onion',
        r'(?:www\.)?u2cvlit75owumwpy4dj2hsmvkq7nvrclkpht7xgyye2pyoxhpmclkrad\.onion',
        # youtube-dl invidious instances list
        r'(?:(?:www|no)\.)?invidiou\.sh',
        r'(?:(?:www|fi)\.)?invidious\.snopyta\.org',
        r'(?:www\.)?invidious\.kabi\.tk',
        r'(?:www\.)?invidious\.mastodon\.host',
        r'(?:www\.)?invidious\.zapashcanon\.fr',
        r'(?:www\.)?(?:invidious(?:-us)?|piped)\.kavin\.rocks',
        r'(?:www\.)?invidious\.tinfoil-hat\.net',
        r'(?:www\.)?invidious\.himiko\.cloud',
        r'(?:www\.)?invidious\.reallyancient\.tech',
        r'(?:www\.)?invidious\.tube',
        r'(?:www\.)?invidiou\.site',
        r'(?:www\.)?invidious\.site',
        r'(?:www\.)?invidious\.xyz',
        r'(?:www\.)?invidious\.nixnet\.xyz',
        r'(?:www\.)?invidious\.048596\.xyz',
        r'(?:www\.)?invidious\.drycat\.fr',
        r'(?:www\.)?inv\.skyn3t\.in',
        r'(?:www\.)?tube\.poal\.co',
        r'(?:www\.)?tube\.connect\.cafe',
        r'(?:www\.)?vid\.wxzm\.sx',
        r'(?:www\.)?vid\.mint\.lgbt',
        r'(?:www\.)?vid\.puffyan\.us',
        r'(?:www\.)?yewtu\.be',
        r'(?:www\.)?yt\.elukerio\.org',
        r'(?:www\.)?yt\.lelux\.fi',
        r'(?:www\.)?invidious\.ggc-project\.de',
        r'(?:www\.)?yt\.maisputain\.ovh',
        r'(?:www\.)?ytprivate\.com',
        r'(?:www\.)?invidious\.13ad\.de',
        r'(?:www\.)?invidious\.toot\.koeln',
        r'(?:www\.)?invidious\.fdn\.fr',
        r'(?:www\.)?watch\.nettohikari\.com',
        r'(?:www\.)?invidious\.namazso\.eu',
        r'(?:www\.)?invidious\.silkky\.cloud',
        r'(?:www\.)?invidious\.exonip\.de',
        r'(?:www\.)?invidious\.riverside\.rocks',
        r'(?:www\.)?invidious\.blamefran\.net',
        r'(?:www\.)?invidious\.moomoo\.de',
        r'(?:www\.)?ytb\.trom\.tf',
        r'(?:www\.)?yt\.cyberhost\.uk',
        r'(?:www\.)?kgg2m7yk5aybusll\.onion',
        r'(?:www\.)?qklhadlycap4cnod\.onion',
        r'(?:www\.)?axqzx4s6s54s32yentfqojs3x5i7faxza6xo3ehd4bzzsg2ii4fv2iid\.onion',
        r'(?:www\.)?c7hqkpkpemu6e7emz5b4vyz7idjgdvgaaa3dyimmeojqbgpea3xqjoid\.onion',
        r'(?:www\.)?fz253lmuao3strwbfbmx46yu7acac2jz27iwtorgmbqlkurlclmancad\.onion',
        r'(?:www\.)?invidious\.l4qlywnpwqsluw65ts7md3khrivpirse744un3x7mlskqauz5pyuzgqd\.onion',
        r'(?:www\.)?owxfohz4kjyv25fvlqilyxast7inivgiktls3th44jhk3ej3i7ya\.b32\.i2p',
        r'(?:www\.)?4l2dgddgsrkf2ous66i6seeyi6etzfgrue332grh2n7madpwopotugyd\.onion',
        r'(?:www\.)?w6ijuptxiku4xpnnaetxvnkc5vqcdu7mgns2u77qefoixi63vbvnpnqd\.onion',
        r'(?:www\.)?kbjggqkzv65ivcqj6bumvp337z6264huv5kpkwuv6gu5yjiskvan7fad\.onion',
        r'(?:www\.)?grwp24hodrefzvjjuccrkw3mjq4tzhaaq32amf33dzpmuxe7ilepcmad\.onion',
        r'(?:www\.)?hpniueoejy4opn7bc4ftgazyqjoeqwlvh2uiku2xqku6zpoa4bf5ruid\.onion',
        # piped instances from https://github.com/TeamPiped/Piped/wiki/Instances
        r'(?:www\.)?piped\.kavin\.rocks',
        r'(?:www\.)?piped\.tokhmi\.xyz',
        r'(?:www\.)?piped\.syncpundit\.io',
        r'(?:www\.)?piped\.mha\.fi',
        r'(?:www\.)?watch\.whatever\.social',
        r'(?:www\.)?piped\.garudalinux\.org',
        r'(?:www\.)?piped\.rivo\.lol',
        r'(?:www\.)?piped-libre\.kavin\.rocks',
        r'(?:www\.)?yt\.jae\.fi',
        r'(?:www\.)?piped\.mint\.lgbt',
        r'(?:www\.)?il\.ax',
        r'(?:www\.)?piped\.esmailelbob\.xyz',
        r'(?:www\.)?piped\.projectsegfau\.lt',
        r'(?:www\.)?piped\.privacydev\.net',
        r'(?:www\.)?piped\.palveluntarjoaja\.eu',
        r'(?:www\.)?piped\.smnz\.de',
        r'(?:www\.)?piped\.adminforge\.de',
        r'(?:www\.)?watch\.whatevertinfoil\.de',
        r'(?:www\.)?piped\.qdi\.fi',
        r'(?:(?:www|cf)\.)?piped\.video',
        r'(?:www\.)?piped\.aeong\.one',
        r'(?:www\.)?piped\.moomoo\.me',
        r'(?:www\.)?piped\.chauvet\.pro',
        r'(?:www\.)?watch\.leptons\.xyz',
        r'(?:www\.)?pd\.vern\.cc',
        r'(?:www\.)?piped\.hostux\.net',
        r'(?:www\.)?piped\.lunar\.icu',
        # Hyperpipe instances from https://hyperpipe.codeberg.page/
        r'(?:www\.)?hyperpipe\.surge\.sh',
        r'(?:www\.)?hyperpipe\.esmailelbob\.xyz',
        r'(?:www\.)?listen\.whatever\.social',
        r'(?:www\.)?music\.adminforge\.de',
    )

    # extracted from account/account_menu ep
    # XXX: These are the supported YouTube UI and API languages,
    # which is slightly different from languages supported for translation in YouTube studio
    _SUPPORTED_LANG_CODES = [
        'af', 'az', 'id', 'ms', 'bs', 'ca', 'cs', 'da', 'de', 'et', 'en-IN', 'en-GB', 'en', 'es',
        'es-419', 'es-US', 'eu', 'fil', 'fr', 'fr-CA', 'gl', 'hr', 'zu', 'is', 'it', 'sw', 'lv',
        'lt', 'hu', 'nl', 'no', 'uz', 'pl', 'pt-PT', 'pt', 'ro', 'sq', 'sk', 'sl', 'sr-Latn', 'fi',
        'sv', 'vi', 'tr', 'be', 'bg', 'ky', 'kk', 'mk', 'mn', 'ru', 'sr', 'uk', 'el', 'hy', 'iw',
        'ur', 'ar', 'fa', 'ne', 'mr', 'hi', 'as', 'bn', 'pa', 'gu', 'or', 'ta', 'te', 'kn', 'ml',
        'si', 'th', 'lo', 'my', 'ka', 'am', 'km', 'zh-CN', 'zh-TW', 'zh-HK', 'ja', 'ko',
    ]

    _IGNORED_WARNINGS = {'Unavailable videos will be hidden during playback'}

    _YT_HANDLE_RE = r'@[\w.-]{3,30}'  # https://support.google.com/youtube/answer/11585688?hl=en
    _YT_CHANNEL_UCID_RE = r'UC[\w-]{22}'

    def ucid_or_none(self, ucid):
        return self._search_regex(rf'^({self._YT_CHANNEL_UCID_RE})$', ucid, 'UC-id', default=None)

    def handle_or_none(self, handle):
        return self._search_regex(rf'^({self._YT_HANDLE_RE})$', handle, '@-handle', default=None)

    def handle_from_url(self, url):
        return self._search_regex(rf'^(?:https?://(?:www\.)?youtube\.com)?/({self._YT_HANDLE_RE})',
                                  url, 'channel handle', default=None)

    def ucid_from_url(self, url):
        return self._search_regex(rf'^(?:https?://(?:www\.)?youtube\.com)?/({self._YT_CHANNEL_UCID_RE})',
                                  url, 'channel id', default=None)

    @functools.cached_property
    def _preferred_lang(self):
        """
        Returns a language code supported by YouTube for the user preferred language.
        Returns None if no preferred language set.
        """
        preferred_lang = self._configuration_arg('lang', ie_key='Youtube', casesense=True, default=[''])[0]
        if not preferred_lang:
            return
        if preferred_lang not in self._SUPPORTED_LANG_CODES:
            raise ExtractorError(
                f'Unsupported language code: {preferred_lang}. Supported language codes (case-sensitive): {join_nonempty(*self._SUPPORTED_LANG_CODES, delim=", ")}.',
                expected=True)
        elif preferred_lang != 'en':
            self.report_warning(
                f'Preferring "{preferred_lang}" translated fields. Note that some metadata extraction may fail or be incorrect.')
        return preferred_lang

    def _initialize_consent(self):
        cookies = self._get_cookies('https://www.youtube.com/')
        if cookies.get('__Secure-3PSID'):
            return
        socs = cookies.get('SOCS')
        if socs and not socs.value.startswith('CAA'):  # not consented
            return
        self._set_cookie('.youtube.com', 'SOCS', 'CAI', secure=True)  # accept all (required for mixes)

    def _initialize_pref(self):
        cookies = self._get_cookies('https://www.youtube.com/')
        pref_cookie = cookies.get('PREF')
        pref = {}
        if pref_cookie:
            try:
                pref = dict(urllib.parse.parse_qsl(pref_cookie.value))
            except ValueError:
                self.report_warning('Failed to parse user PREF cookie' + bug_reports_message())
        pref.update({'hl': self._preferred_lang or 'en', 'tz': 'UTC'})
        self._set_cookie('.youtube.com', name='PREF', value=urllib.parse.urlencode(pref))

    def _real_initialize(self):
        self._initialize_pref()
        self._initialize_consent()
        self._check_login_required()

    def _check_login_required(self):
        if self._LOGIN_REQUIRED and not self._cookies_passed:
            self.raise_login_required('Login details are needed to download this content', method='cookies')

    _YT_INITIAL_DATA_RE = r'(?:window\s*\[\s*["\']ytInitialData["\']\s*\]|ytInitialData)\s*='
    _YT_INITIAL_PLAYER_RESPONSE_RE = r'ytInitialPlayerResponse\s*='

    def _get_default_ytcfg(self, client='web'):
        return copy.deepcopy(INNERTUBE_CLIENTS[client])

    def _get_innertube_host(self, client='web'):
        return INNERTUBE_CLIENTS[client]['INNERTUBE_HOST']

    def _ytcfg_get_safe(self, ytcfg, getter, expected_type=None, default_client='web'):
        # try_get but with fallback to default ytcfg client values when present
        _func = lambda y: try_get(y, getter, expected_type)
        return _func(ytcfg) or _func(self._get_default_ytcfg(default_client))

    def _extract_client_name(self, ytcfg, default_client='web'):
        return self._ytcfg_get_safe(
            ytcfg, (lambda x: x['INNERTUBE_CLIENT_NAME'],
                    lambda x: x['INNERTUBE_CONTEXT']['client']['clientName']), str, default_client)

    def _extract_client_version(self, ytcfg, default_client='web'):
        return self._ytcfg_get_safe(
            ytcfg, (lambda x: x['INNERTUBE_CLIENT_VERSION'],
                    lambda x: x['INNERTUBE_CONTEXT']['client']['clientVersion']), str, default_client)

    def _select_api_hostname(self, req_api_hostname, default_client=None):
        return (self._configuration_arg('innertube_host', [''], ie_key=YoutubeIE.ie_key())[0]
                or req_api_hostname or self._get_innertube_host(default_client or 'web'))

    def _extract_api_key(self, ytcfg=None, default_client='web'):
        return self._ytcfg_get_safe(ytcfg, lambda x: x['INNERTUBE_API_KEY'], str, default_client)

    def _extract_context(self, ytcfg=None, default_client='web'):
        context = get_first(
            (ytcfg, self._get_default_ytcfg(default_client)), 'INNERTUBE_CONTEXT', expected_type=dict)
        # Enforce language and tz for extraction
        client_context = traverse_obj(context, 'client', expected_type=dict, default={})
        client_context.update({'hl': self._preferred_lang or 'en', 'timeZone': 'UTC', 'utcOffsetMinutes': 0})
        return context

    _SAPISID = None

    def _generate_sapisidhash_header(self, origin='https://www.youtube.com'):
        time_now = round(time.time())
        if self._SAPISID is None:
            yt_cookies = self._get_cookies('https://www.youtube.com')
            # Sometimes SAPISID cookie isn't present but __Secure-3PAPISID is.
            # See: https://github.com/yt-dlp/yt-dlp/issues/393
            sapisid_cookie = dict_get(
                yt_cookies, ('__Secure-3PAPISID', 'SAPISID'))
            if sapisid_cookie and sapisid_cookie.value:
                self._SAPISID = sapisid_cookie.value
                self.write_debug('Extracted SAPISID cookie')
                # SAPISID cookie is required if not already present
                if not yt_cookies.get('SAPISID'):
                    self.write_debug('Copying __Secure-3PAPISID cookie to SAPISID cookie')
                    self._set_cookie(
                        '.youtube.com', 'SAPISID', self._SAPISID, secure=True, expire_time=time_now + 3600)
            else:
                self._SAPISID = False
        if not self._SAPISID:
            return None
        # SAPISIDHASH algorithm from https://stackoverflow.com/a/32065323
        sapisidhash = hashlib.sha1(
            f'{time_now} {self._SAPISID} {origin}'.encode()).hexdigest()
        return f'SAPISIDHASH {time_now}_{sapisidhash}'

    def _call_api(self, ep, query, video_id, fatal=True, headers=None,
                  note='Downloading API JSON', errnote='Unable to download API page',
                  context=None, api_key=None, api_hostname=None, default_client='web'):

        data = {'context': context} if context else {'context': self._extract_context(default_client=default_client)}
        data.update(query)
        real_headers = self.generate_api_headers(default_client=default_client)
        real_headers.update({'content-type': 'application/json'})
        if headers:
            real_headers.update(headers)
        api_key = (self._configuration_arg('innertube_key', [''], ie_key=YoutubeIE.ie_key(), casesense=True)[0]
                   or api_key or self._extract_api_key(default_client=default_client))
        return self._download_json(
            f'https://{self._select_api_hostname(api_hostname, default_client)}/youtubei/v1/{ep}',
            video_id=video_id, fatal=fatal, note=note, errnote=errnote,
            data=json.dumps(data).encode('utf8'), headers=real_headers,
            query={'key': api_key, 'prettyPrint': 'false'})

    def extract_yt_initial_data(self, item_id, webpage, fatal=True):
        return self._search_json(self._YT_INITIAL_DATA_RE, webpage, 'yt initial data', item_id, fatal=fatal)

    @staticmethod
    def _extract_session_index(*data):
        """
        Index of current account in account list.
        See: https://github.com/yt-dlp/yt-dlp/pull/519
        """
        for ytcfg in data:
            session_index = int_or_none(try_get(ytcfg, lambda x: x['SESSION_INDEX']))
            if session_index is not None:
                return session_index

    # Deprecated?
    def _extract_identity_token(self, ytcfg=None, webpage=None):
        if ytcfg:
            token = try_get(ytcfg, lambda x: x['ID_TOKEN'], str)
            if token:
                return token
        if webpage:
            return self._search_regex(
                r'\bID_TOKEN["\']\s*:\s*["\'](.+?)["\']', webpage,
                'identity token', default=None, fatal=False)

    @staticmethod
    def _extract_account_syncid(*args):
        """
        Extract syncId required to download private playlists of secondary channels
        @params response and/or ytcfg
        """
        for data in args:
            # ytcfg includes channel_syncid if on secondary channel
            delegated_sid = try_get(data, lambda x: x['DELEGATED_SESSION_ID'], str)
            if delegated_sid:
                return delegated_sid
            sync_ids = (try_get(
                data, (lambda x: x['responseContext']['mainAppWebResponseContext']['datasyncId'],
                       lambda x: x['DATASYNC_ID']), str) or '').split('||')
            if len(sync_ids) >= 2 and sync_ids[1]:
                # datasyncid is of the form "channel_syncid||user_syncid" for secondary channel
                # and just "user_syncid||" for primary channel. We only want the channel_syncid
                return sync_ids[0]

    @staticmethod
    def _extract_visitor_data(*args):
        """
        Extracts visitorData from an API response or ytcfg
        Appears to be used to track session state
        """
        return get_first(
            args, [('VISITOR_DATA', ('INNERTUBE_CONTEXT', 'client', 'visitorData'), ('responseContext', 'visitorData'))],
            expected_type=str)

    @functools.cached_property
    def is_authenticated(self):
        return bool(self._generate_sapisidhash_header())

    def extract_ytcfg(self, video_id, webpage):
        if not webpage:
            return {}
        return self._parse_json(
            self._search_regex(
                r'ytcfg\.set\s*\(\s*({.+?})\s*\)\s*;', webpage, 'ytcfg',
                default='{}'), video_id, fatal=False) or {}

    def generate_api_headers(
            self, *, ytcfg=None, account_syncid=None, session_index=None,
            visitor_data=None, identity_token=None, api_hostname=None, default_client='web'):

        origin = 'https://' + (self._select_api_hostname(api_hostname, default_client))
        headers = {
            'X-YouTube-Client-Name': str(
                self._ytcfg_get_safe(ytcfg, lambda x: x['INNERTUBE_CONTEXT_CLIENT_NAME'], default_client=default_client)),
            'X-YouTube-Client-Version': self._extract_client_version(ytcfg, default_client),
            'Origin': origin,
            'X-Youtube-Identity-Token': identity_token or self._extract_identity_token(ytcfg),
            'X-Goog-PageId': account_syncid or self._extract_account_syncid(ytcfg),
            'X-Goog-Visitor-Id': visitor_data or self._extract_visitor_data(ytcfg),
            'User-Agent': self._ytcfg_get_safe(ytcfg, lambda x: x['INNERTUBE_CONTEXT']['client']['userAgent'], default_client=default_client),
        }
        if session_index is None:
            session_index = self._extract_session_index(ytcfg)
        if account_syncid or session_index is not None:
            headers['X-Goog-AuthUser'] = session_index if session_index is not None else 0

        auth = self._generate_sapisidhash_header(origin)
        if auth is not None:
            headers['Authorization'] = auth
            headers['X-Origin'] = origin
        return filter_dict(headers)

    def _download_ytcfg(self, client, video_id):
        url = {
            'web': 'https://www.youtube.com',
            'web_music': 'https://music.youtube.com',
            'web_embedded': f'https://www.youtube.com/embed/{video_id}?html5=1',
        }.get(client)
        if not url:
            return {}
        webpage = self._download_webpage(
            url, video_id, fatal=False, note=f'Downloading {client.replace("_", " ").strip()} client config')
        return self.extract_ytcfg(video_id, webpage) or {}

    @staticmethod
    def _build_api_continuation_query(continuation, ctp=None):
        query = {
            'continuation': continuation,
        }
        # TODO: Inconsistency with clickTrackingParams.
        # Currently we have a fixed ctp contained within context (from ytcfg)
        # and a ctp in root query for continuation.
        if ctp:
            query['clickTracking'] = {'clickTrackingParams': ctp}
        return query

    @classmethod
    def _extract_next_continuation_data(cls, renderer):
        next_continuation = try_get(
            renderer, (lambda x: x['continuations'][0]['nextContinuationData'],
                       lambda x: x['continuation']['reloadContinuationData']), dict)
        if not next_continuation:
            return
        continuation = next_continuation.get('continuation')
        if not continuation:
            return
        ctp = next_continuation.get('clickTrackingParams')
        return cls._build_api_continuation_query(continuation, ctp)

    @classmethod
    def _extract_continuation_ep_data(cls, continuation_ep: dict):
        if isinstance(continuation_ep, dict):
            continuation = try_get(
                continuation_ep, lambda x: x['continuationCommand']['token'], str)
            if not continuation:
                return
            ctp = continuation_ep.get('clickTrackingParams')
            return cls._build_api_continuation_query(continuation, ctp)

    @classmethod
    def _extract_continuation(cls, renderer):
        next_continuation = cls._extract_next_continuation_data(renderer)
        if next_continuation:
            return next_continuation

        return traverse_obj(renderer, (
            ('contents', 'items', 'rows'), ..., 'continuationItemRenderer',
            ('continuationEndpoint', ('button', 'buttonRenderer', 'command')),
        ), get_all=False, expected_type=cls._extract_continuation_ep_data)

    @classmethod
    def _extract_alerts(cls, data):
        for alert_dict in try_get(data, lambda x: x['alerts'], list) or []:
            if not isinstance(alert_dict, dict):
                continue
            for alert in alert_dict.values():
                alert_type = alert.get('type')
                if not alert_type:
                    continue
                message = cls._get_text(alert, 'text')
                if message:
                    yield alert_type, message

    def _report_alerts(self, alerts, expected=True, fatal=True, only_once=False):
        errors, warnings = [], []
        for alert_type, alert_message in alerts:
            if alert_type.lower() == 'error' and fatal:
                errors.append([alert_type, alert_message])
            elif alert_message not in self._IGNORED_WARNINGS:
                warnings.append([alert_type, alert_message])

        for alert_type, alert_message in (warnings + errors[:-1]):
            self.report_warning(f'YouTube said: {alert_type} - {alert_message}', only_once=only_once)
        if errors:
            raise ExtractorError(f'YouTube said: {errors[-1][1]}', expected=expected)

    def _extract_and_report_alerts(self, data, *args, **kwargs):
        return self._report_alerts(self._extract_alerts(data), *args, **kwargs)

    def _extract_badges(self, badge_list: list):
        """
        Extract known BadgeType's from a list of badge renderers.
        @returns [{'type': BadgeType}]
        """
        icon_type_map = {
            'PRIVACY_UNLISTED': BadgeType.AVAILABILITY_UNLISTED,
            'PRIVACY_PRIVATE': BadgeType.AVAILABILITY_PRIVATE,
            'PRIVACY_PUBLIC': BadgeType.AVAILABILITY_PUBLIC,
            'CHECK_CIRCLE_THICK': BadgeType.VERIFIED,
            'OFFICIAL_ARTIST_BADGE': BadgeType.VERIFIED,
            'CHECK': BadgeType.VERIFIED,
        }

        badge_style_map = {
            'BADGE_STYLE_TYPE_MEMBERS_ONLY': BadgeType.AVAILABILITY_SUBSCRIPTION,
            'BADGE_STYLE_TYPE_PREMIUM': BadgeType.AVAILABILITY_PREMIUM,
            'BADGE_STYLE_TYPE_LIVE_NOW': BadgeType.LIVE_NOW,
            'BADGE_STYLE_TYPE_VERIFIED': BadgeType.VERIFIED,
            'BADGE_STYLE_TYPE_VERIFIED_ARTIST': BadgeType.VERIFIED,
        }

        label_map = {
            'unlisted': BadgeType.AVAILABILITY_UNLISTED,
            'private': BadgeType.AVAILABILITY_PRIVATE,
            'members only': BadgeType.AVAILABILITY_SUBSCRIPTION,
            'live': BadgeType.LIVE_NOW,
            'premium': BadgeType.AVAILABILITY_PREMIUM,
            'verified': BadgeType.VERIFIED,
            'official artist channel': BadgeType.VERIFIED,
        }

        badges = []
        for badge in traverse_obj(badge_list, (..., lambda key, _: re.search(r'[bB]adgeRenderer$', key))):
            badge_type = (
                icon_type_map.get(traverse_obj(badge, ('icon', 'iconType'), expected_type=str))
                or badge_style_map.get(traverse_obj(badge, 'style'))
            )
            if badge_type:
                badges.append({'type': badge_type})
                continue

            # fallback, won't work in some languages
            label = traverse_obj(
                badge, 'label', ('accessibilityData', 'label'), 'tooltip', 'iconTooltip', get_all=False, expected_type=str, default='')
            for match, label_badge_type in label_map.items():
                if match in label.lower():
                    badges.append({'type': label_badge_type})
                    break

        return badges

    @staticmethod
    def _has_badge(badges, badge_type):
        return bool(traverse_obj(badges, lambda _, v: v['type'] == badge_type))

    @staticmethod
    def _get_text(data, *path_list, max_runs=None):
        for path in path_list or [None]:
            if path is None:
                obj = [data]
            else:
                obj = traverse_obj(data, path, default=[])
                if not any(key is ... or isinstance(key, (list, tuple)) for key in variadic(path)):
                    obj = [obj]
            for item in obj:
                text = try_get(item, lambda x: x['simpleText'], str)
                if text:
                    return text
                runs = try_get(item, lambda x: x['runs'], list) or []
                if not runs and isinstance(item, list):
                    runs = item

                runs = runs[:min(len(runs), max_runs or len(runs))]
                text = ''.join(traverse_obj(runs, (..., 'text'), expected_type=str))
                if text:
                    return text

    def _get_count(self, data, *path_list):
        count_text = self._get_text(data, *path_list) or ''
        count = parse_count(count_text)
        if count is None:
            count = str_to_int(
                self._search_regex(r'^([\d,]+)', re.sub(r'\s', '', count_text), 'count', default=None))
        return count

    @staticmethod
    def _extract_thumbnails(data, *path_list):
        """
        Extract thumbnails from thumbnails dict
        @param path_list: path list to level that contains 'thumbnails' key
        """
        thumbnails = []
        for path in path_list or [()]:
            for thumbnail in traverse_obj(data, (*variadic(path), 'thumbnails', ...)):
                thumbnail_url = url_or_none(thumbnail.get('url'))
                if not thumbnail_url:
                    continue
                # Sometimes youtube gives a wrong thumbnail URL. See:
                # https://github.com/yt-dlp/yt-dlp/issues/233
                # https://github.com/ytdl-org/youtube-dl/issues/28023
                if 'maxresdefault' in thumbnail_url:
                    thumbnail_url = thumbnail_url.split('?')[0]
                thumbnails.append({
                    'url': thumbnail_url,
                    'height': int_or_none(thumbnail.get('height')),
                    'width': int_or_none(thumbnail.get('width')),
                })
        return thumbnails

    @staticmethod
    def extract_relative_time(relative_time_text):
        """
        Extracts a relative time from string and converts to dt object
        e.g. 'streamed 6 days ago', '5 seconds ago (edited)', 'updated today', '8 yr ago'
        """

        # XXX: this could be moved to a general function in utils/_utils.py
        # The relative time text strings are roughly the same as what
        # Javascript's Intl.RelativeTimeFormat function generates.
        # See: https://developer.mozilla.org/en-US/docs/Web/JavaScript/Reference/Global_Objects/Intl/RelativeTimeFormat
        mobj = re.search(
            r'(?P<start>today|yesterday|now)|(?P<time>\d+)\s*(?P<unit>sec(?:ond)?|s|min(?:ute)?|h(?:our|r)?|d(?:ay)?|w(?:eek|k)?|mo(?:nth)?|y(?:ear|r)?)s?\s*ago',
            relative_time_text)
        if mobj:
            start = mobj.group('start')
            if start:
                return datetime_from_str(start)
            try:
                return datetime_from_str('now-{}{}'.format(mobj.group('time'), mobj.group('unit')))
            except ValueError:
                return None

    def _parse_time_text(self, text):
        if not text:
            return
        dt_ = self.extract_relative_time(text)
        timestamp = None
        if isinstance(dt_, dt.datetime):
            timestamp = calendar.timegm(dt_.timetuple())

        if timestamp is None:
            timestamp = (
                unified_timestamp(text) or unified_timestamp(
                    self._search_regex(
                        (r'([a-z]+\s*\d{1,2},?\s*20\d{2})', r'(?:.+|^)(?:live|premieres|ed|ing)(?:\s*(?:on|for))?\s*(.+\d)'),
                        text.lower(), 'time text', default=None)))

        if text and timestamp is None and self._preferred_lang in (None, 'en'):
            self.report_warning(
                f'Cannot parse localized time text "{text}"', only_once=True)
        return timestamp

    def _extract_response(self, item_id, query, note='Downloading API JSON', headers=None,
                          ytcfg=None, check_get_keys=None, ep='browse', fatal=True, api_hostname=None,
                          default_client='web'):
        raise_for_incomplete = bool(self._configuration_arg('raise_incomplete_data', ie_key=YoutubeIE))
        # Incomplete Data should be a warning by default when retries are exhausted, while other errors should be fatal.
        icd_retries = iter(self.RetryManager(fatal=raise_for_incomplete))
        icd_rm = next(icd_retries)
        main_retries = iter(self.RetryManager())
        main_rm = next(main_retries)
        # Manual retry loop for multiple RetryManagers
        # The proper RetryManager MUST be advanced after an error
        # and its result MUST be checked if the manager is non fatal
        while True:
            try:
                response = self._call_api(
                    ep=ep, fatal=True, headers=headers,
                    video_id=item_id, query=query, note=note,
                    context=self._extract_context(ytcfg, default_client),
                    api_key=self._extract_api_key(ytcfg, default_client),
                    api_hostname=api_hostname, default_client=default_client)
            except ExtractorError as e:
                if not isinstance(e.cause, network_exceptions):
                    return self._error_or_warning(e, fatal=fatal)
                elif not isinstance(e.cause, HTTPError):
                    main_rm.error = e
                    next(main_retries)
                    continue

                first_bytes = e.cause.response.read(512)
                if not is_html(first_bytes):
                    yt_error = try_get(
                        self._parse_json(
                            self._webpage_read_content(e.cause.response, None, item_id, prefix=first_bytes) or '{}', item_id, fatal=False),
                        lambda x: x['error']['message'], str)
                    if yt_error:
                        self._report_alerts([('ERROR', yt_error)], fatal=False)
                # Downloading page may result in intermittent 5xx HTTP error
                # Sometimes a 404 is also received. See: https://github.com/ytdl-org/youtube-dl/issues/28289
                # We also want to catch all other network exceptions since errors in later pages can be troublesome
                # See https://github.com/yt-dlp/yt-dlp/issues/507#issuecomment-880188210
                if e.cause.status not in (403, 429):
                    main_rm.error = e
                    next(main_retries)
                    continue
                return self._error_or_warning(e, fatal=fatal)

            try:
                self._extract_and_report_alerts(response, only_once=True)
            except ExtractorError as e:
                # YouTube's servers may return errors we want to retry on in a 200 OK response
                # See: https://github.com/yt-dlp/yt-dlp/issues/839
                if 'unknown error' in e.msg.lower():
                    main_rm.error = e
                    next(main_retries)
                    continue
                return self._error_or_warning(e, fatal=fatal)
            # Youtube sometimes sends incomplete data
            # See: https://github.com/ytdl-org/youtube-dl/issues/28194
            if not traverse_obj(response, *variadic(check_get_keys)):
                icd_rm.error = ExtractorError('Incomplete data received', expected=True)
                should_retry = next(icd_retries, None)
                if not should_retry:
                    return None
                continue

            return response

    @staticmethod
    def is_music_url(url):
        return re.match(r'(https?://)?music\.youtube\.com/', url) is not None

    def _extract_video(self, renderer):
        video_id = renderer.get('videoId')

        reel_header_renderer = traverse_obj(renderer, (
            'navigationEndpoint', 'reelWatchEndpoint', 'overlay', 'reelPlayerOverlayRenderer',
            'reelPlayerHeaderSupportedRenderers', 'reelPlayerHeaderRenderer'))

        title = self._get_text(renderer, 'title', 'headline') or self._get_text(reel_header_renderer, 'reelTitleText')
        description = self._get_text(renderer, 'descriptionSnippet')

        duration = int_or_none(renderer.get('lengthSeconds'))
        if duration is None:
            duration = parse_duration(self._get_text(
                renderer, 'lengthText', ('thumbnailOverlays', ..., 'thumbnailOverlayTimeStatusRenderer', 'text')))
        if duration is None:
            # XXX: should write a parser to be more general to support more cases (e.g. shorts in shorts tab)
            duration = parse_duration(self._search_regex(
                r'(?i)(ago)(?!.*\1)\s+(?P<duration>[a-z0-9 ,]+?)(?:\s+[\d,]+\s+views)?(?:\s+-\s+play\s+short)?$',
                traverse_obj(renderer, ('title', 'accessibility', 'accessibilityData', 'label'), default='', expected_type=str),
                video_id, default=None, group='duration'))

        channel_id = traverse_obj(
            renderer, ('shortBylineText', 'runs', ..., 'navigationEndpoint', 'browseEndpoint', 'browseId'),
            expected_type=str, get_all=False)
        if not channel_id:
            channel_id = traverse_obj(reel_header_renderer, ('channelNavigationEndpoint', 'browseEndpoint', 'browseId'))

        channel_id = self.ucid_or_none(channel_id)

        overlay_style = traverse_obj(
            renderer, ('thumbnailOverlays', ..., 'thumbnailOverlayTimeStatusRenderer', 'style'),
            get_all=False, expected_type=str)
        badges = self._extract_badges(traverse_obj(renderer, 'badges'))
        owner_badges = self._extract_badges(traverse_obj(renderer, 'ownerBadges'))
        navigation_url = urljoin('https://www.youtube.com/', traverse_obj(
            renderer, ('navigationEndpoint', 'commandMetadata', 'webCommandMetadata', 'url'),
            expected_type=str)) or ''
        url = f'https://www.youtube.com/watch?v={video_id}'
        if overlay_style == 'SHORTS' or '/shorts/' in navigation_url:
            url = f'https://www.youtube.com/shorts/{video_id}'

        time_text = (self._get_text(renderer, 'publishedTimeText', 'videoInfo')
                     or self._get_text(reel_header_renderer, 'timestampText') or '')
        scheduled_timestamp = str_to_int(traverse_obj(renderer, ('upcomingEventData', 'startTime'), get_all=False))

        live_status = (
            'is_upcoming' if scheduled_timestamp is not None
            else 'was_live' if 'streamed' in time_text.lower()
            else 'is_live' if overlay_style == 'LIVE' or self._has_badge(badges, BadgeType.LIVE_NOW)
            else None)

        # videoInfo is a string like '50K views • 10 years ago'.
        view_count_text = self._get_text(renderer, 'viewCountText', 'shortViewCountText', 'videoInfo') or ''
        view_count = (0 if 'no views' in view_count_text.lower()
                      else self._get_count({'simpleText': view_count_text}))
        view_count_field = 'concurrent_view_count' if live_status in ('is_live', 'is_upcoming') else 'view_count'

        channel = (self._get_text(renderer, 'ownerText', 'shortBylineText')
                   or self._get_text(reel_header_renderer, 'channelTitleText'))

        channel_handle = traverse_obj(renderer, (
            'shortBylineText', 'runs', ..., 'navigationEndpoint',
            (('commandMetadata', 'webCommandMetadata', 'url'), ('browseEndpoint', 'canonicalBaseUrl'))),
            expected_type=self.handle_from_url, get_all=False)
        return {
            '_type': 'url',
            'ie_key': YoutubeIE.ie_key(),
            'id': video_id,
            'url': url,
            'title': title,
            'description': description,
            'duration': duration,
            'channel_id': channel_id,
            'channel': channel,
            'channel_url': f'https://www.youtube.com/channel/{channel_id}' if channel_id else None,
            'uploader': channel,
            'uploader_id': channel_handle,
            'uploader_url': format_field(channel_handle, None, 'https://www.youtube.com/%s', default=None),
            'thumbnails': self._extract_thumbnails(renderer, 'thumbnail'),
            'timestamp': (self._parse_time_text(time_text)
                          if self._configuration_arg('approximate_date', ie_key=YoutubeTabIE)
                          else None),
            'release_timestamp': scheduled_timestamp,
            'availability':
                'public' if self._has_badge(badges, BadgeType.AVAILABILITY_PUBLIC)
                else self._availability(
                    is_private=self._has_badge(badges, BadgeType.AVAILABILITY_PRIVATE) or None,
                    needs_premium=self._has_badge(badges, BadgeType.AVAILABILITY_PREMIUM) or None,
                    needs_subscription=self._has_badge(badges, BadgeType.AVAILABILITY_SUBSCRIPTION) or None,
                    is_unlisted=self._has_badge(badges, BadgeType.AVAILABILITY_UNLISTED) or None),
            view_count_field: view_count,
            'live_status': live_status,
            'channel_is_verified': True if self._has_badge(owner_badges, BadgeType.VERIFIED) else None,
        }


class YoutubeIE(YoutubeBaseInfoExtractor):
    IE_DESC = 'YouTube'
    _VALID_URL = r'''(?x)^
                     (
                         (?:https?://|//)                                    # http(s):// or protocol-independent URL
                         (?:(?:(?:(?:\w+\.)?[yY][oO][uU][tT][uU][bB][eE](?:-nocookie|kids)?\.com|
                            (?:www\.)?deturl\.com/www\.youtube\.com|
                            (?:www\.)?pwnyoutube\.com|
                            (?:www\.)?hooktube\.com|
                            (?:www\.)?yourepeat\.com|
                            tube\.majestyc\.net|
                            {invidious}|
                            youtube\.googleapis\.com)/                        # the various hostnames, with wildcard subdomains
                         (?:.*?\#/)?                                          # handle anchor (#/) redirect urls
                         (?:                                                  # the various things that can precede the ID:
                             (?:(?:v|embed|e|shorts|live)/(?!videoseries|live_stream))  # v/ or embed/ or e/ or shorts/
                             |(?:                                             # or the v= param in all its forms
                                 (?:(?:watch|movie)(?:_popup)?(?:\.php)?/?)?  # preceding watch(_popup|.php) or nothing (like /?v=xxxx)
                                 (?:\?|\#!?)                                  # the params delimiter ? or # or #!
                                 (?:.*?[&;])??                                # any other preceding param (like /?s=tuff&v=xxxx or ?s=tuff&amp;v=V36LpHqtcDY)
                                 v=
                             )
                         ))
                         |(?:
                            youtu\.be|                                        # just youtu.be/xxxx
                            vid\.plus|                                        # or vid.plus/xxxx
                            zwearz\.com/watch|                                # or zwearz.com/watch/xxxx
                            {invidious}
                         )/
                         |(?:www\.)?cleanvideosearch\.com/media/action/yt/watch\?videoId=
                         )
                     )?                                                       # all until now is optional -> you can pass the naked ID
                     (?P<id>[0-9A-Za-z_-]{{11}})                              # here is it! the YouTube video ID
                     (?(1).+)?                                                # if we found the ID, everything can follow
                     (?:\#|$)'''.format(
        invidious='|'.join(YoutubeBaseInfoExtractor._INVIDIOUS_SITES),
    )
    _EMBED_REGEX = [
        r'''(?x)
            (?:
                <(?:[0-9A-Za-z-]+?)?iframe[^>]+?src=|
                data-video-url=|
                <embed[^>]+?src=|
                embedSWF\(?:\s*|
                <object[^>]+data=|
                new\s+SWFObject\(
            )
            (["\'])
                (?P<url>(?:https?:)?//(?:www\.)?youtube(?:-nocookie)?\.com/
                (?:embed|v|p)/[0-9A-Za-z_-]{11}.*?)
            \1''',
        # https://wordpress.org/plugins/lazy-load-for-videos/
        r'''(?xs)
            <a\s[^>]*\bhref="(?P<url>https://www\.youtube\.com/watch\?v=[0-9A-Za-z_-]{11})"
            \s[^>]*\bclass="[^"]*\blazy-load-youtube''',
    ]
    _RETURN_TYPE = 'video'  # XXX: How to handle multifeed?

    _PLAYER_INFO_RE = (
        r'/s/player/(?P<id>[a-zA-Z0-9_-]{8,})/player',
        r'/(?P<id>[a-zA-Z0-9_-]{8,})/player(?:_ias\.vflset(?:/[a-zA-Z]{2,3}_[a-zA-Z]{2,3})?|-plasma-ias-(?:phone|tablet)-[a-z]{2}_[A-Z]{2}\.vflset)/base\.js$',
        r'\b(?P<id>vfl[a-zA-Z0-9_-]+)\b.*?\.js$',
    )
    _formats = {  # NB: Used in YoutubeWebArchiveIE and GoogleDriveIE
        '5': {'ext': 'flv', 'width': 400, 'height': 240, 'acodec': 'mp3', 'abr': 64, 'vcodec': 'h263'},
        '6': {'ext': 'flv', 'width': 450, 'height': 270, 'acodec': 'mp3', 'abr': 64, 'vcodec': 'h263'},
        '13': {'ext': '3gp', 'acodec': 'aac', 'vcodec': 'mp4v'},
        '17': {'ext': '3gp', 'width': 176, 'height': 144, 'acodec': 'aac', 'abr': 24, 'vcodec': 'mp4v'},
        '18': {'ext': 'mp4', 'width': 640, 'height': 360, 'acodec': 'aac', 'abr': 96, 'vcodec': 'h264'},
        '22': {'ext': 'mp4', 'width': 1280, 'height': 720, 'acodec': 'aac', 'abr': 192, 'vcodec': 'h264'},
        '34': {'ext': 'flv', 'width': 640, 'height': 360, 'acodec': 'aac', 'abr': 128, 'vcodec': 'h264'},
        '35': {'ext': 'flv', 'width': 854, 'height': 480, 'acodec': 'aac', 'abr': 128, 'vcodec': 'h264'},
        # itag 36 videos are either 320x180 (BaW_jenozKc) or 320x240 (__2ABJjxzNo), abr varies as well
        '36': {'ext': '3gp', 'width': 320, 'acodec': 'aac', 'vcodec': 'mp4v'},
        '37': {'ext': 'mp4', 'width': 1920, 'height': 1080, 'acodec': 'aac', 'abr': 192, 'vcodec': 'h264'},
        '38': {'ext': 'mp4', 'width': 4096, 'height': 3072, 'acodec': 'aac', 'abr': 192, 'vcodec': 'h264'},
        '43': {'ext': 'webm', 'width': 640, 'height': 360, 'acodec': 'vorbis', 'abr': 128, 'vcodec': 'vp8'},
        '44': {'ext': 'webm', 'width': 854, 'height': 480, 'acodec': 'vorbis', 'abr': 128, 'vcodec': 'vp8'},
        '45': {'ext': 'webm', 'width': 1280, 'height': 720, 'acodec': 'vorbis', 'abr': 192, 'vcodec': 'vp8'},
        '46': {'ext': 'webm', 'width': 1920, 'height': 1080, 'acodec': 'vorbis', 'abr': 192, 'vcodec': 'vp8'},
        '59': {'ext': 'mp4', 'width': 854, 'height': 480, 'acodec': 'aac', 'abr': 128, 'vcodec': 'h264'},
        '78': {'ext': 'mp4', 'width': 854, 'height': 480, 'acodec': 'aac', 'abr': 128, 'vcodec': 'h264'},


        # 3D videos
        '82': {'ext': 'mp4', 'height': 360, 'format_note': '3D', 'acodec': 'aac', 'abr': 128, 'vcodec': 'h264', 'preference': -20},
        '83': {'ext': 'mp4', 'height': 480, 'format_note': '3D', 'acodec': 'aac', 'abr': 128, 'vcodec': 'h264', 'preference': -20},
        '84': {'ext': 'mp4', 'height': 720, 'format_note': '3D', 'acodec': 'aac', 'abr': 192, 'vcodec': 'h264', 'preference': -20},
        '85': {'ext': 'mp4', 'height': 1080, 'format_note': '3D', 'acodec': 'aac', 'abr': 192, 'vcodec': 'h264', 'preference': -20},
        '100': {'ext': 'webm', 'height': 360, 'format_note': '3D', 'acodec': 'vorbis', 'abr': 128, 'vcodec': 'vp8', 'preference': -20},
        '101': {'ext': 'webm', 'height': 480, 'format_note': '3D', 'acodec': 'vorbis', 'abr': 192, 'vcodec': 'vp8', 'preference': -20},
        '102': {'ext': 'webm', 'height': 720, 'format_note': '3D', 'acodec': 'vorbis', 'abr': 192, 'vcodec': 'vp8', 'preference': -20},

        # Apple HTTP Live Streaming
        '91': {'ext': 'mp4', 'height': 144, 'format_note': 'HLS', 'acodec': 'aac', 'abr': 48, 'vcodec': 'h264', 'preference': -10},
        '92': {'ext': 'mp4', 'height': 240, 'format_note': 'HLS', 'acodec': 'aac', 'abr': 48, 'vcodec': 'h264', 'preference': -10},
        '93': {'ext': 'mp4', 'height': 360, 'format_note': 'HLS', 'acodec': 'aac', 'abr': 128, 'vcodec': 'h264', 'preference': -10},
        '94': {'ext': 'mp4', 'height': 480, 'format_note': 'HLS', 'acodec': 'aac', 'abr': 128, 'vcodec': 'h264', 'preference': -10},
        '95': {'ext': 'mp4', 'height': 720, 'format_note': 'HLS', 'acodec': 'aac', 'abr': 256, 'vcodec': 'h264', 'preference': -10},
        '96': {'ext': 'mp4', 'height': 1080, 'format_note': 'HLS', 'acodec': 'aac', 'abr': 256, 'vcodec': 'h264', 'preference': -10},
        '132': {'ext': 'mp4', 'height': 240, 'format_note': 'HLS', 'acodec': 'aac', 'abr': 48, 'vcodec': 'h264', 'preference': -10},
        '151': {'ext': 'mp4', 'height': 72, 'format_note': 'HLS', 'acodec': 'aac', 'abr': 24, 'vcodec': 'h264', 'preference': -10},

        # DASH mp4 video
        '133': {'ext': 'mp4', 'height': 240, 'format_note': 'DASH video', 'vcodec': 'h264'},
        '134': {'ext': 'mp4', 'height': 360, 'format_note': 'DASH video', 'vcodec': 'h264'},
        '135': {'ext': 'mp4', 'height': 480, 'format_note': 'DASH video', 'vcodec': 'h264'},
        '136': {'ext': 'mp4', 'height': 720, 'format_note': 'DASH video', 'vcodec': 'h264'},
        '137': {'ext': 'mp4', 'height': 1080, 'format_note': 'DASH video', 'vcodec': 'h264'},
        '138': {'ext': 'mp4', 'format_note': 'DASH video', 'vcodec': 'h264'},  # Height can vary (https://github.com/ytdl-org/youtube-dl/issues/4559)
        '160': {'ext': 'mp4', 'height': 144, 'format_note': 'DASH video', 'vcodec': 'h264'},
        '212': {'ext': 'mp4', 'height': 480, 'format_note': 'DASH video', 'vcodec': 'h264'},
        '264': {'ext': 'mp4', 'height': 1440, 'format_note': 'DASH video', 'vcodec': 'h264'},
        '298': {'ext': 'mp4', 'height': 720, 'format_note': 'DASH video', 'vcodec': 'h264', 'fps': 60},
        '299': {'ext': 'mp4', 'height': 1080, 'format_note': 'DASH video', 'vcodec': 'h264', 'fps': 60},
        '266': {'ext': 'mp4', 'height': 2160, 'format_note': 'DASH video', 'vcodec': 'h264'},

        # Dash mp4 audio
        '139': {'ext': 'm4a', 'format_note': 'DASH audio', 'acodec': 'aac', 'abr': 48, 'container': 'm4a_dash'},
        '140': {'ext': 'm4a', 'format_note': 'DASH audio', 'acodec': 'aac', 'abr': 128, 'container': 'm4a_dash'},
        '141': {'ext': 'm4a', 'format_note': 'DASH audio', 'acodec': 'aac', 'abr': 256, 'container': 'm4a_dash'},
        '256': {'ext': 'm4a', 'format_note': 'DASH audio', 'acodec': 'aac', 'container': 'm4a_dash'},
        '258': {'ext': 'm4a', 'format_note': 'DASH audio', 'acodec': 'aac', 'container': 'm4a_dash'},
        '325': {'ext': 'm4a', 'format_note': 'DASH audio', 'acodec': 'dtse', 'container': 'm4a_dash'},
        '328': {'ext': 'm4a', 'format_note': 'DASH audio', 'acodec': 'ec-3', 'container': 'm4a_dash'},

        # Dash webm
        '167': {'ext': 'webm', 'height': 360, 'width': 640, 'format_note': 'DASH video', 'container': 'webm', 'vcodec': 'vp8'},
        '168': {'ext': 'webm', 'height': 480, 'width': 854, 'format_note': 'DASH video', 'container': 'webm', 'vcodec': 'vp8'},
        '169': {'ext': 'webm', 'height': 720, 'width': 1280, 'format_note': 'DASH video', 'container': 'webm', 'vcodec': 'vp8'},
        '170': {'ext': 'webm', 'height': 1080, 'width': 1920, 'format_note': 'DASH video', 'container': 'webm', 'vcodec': 'vp8'},
        '218': {'ext': 'webm', 'height': 480, 'width': 854, 'format_note': 'DASH video', 'container': 'webm', 'vcodec': 'vp8'},
        '219': {'ext': 'webm', 'height': 480, 'width': 854, 'format_note': 'DASH video', 'container': 'webm', 'vcodec': 'vp8'},
        '278': {'ext': 'webm', 'height': 144, 'format_note': 'DASH video', 'container': 'webm', 'vcodec': 'vp9'},
        '242': {'ext': 'webm', 'height': 240, 'format_note': 'DASH video', 'vcodec': 'vp9'},
        '243': {'ext': 'webm', 'height': 360, 'format_note': 'DASH video', 'vcodec': 'vp9'},
        '244': {'ext': 'webm', 'height': 480, 'format_note': 'DASH video', 'vcodec': 'vp9'},
        '245': {'ext': 'webm', 'height': 480, 'format_note': 'DASH video', 'vcodec': 'vp9'},
        '246': {'ext': 'webm', 'height': 480, 'format_note': 'DASH video', 'vcodec': 'vp9'},
        '247': {'ext': 'webm', 'height': 720, 'format_note': 'DASH video', 'vcodec': 'vp9'},
        '248': {'ext': 'webm', 'height': 1080, 'format_note': 'DASH video', 'vcodec': 'vp9'},
        '271': {'ext': 'webm', 'height': 1440, 'format_note': 'DASH video', 'vcodec': 'vp9'},
        # itag 272 videos are either 3840x2160 (e.g. RtoitU2A-3E) or 7680x4320 (sLprVF6d7Ug)
        '272': {'ext': 'webm', 'height': 2160, 'format_note': 'DASH video', 'vcodec': 'vp9'},
        '302': {'ext': 'webm', 'height': 720, 'format_note': 'DASH video', 'vcodec': 'vp9', 'fps': 60},
        '303': {'ext': 'webm', 'height': 1080, 'format_note': 'DASH video', 'vcodec': 'vp9', 'fps': 60},
        '308': {'ext': 'webm', 'height': 1440, 'format_note': 'DASH video', 'vcodec': 'vp9', 'fps': 60},
        '313': {'ext': 'webm', 'height': 2160, 'format_note': 'DASH video', 'vcodec': 'vp9'},
        '315': {'ext': 'webm', 'height': 2160, 'format_note': 'DASH video', 'vcodec': 'vp9', 'fps': 60},

        # Dash webm audio
        '171': {'ext': 'webm', 'acodec': 'vorbis', 'format_note': 'DASH audio', 'abr': 128},
        '172': {'ext': 'webm', 'acodec': 'vorbis', 'format_note': 'DASH audio', 'abr': 256},

        # Dash webm audio with opus inside
        '249': {'ext': 'webm', 'format_note': 'DASH audio', 'acodec': 'opus', 'abr': 50},
        '250': {'ext': 'webm', 'format_note': 'DASH audio', 'acodec': 'opus', 'abr': 70},
        '251': {'ext': 'webm', 'format_note': 'DASH audio', 'acodec': 'opus', 'abr': 160},

        # RTMP (unnamed)
        '_rtmp': {'protocol': 'rtmp'},

        # av01 video only formats sometimes served with "unknown" codecs
        '394': {'ext': 'mp4', 'height': 144, 'format_note': 'DASH video', 'vcodec': 'av01.0.00M.08'},
        '395': {'ext': 'mp4', 'height': 240, 'format_note': 'DASH video', 'vcodec': 'av01.0.00M.08'},
        '396': {'ext': 'mp4', 'height': 360, 'format_note': 'DASH video', 'vcodec': 'av01.0.01M.08'},
        '397': {'ext': 'mp4', 'height': 480, 'format_note': 'DASH video', 'vcodec': 'av01.0.04M.08'},
        '398': {'ext': 'mp4', 'height': 720, 'format_note': 'DASH video', 'vcodec': 'av01.0.05M.08'},
        '399': {'ext': 'mp4', 'height': 1080, 'format_note': 'DASH video', 'vcodec': 'av01.0.08M.08'},
        '400': {'ext': 'mp4', 'height': 1440, 'format_note': 'DASH video', 'vcodec': 'av01.0.12M.08'},
        '401': {'ext': 'mp4', 'height': 2160, 'format_note': 'DASH video', 'vcodec': 'av01.0.12M.08'},
    }
    _SUBTITLE_FORMATS = ('json3', 'srv1', 'srv2', 'srv3', 'ttml', 'vtt')

    _GEO_BYPASS = False

    IE_NAME = 'youtube'
    _TESTS = [
        {
            'url': 'https://www.youtube.com/watch?v=BaW_jenozKc&t=1s&end=9',
            'info_dict': {
                'id': 'BaW_jenozKc',
                'ext': 'mp4',
                'title': 'youtube-dl test video "\'/\\ä↭𝕐',
                'channel': 'Philipp Hagemeister',
                'channel_id': 'UCLqxVugv74EIW3VWh2NOa3Q',
                'channel_url': r're:https?://(?:www\.)?youtube\.com/channel/UCLqxVugv74EIW3VWh2NOa3Q',
                'upload_date': '20121002',
                'description': 'md5:8fb536f4877b8a7455c2ec23794dbc22',
                'categories': ['Science & Technology'],
                'tags': ['youtube-dl'],
                'duration': 10,
                'view_count': int,
                'like_count': int,
                'availability': 'public',
                'playable_in_embed': True,
                'thumbnail': 'https://i.ytimg.com/vi/BaW_jenozKc/maxresdefault.jpg',
                'live_status': 'not_live',
                'age_limit': 0,
                'start_time': 1,
                'end_time': 9,
                'comment_count': int,
                'channel_follower_count': int,
                'uploader': 'Philipp Hagemeister',
                'uploader_url': 'https://www.youtube.com/@PhilippHagemeister',
                'uploader_id': '@PhilippHagemeister',
                'heatmap': 'count:100',
                'timestamp': 1349198244,
            },
        },
        {
            'url': '//www.YouTube.com/watch?v=yZIXLfi8CZQ',
            'note': 'Embed-only video (#1746)',
            'info_dict': {
                'id': 'yZIXLfi8CZQ',
                'ext': 'mp4',
                'upload_date': '20120608',
                'title': 'Principal Sexually Assaults A Teacher - Episode 117 - 8th June 2012',
                'description': 'md5:09b78bd971f1e3e289601dfba15ca4f7',
                'age_limit': 18,
            },
            'skip': 'Private video',
        },
        {
            'url': 'https://www.youtube.com/watch?v=BaW_jenozKc&v=yZIXLfi8CZQ',
            'note': 'Use the first video ID in the URL',
            'info_dict': {
                'id': 'BaW_jenozKc',
                'ext': 'mp4',
                'title': 'youtube-dl test video "\'/\\ä↭𝕐',
                'channel': 'Philipp Hagemeister',
                'channel_id': 'UCLqxVugv74EIW3VWh2NOa3Q',
                'channel_url': r're:https?://(?:www\.)?youtube\.com/channel/UCLqxVugv74EIW3VWh2NOa3Q',
                'upload_date': '20121002',
                'description': 'md5:8fb536f4877b8a7455c2ec23794dbc22',
                'categories': ['Science & Technology'],
                'tags': ['youtube-dl'],
                'duration': 10,
                'view_count': int,
                'like_count': int,
                'availability': 'public',
                'playable_in_embed': True,
                'thumbnail': 'https://i.ytimg.com/vi/BaW_jenozKc/maxresdefault.jpg',
                'live_status': 'not_live',
                'age_limit': 0,
                'comment_count': int,
                'channel_follower_count': int,
                'uploader': 'Philipp Hagemeister',
                'uploader_url': 'https://www.youtube.com/@PhilippHagemeister',
                'uploader_id': '@PhilippHagemeister',
                'heatmap': 'count:100',
                'timestamp': 1349198244,
            },
            'params': {
                'skip_download': True,
            },
        },
        {
            'url': 'https://www.youtube.com/watch?v=a9LDPn-MO4I',
            'note': '256k DASH audio (format 141) via DASH manifest',
            'info_dict': {
                'id': 'a9LDPn-MO4I',
                'ext': 'm4a',
                'upload_date': '20121002',
                'description': '',
                'title': 'UHDTV TEST 8K VIDEO.mp4',
            },
            'params': {
                'youtube_include_dash_manifest': True,
                'format': '141',
            },
            'skip': 'format 141 not served anymore',
        },
        # DASH manifest with encrypted signature
        {
            'url': 'https://www.youtube.com/watch?v=IB3lcPjvWLA',
            'info_dict': {
                'id': 'IB3lcPjvWLA',
                'ext': 'm4a',
                'title': 'Afrojack, Spree Wilson - The Spark (Official Music Video) ft. Spree Wilson',
                'description': 'md5:8f5e2b82460520b619ccac1f509d43bf',
                'duration': 244,
                'upload_date': '20131011',
                'abr': 129.495,
                'like_count': int,
                'channel_id': 'UChuZAo1RKL85gev3Eal9_zg',
                'playable_in_embed': True,
                'channel_url': 'https://www.youtube.com/channel/UChuZAo1RKL85gev3Eal9_zg',
                'view_count': int,
                'track': 'The Spark',
                'live_status': 'not_live',
                'thumbnail': 'https://i.ytimg.com/vi_webp/IB3lcPjvWLA/maxresdefault.webp',
                'channel': 'Afrojack',
                'tags': 'count:19',
                'availability': 'public',
                'categories': ['Music'],
                'age_limit': 0,
                'alt_title': 'The Spark',
                'channel_follower_count': int,
                'uploader': 'Afrojack',
                'uploader_url': 'https://www.youtube.com/@Afrojack',
                'uploader_id': '@Afrojack',
            },
            'params': {
                'youtube_include_dash_manifest': True,
                'format': '141/bestaudio[ext=m4a]',
            },
        },
        # Age-gate videos. See https://github.com/yt-dlp/yt-dlp/pull/575#issuecomment-888837000
        {
            'note': 'Embed allowed age-gate video',
            'url': 'https://youtube.com/watch?v=HtVdAasjOgU',
            'info_dict': {
                'id': 'HtVdAasjOgU',
                'ext': 'mp4',
                'title': 'The Witcher 3: Wild Hunt - The Sword Of Destiny Trailer',
                'description': r're:(?s).{100,}About the Game\n.*?The Witcher 3: Wild Hunt.{100,}',
                'duration': 142,
                'upload_date': '20140605',
                'age_limit': 18,
                'categories': ['Gaming'],
                'thumbnail': 'https://i.ytimg.com/vi_webp/HtVdAasjOgU/maxresdefault.webp',
                'availability': 'needs_auth',
                'channel_url': 'https://www.youtube.com/channel/UCzybXLxv08IApdjdN0mJhEg',
                'like_count': int,
                'channel': 'The Witcher',
                'live_status': 'not_live',
                'tags': 'count:17',
                'channel_id': 'UCzybXLxv08IApdjdN0mJhEg',
                'playable_in_embed': True,
                'view_count': int,
                'channel_follower_count': int,
                'uploader': 'The Witcher',
                'uploader_url': 'https://www.youtube.com/@thewitcher',
                'uploader_id': '@thewitcher',
                'comment_count': int,
                'channel_is_verified': True,
                'heatmap': 'count:100',
                'timestamp': 1401991663,
            },
        },
        {
            'note': 'Age-gate video with embed allowed in public site',
            'url': 'https://youtube.com/watch?v=HsUATh_Nc2U',
            'info_dict': {
                'id': 'HsUATh_Nc2U',
                'ext': 'mp4',
                'title': 'Godzilla 2 (Official Video)',
                'description': 'md5:bf77e03fcae5529475e500129b05668a',
                'upload_date': '20200408',
                'age_limit': 18,
                'availability': 'needs_auth',
                'channel_id': 'UCYQT13AtrJC0gsM1far_zJg',
                'channel': 'FlyingKitty',
                'channel_url': 'https://www.youtube.com/channel/UCYQT13AtrJC0gsM1far_zJg',
                'view_count': int,
                'categories': ['Entertainment'],
                'live_status': 'not_live',
                'tags': ['Flyingkitty', 'godzilla 2'],
                'thumbnail': 'https://i.ytimg.com/vi/HsUATh_Nc2U/maxresdefault.jpg',
                'like_count': int,
                'duration': 177,
                'playable_in_embed': True,
                'channel_follower_count': int,
                'uploader': 'FlyingKitty',
                'uploader_url': 'https://www.youtube.com/@FlyingKitty900',
                'uploader_id': '@FlyingKitty900',
                'comment_count': int,
                'channel_is_verified': True,
            },
        },
        {
            'note': 'Age-gate video embedable only with clientScreen=EMBED',
            'url': 'https://youtube.com/watch?v=Tq92D6wQ1mg',
            'info_dict': {
                'id': 'Tq92D6wQ1mg',
                'title': '[MMD] Adios - EVERGLOW [+Motion DL]',
                'ext': 'mp4',
                'upload_date': '20191228',
                'description': 'md5:17eccca93a786d51bc67646756894066',
                'age_limit': 18,
                'like_count': int,
                'availability': 'needs_auth',
                'channel_id': 'UC1yoRdFoFJaCY-AGfD9W0wQ',
                'view_count': int,
                'thumbnail': 'https://i.ytimg.com/vi_webp/Tq92D6wQ1mg/sddefault.webp',
                'channel': 'Projekt Melody',
                'live_status': 'not_live',
                'tags': ['mmd', 'dance', 'mikumikudance', 'kpop', 'vtuber'],
                'playable_in_embed': True,
                'categories': ['Entertainment'],
                'duration': 106,
                'channel_url': 'https://www.youtube.com/channel/UC1yoRdFoFJaCY-AGfD9W0wQ',
                'comment_count': int,
                'channel_follower_count': int,
                'uploader': 'Projekt Melody',
                'uploader_url': 'https://www.youtube.com/@ProjektMelody',
                'uploader_id': '@ProjektMelody',
                'timestamp': 1577508724,
            },
        },
        {
            'note': 'Non-Agegated non-embeddable video',
            'url': 'https://youtube.com/watch?v=MeJVWBSsPAY',
            'info_dict': {
                'id': 'MeJVWBSsPAY',
                'ext': 'mp4',
                'title': 'OOMPH! - Such Mich Find Mich (Lyrics)',
                'description': 'Fan Video. Music & Lyrics by OOMPH!.',
                'upload_date': '20130730',
                'track': 'Such mich find mich',
                'age_limit': 0,
                'tags': ['oomph', 'such mich find mich', 'lyrics', 'german industrial', 'musica industrial'],
                'like_count': int,
                'playable_in_embed': False,
                'creator': 'OOMPH!',
                'thumbnail': 'https://i.ytimg.com/vi/MeJVWBSsPAY/sddefault.jpg',
                'view_count': int,
                'alt_title': 'Such mich find mich',
                'duration': 210,
                'channel': 'Herr Lurik',
                'channel_id': 'UCdR3RSDPqub28LjZx0v9-aA',
                'categories': ['Music'],
                'availability': 'public',
                'channel_url': 'https://www.youtube.com/channel/UCdR3RSDPqub28LjZx0v9-aA',
                'live_status': 'not_live',
                'artist': 'OOMPH!',
                'channel_follower_count': int,
                'uploader': 'Herr Lurik',
                'uploader_url': 'https://www.youtube.com/@HerrLurik',
                'uploader_id': '@HerrLurik',
            },
        },
        {
            'note': 'Non-bypassable age-gated video',
            'url': 'https://youtube.com/watch?v=Cr381pDsSsA',
            'only_matching': True,
        },
        # video_info is None (https://github.com/ytdl-org/youtube-dl/issues/4421)
        # YouTube Red ad is not captured for creator
        {
            'url': '__2ABJjxzNo',
            'info_dict': {
                'id': '__2ABJjxzNo',
                'ext': 'mp4',
                'duration': 266,
                'upload_date': '20100430',
                'creator': 'deadmau5',
                'description': 'md5:6cbcd3a92ce1bc676fc4d6ab4ace2336',
                'title': 'Deadmau5 - Some Chords (HD)',
                'alt_title': 'Some Chords',
                'availability': 'public',
                'tags': 'count:14',
                'channel_id': 'UCYEK6xds6eo-3tr4xRdflmQ',
                'view_count': int,
                'live_status': 'not_live',
                'channel': 'deadmau5',
                'thumbnail': 'https://i.ytimg.com/vi_webp/__2ABJjxzNo/maxresdefault.webp',
                'like_count': int,
                'track': 'Some Chords',
                'artist': 'deadmau5',
                'playable_in_embed': True,
                'age_limit': 0,
                'channel_url': 'https://www.youtube.com/channel/UCYEK6xds6eo-3tr4xRdflmQ',
                'categories': ['Music'],
                'album': 'Some Chords',
                'channel_follower_count': int,
                'uploader': 'deadmau5',
                'uploader_url': 'https://www.youtube.com/@deadmau5',
                'uploader_id': '@deadmau5',
            },
            'expected_warnings': [
                'DASH manifest missing',
            ],
        },
        # Olympics (https://github.com/ytdl-org/youtube-dl/issues/4431)
        {
            'url': 'lqQg6PlCWgI',
            'info_dict': {
                'id': 'lqQg6PlCWgI',
                'ext': 'mp4',
                'duration': 6085,
                'upload_date': '20150827',
                'description': 'md5:04bbbf3ccceb6795947572ca36f45904',
                'title': 'Hockey - Women -  GER-AUS - London 2012 Olympic Games',
                'like_count': int,
                'release_timestamp': 1343767800,
                'playable_in_embed': True,
                'categories': ['Sports'],
                'release_date': '20120731',
                'channel': 'Olympics',
                'tags': ['Hockey', '2012-07-31', '31 July 2012', 'Riverbank Arena', 'Session', 'Olympics', 'Olympic Games', 'London 2012', '2012 Summer Olympics', 'Summer Games'],
                'channel_id': 'UCTl3QQTvqHFjurroKxexy2Q',
                'thumbnail': 'https://i.ytimg.com/vi/lqQg6PlCWgI/maxresdefault.jpg',
                'age_limit': 0,
                'availability': 'public',
                'live_status': 'was_live',
                'view_count': int,
                'channel_url': 'https://www.youtube.com/channel/UCTl3QQTvqHFjurroKxexy2Q',
                'channel_follower_count': int,
                'uploader': 'Olympics',
                'uploader_url': 'https://www.youtube.com/@Olympics',
                'uploader_id': '@Olympics',
                'channel_is_verified': True,
                'timestamp': 1440707674,
            },
            'params': {
                'skip_download': 'requires avconv',
            },
        },
        # Non-square pixels
        {
            'url': 'https://www.youtube.com/watch?v=_b-2C3KPAM0',
            'info_dict': {
                'id': '_b-2C3KPAM0',
                'ext': 'mp4',
                'stretched_ratio': 16 / 9.,
                'duration': 85,
                'upload_date': '20110310',
                'description': 'made by Wacom from Korea | 字幕&加油添醋 by TY\'s Allen | 感謝heylisa00cavey1001同學熱情提供梗及翻譯',
                'title': '[A-made] 變態妍字幕版 太妍 我就是這樣的人',
                'playable_in_embed': True,
                'channel': '孫ᄋᄅ',
                'age_limit': 0,
                'tags': 'count:11',
                'channel_url': 'https://www.youtube.com/channel/UCS-xxCmRaA6BFdmgDPA_BIw',
                'channel_id': 'UCS-xxCmRaA6BFdmgDPA_BIw',
                'thumbnail': 'https://i.ytimg.com/vi/_b-2C3KPAM0/maxresdefault.jpg',
                'view_count': int,
                'categories': ['People & Blogs'],
                'like_count': int,
                'live_status': 'not_live',
                'availability': 'unlisted',
                'comment_count': int,
                'channel_follower_count': int,
                'uploader': '孫ᄋᄅ',
                'uploader_url': 'https://www.youtube.com/@AllenMeow',
                'uploader_id': '@AllenMeow',
                'timestamp': 1299776999,
            },
        },
        # url_encoded_fmt_stream_map is empty string
        {
            'url': 'qEJwOuvDf7I',
            'info_dict': {
                'id': 'qEJwOuvDf7I',
                'ext': 'webm',
                'title': 'Обсуждение судебной практики по выборам 14 сентября 2014 года в Санкт-Петербурге',
                'description': '',
                'upload_date': '20150404',
            },
            'params': {
                'skip_download': 'requires avconv',
            },
            'skip': 'This live event has ended.',
        },
        # Extraction from multiple DASH manifests (https://github.com/ytdl-org/youtube-dl/pull/6097)
        {
            'url': 'https://www.youtube.com/watch?v=FIl7x6_3R5Y',
            'info_dict': {
                'id': 'FIl7x6_3R5Y',
                'ext': 'webm',
                'title': 'md5:7b81415841e02ecd4313668cde88737a',
                'description': 'md5:116377fd2963b81ec4ce64b542173306',
                'duration': 220,
                'upload_date': '20150625',
                'formats': 'mincount:31',
            },
            'skip': 'not actual anymore',
        },
        # DASH manifest with segment_list
        {
            'url': 'https://www.youtube.com/embed/CsmdDsKjzN8',
            'md5': '8ce563a1d667b599d21064e982ab9e31',
            'info_dict': {
                'id': 'CsmdDsKjzN8',
                'ext': 'mp4',
                'upload_date': '20150501',  # According to '<meta itemprop="datePublished"', but in other places it's 20150510
                'description': 'Retransmisión en directo de la XVIII media maratón de Zaragoza.',
                'title': 'Retransmisión XVIII Media maratón Zaragoza 2015',
            },
            'params': {
                'youtube_include_dash_manifest': True,
                'format': '135',  # bestvideo
            },
            'skip': 'This live event has ended.',
        },
        {
            # Multifeed videos (multiple cameras), URL can be of any Camera
            # TODO: fix multifeed titles
            'url': 'https://www.youtube.com/watch?v=zaPI8MvL8pg',
            'info_dict': {
                'id': 'zaPI8MvL8pg',
                'title': 'Terraria 1.2 Live Stream | Let\'s Play - Part 04',
                'description': 'md5:563ccbc698b39298481ca3c571169519',
            },
            'playlist': [{
                'info_dict': {
                    'id': 'j5yGuxZ8lLU',
                    'ext': 'mp4',
                    'title': 'Terraria 1.2 Live Stream | Let\'s Play - Part 04 (Chris)',
                    'description': 'md5:563ccbc698b39298481ca3c571169519',
                    'duration': 10120,
                    'channel_follower_count': int,
                    'channel_url': 'https://www.youtube.com/channel/UCN2XePorRokPB9TEgRZpddg',
                    'availability': 'public',
                    'playable_in_embed': True,
                    'upload_date': '20131105',
                    'categories': ['Gaming'],
                    'live_status': 'was_live',
                    'tags': 'count:24',
                    'release_timestamp': 1383701910,
                    'thumbnail': 'https://i.ytimg.com/vi/j5yGuxZ8lLU/maxresdefault.jpg',
                    'comment_count': int,
                    'age_limit': 0,
                    'like_count': int,
                    'channel_id': 'UCN2XePorRokPB9TEgRZpddg',
                    'channel': 'WiiLikeToPlay',
                    'view_count': int,
                    'release_date': '20131106',
                    'uploader': 'WiiLikeToPlay',
                    'uploader_id': '@WLTP',
                    'uploader_url': 'https://www.youtube.com/@WLTP',
                },
            }, {
                'info_dict': {
                    'id': 'zaPI8MvL8pg',
                    'ext': 'mp4',
                    'title': 'Terraria 1.2 Live Stream | Let\'s Play - Part 04 (Tyson)',
                    'availability': 'public',
                    'channel_url': 'https://www.youtube.com/channel/UCN2XePorRokPB9TEgRZpddg',
                    'channel': 'WiiLikeToPlay',
                    'channel_follower_count': int,
                    'description': 'md5:563ccbc698b39298481ca3c571169519',
                    'duration': 10108,
                    'age_limit': 0,
                    'like_count': int,
                    'tags': 'count:24',
                    'channel_id': 'UCN2XePorRokPB9TEgRZpddg',
                    'release_timestamp': 1383701915,
                    'comment_count': int,
                    'upload_date': '20131105',
                    'thumbnail': 'https://i.ytimg.com/vi/zaPI8MvL8pg/maxresdefault.jpg',
                    'release_date': '20131106',
                    'playable_in_embed': True,
                    'live_status': 'was_live',
                    'categories': ['Gaming'],
                    'view_count': int,
                    'uploader': 'WiiLikeToPlay',
                    'uploader_id': '@WLTP',
                    'uploader_url': 'https://www.youtube.com/@WLTP',
                },
            }, {
                'info_dict': {
                    'id': 'R7r3vfO7Hao',
                    'ext': 'mp4',
                    'title': 'Terraria 1.2 Live Stream | Let\'s Play - Part 04 (Spencer)',
                    'thumbnail': 'https://i.ytimg.com/vi/R7r3vfO7Hao/maxresdefault.jpg',
                    'channel_id': 'UCN2XePorRokPB9TEgRZpddg',
                    'like_count': int,
                    'availability': 'public',
                    'playable_in_embed': True,
                    'upload_date': '20131105',
                    'description': 'md5:563ccbc698b39298481ca3c571169519',
                    'channel_follower_count': int,
                    'tags': 'count:24',
                    'release_date': '20131106',
                    'comment_count': int,
                    'channel_url': 'https://www.youtube.com/channel/UCN2XePorRokPB9TEgRZpddg',
                    'channel': 'WiiLikeToPlay',
                    'categories': ['Gaming'],
                    'release_timestamp': 1383701914,
                    'live_status': 'was_live',
                    'age_limit': 0,
                    'duration': 10128,
                    'view_count': int,
                    'uploader': 'WiiLikeToPlay',
                    'uploader_id': '@WLTP',
                    'uploader_url': 'https://www.youtube.com/@WLTP',
                },
            }],
            'params': {'skip_download': True},
            'skip': 'Not multifeed anymore',
        },
        {
            # Multifeed video with comma in title (see https://github.com/ytdl-org/youtube-dl/issues/8536)
            'url': 'https://www.youtube.com/watch?v=gVfLd0zydlo',
            'info_dict': {
                'id': 'gVfLd0zydlo',
                'title': 'DevConf.cz 2016 Day 2 Workshops 1 14:00 - 15:30',
            },
            'playlist_count': 2,
            'skip': 'Not multifeed anymore',
        },
        {
            'url': 'https://vid.plus/FlRa-iH7PGw',
            'only_matching': True,
        },
        {
            'url': 'https://zwearz.com/watch/9lWxNJF-ufM/electra-woman-dyna-girl-official-trailer-grace-helbig.html',
            'only_matching': True,
        },
        {
            # Title with JS-like syntax "};" (see https://github.com/ytdl-org/youtube-dl/issues/7468)
            # Also tests cut-off URL expansion in video description (see
            # https://github.com/ytdl-org/youtube-dl/issues/1892,
            # https://github.com/ytdl-org/youtube-dl/issues/8164)
            'url': 'https://www.youtube.com/watch?v=lsguqyKfVQg',
            'info_dict': {
                'id': 'lsguqyKfVQg',
                'ext': 'mp4',
                'title': '{dark walk}; Loki/AC/Dishonored; collab w/Elflover21',
                'alt_title': 'Dark Walk',
                'description': 'md5:8085699c11dc3f597ce0410b0dcbb34a',
                'duration': 133,
                'upload_date': '20151119',
                'creator': 'Todd Haberman;\nDaniel Law Heath and Aaron Kaplan',
                'track': 'Dark Walk',
                'artist': 'Todd Haberman;\nDaniel Law Heath and Aaron Kaplan',
                'album': 'Position Music - Production Music Vol. 143 - Dark Walk',
                'thumbnail': 'https://i.ytimg.com/vi_webp/lsguqyKfVQg/maxresdefault.webp',
                'categories': ['Film & Animation'],
                'view_count': int,
                'live_status': 'not_live',
                'channel_url': 'https://www.youtube.com/channel/UCTSRgz5jylBvFt_S7wnsqLQ',
                'channel_id': 'UCTSRgz5jylBvFt_S7wnsqLQ',
                'tags': 'count:13',
                'availability': 'public',
                'channel': 'IronSoulElf',
                'playable_in_embed': True,
                'like_count': int,
                'age_limit': 0,
                'channel_follower_count': int,
            },
            'params': {
                'skip_download': True,
            },
        },
        {
            # Tags with '};' (see https://github.com/ytdl-org/youtube-dl/issues/7468)
            'url': 'https://www.youtube.com/watch?v=Ms7iBXnlUO8',
            'only_matching': True,
        },
        {
            # Video with yt:stretch=17:0
            'url': 'https://www.youtube.com/watch?v=Q39EVAstoRM',
            'info_dict': {
                'id': 'Q39EVAstoRM',
                'ext': 'mp4',
                'title': 'Clash Of Clans#14 Dicas De Ataque Para CV 4',
                'description': 'md5:ee18a25c350637c8faff806845bddee9',
                'upload_date': '20151107',
            },
            'params': {
                'skip_download': True,
            },
            'skip': 'This video does not exist.',
        },
        {
            # Video with incomplete 'yt:stretch=16:'
            'url': 'https://www.youtube.com/watch?v=FRhJzUSJbGI',
            'only_matching': True,
        },
        {
            # Video licensed under Creative Commons
            'url': 'https://www.youtube.com/watch?v=M4gD1WSo5mA',
            'info_dict': {
                'id': 'M4gD1WSo5mA',
                'ext': 'mp4',
                'title': 'md5:e41008789470fc2533a3252216f1c1d1',
                'description': 'md5:a677553cf0840649b731a3024aeff4cc',
                'duration': 721,
                'upload_date': '20150128',
                'license': 'Creative Commons Attribution license (reuse allowed)',
                'channel_id': 'UCuLGmD72gJDBwmLw06X58SA',
                'channel_url': 'https://www.youtube.com/channel/UCuLGmD72gJDBwmLw06X58SA',
                'like_count': int,
                'age_limit': 0,
                'tags': ['Copyright (Legal Subject)', 'Law (Industry)', 'William W. Fisher (Author)'],
                'channel': 'The Berkman Klein Center for Internet & Society',
                'availability': 'public',
                'view_count': int,
                'categories': ['Education'],
                'thumbnail': 'https://i.ytimg.com/vi_webp/M4gD1WSo5mA/maxresdefault.webp',
                'live_status': 'not_live',
                'playable_in_embed': True,
                'channel_follower_count': int,
                'chapters': list,
                'uploader': 'The Berkman Klein Center for Internet & Society',
                'uploader_id': '@BKCHarvard',
                'uploader_url': 'https://www.youtube.com/@BKCHarvard',
                'timestamp': 1422422076,
            },
            'params': {
                'skip_download': True,
            },
        },
        {
            'url': 'https://www.youtube.com/watch?v=eQcmzGIKrzg',
            'info_dict': {
                'id': 'eQcmzGIKrzg',
                'ext': 'mp4',
                'title': 'Democratic Socialism and Foreign Policy | Bernie Sanders',
                'description': 'md5:13a2503d7b5904ef4b223aa101628f39',
                'duration': 4060,
                'upload_date': '20151120',
                'license': 'Creative Commons Attribution license (reuse allowed)',
                'playable_in_embed': True,
                'tags': 'count:12',
                'like_count': int,
                'channel_id': 'UCH1dpzjCEiGAt8CXkryhkZg',
                'age_limit': 0,
                'availability': 'public',
                'categories': ['News & Politics'],
                'channel': 'Bernie Sanders',
                'thumbnail': 'https://i.ytimg.com/vi_webp/eQcmzGIKrzg/maxresdefault.webp',
                'view_count': int,
                'live_status': 'not_live',
                'channel_url': 'https://www.youtube.com/channel/UCH1dpzjCEiGAt8CXkryhkZg',
                'comment_count': int,
                'channel_follower_count': int,
                'chapters': list,
                'uploader': 'Bernie Sanders',
                'uploader_url': 'https://www.youtube.com/@BernieSanders',
                'uploader_id': '@BernieSanders',
                'channel_is_verified': True,
                'heatmap': 'count:100',
                'timestamp': 1447987198,
            },
            'params': {
                'skip_download': True,
            },
        },
        {
            'url': 'https://www.youtube.com/watch?feature=player_embedded&amp;amp;v=V36LpHqtcDY',
            'only_matching': True,
        },
        {
            # YouTube Red paid video (https://github.com/ytdl-org/youtube-dl/issues/10059)
            'url': 'https://www.youtube.com/watch?v=i1Ko8UG-Tdo',
            'only_matching': True,
        },
        {
            # Rental video preview
            'url': 'https://www.youtube.com/watch?v=yYr8q0y5Jfg',
            'info_dict': {
                'id': 'uGpuVWrhIzE',
                'ext': 'mp4',
                'title': 'Piku - Trailer',
                'description': 'md5:c36bd60c3fd6f1954086c083c72092eb',
                'upload_date': '20150811',
                'license': 'Standard YouTube License',
            },
            'params': {
                'skip_download': True,
            },
            'skip': 'This video is not available.',
        },
        {
            # YouTube Red video with episode data
            'url': 'https://www.youtube.com/watch?v=iqKdEhx-dD4',
            'info_dict': {
                'id': 'iqKdEhx-dD4',
                'ext': 'mp4',
                'title': 'Isolation - Mind Field (Ep 1)',
                'description': 'md5:f540112edec5d09fc8cc752d3d4ba3cd',
                'duration': 2085,
                'upload_date': '20170118',
                'series': 'Mind Field',
                'season_number': 1,
                'episode_number': 1,
                'thumbnail': 'https://i.ytimg.com/vi_webp/iqKdEhx-dD4/maxresdefault.webp',
                'tags': 'count:12',
                'view_count': int,
                'availability': 'public',
                'age_limit': 0,
                'channel': 'Vsauce',
                'episode': 'Episode 1',
                'categories': ['Entertainment'],
                'season': 'Season 1',
                'channel_id': 'UC6nSFpj9HTCZ5t-N3Rm3-HA',
                'channel_url': 'https://www.youtube.com/channel/UC6nSFpj9HTCZ5t-N3Rm3-HA',
                'like_count': int,
                'playable_in_embed': True,
                'live_status': 'not_live',
                'channel_follower_count': int,
                'uploader': 'Vsauce',
                'uploader_url': 'https://www.youtube.com/@Vsauce',
                'uploader_id': '@Vsauce',
                'comment_count': int,
                'channel_is_verified': True,
                'timestamp': 1484761047,
            },
            'params': {
                'skip_download': True,
            },
            'expected_warnings': [
                'Skipping DASH manifest',
            ],
        },
        {
            # The following content has been identified by the YouTube community
            # as inappropriate or offensive to some audiences.
            'url': 'https://www.youtube.com/watch?v=6SJNVb0GnPI',
            'info_dict': {
                'id': '6SJNVb0GnPI',
                'ext': 'mp4',
                'title': 'Race Differences in Intelligence',
                'description': 'md5:5d161533167390427a1f8ee89a1fc6f1',
                'duration': 965,
                'upload_date': '20140124',
            },
            'params': {
                'skip_download': True,
            },
            'skip': 'This video has been removed for violating YouTube\'s policy on hate speech.',
        },
        {
            # itag 212
            'url': '1t24XAntNCY',
            'only_matching': True,
        },
        {
            # geo restricted to JP
            'url': 'sJL6WA-aGkQ',
            'only_matching': True,
        },
        {
            'url': 'https://invidio.us/watch?v=BaW_jenozKc',
            'only_matching': True,
        },
        {
            'url': 'https://redirect.invidious.io/watch?v=BaW_jenozKc',
            'only_matching': True,
        },
        {
            # from https://nitter.pussthecat.org/YouTube/status/1360363141947944964#m
            'url': 'https://redirect.invidious.io/Yh0AhrY9GjA',
            'only_matching': True,
        },
        {
            # DRM protected
            'url': 'https://www.youtube.com/watch?v=s7_qI6_mIXc',
            'only_matching': True,
        },
        {
            # Video with unsupported adaptive stream type formats
            'url': 'https://www.youtube.com/watch?v=Z4Vy8R84T1U',
            'info_dict': {
                'id': 'Z4Vy8R84T1U',
                'ext': 'mp4',
                'title': 'saman SMAN 53 Jakarta(Sancety) opening COFFEE4th at SMAN 53 Jakarta',
                'description': 'md5:d41d8cd98f00b204e9800998ecf8427e',
                'duration': 433,
                'upload_date': '20130923',
                'formats': 'maxcount:10',
            },
            'params': {
                'skip_download': True,
                'youtube_include_dash_manifest': False,
            },
            'skip': 'not actual anymore',
        },
        {
            # Youtube Music Auto-generated description
            # TODO: fix metadata extraction
            'url': 'https://music.youtube.com/watch?v=MgNrAu2pzNs',
            'info_dict': {
                'id': 'MgNrAu2pzNs',
                'ext': 'mp4',
                'title': 'Voyeur Girl',
                'description': 'md5:7ae382a65843d6df2685993e90a8628f',
                'upload_date': '20190312',
                'artists': ['Stephen'],
                'creators': ['Stephen'],
                'track': 'Voyeur Girl',
                'album': 'it\'s too much love to know my dear',
                'release_date': '20190313',
                'alt_title': 'Voyeur Girl',
                'view_count': int,
                'playable_in_embed': True,
                'like_count': int,
                'categories': ['Music'],
                'channel_url': 'https://www.youtube.com/channel/UC-pWHpBjdGG69N9mM2auIAA',
                'channel': 'Stephen',  # TODO: should be "Stephen - Topic"
                'uploader': 'Stephen',
                'availability': 'public',
                'duration': 169,
                'thumbnail': 'https://i.ytimg.com/vi_webp/MgNrAu2pzNs/maxresdefault.webp',
                'age_limit': 0,
                'channel_id': 'UC-pWHpBjdGG69N9mM2auIAA',
                'tags': 'count:11',
                'live_status': 'not_live',
                'channel_follower_count': int,
            },
            'params': {
                'skip_download': True,
            },
        },
        {
            'url': 'https://www.youtubekids.com/watch?v=3b8nCWDgZ6Q',
            'only_matching': True,
        },
        {
            # invalid -> valid video id redirection
            'url': 'DJztXj2GPfl',
            'info_dict': {
                'id': 'DJztXj2GPfk',
                'ext': 'mp4',
                'title': 'Panjabi MC - Mundian To Bach Ke (The Dictator Soundtrack)',
                'description': 'md5:bf577a41da97918e94fa9798d9228825',
                'upload_date': '20090125',
                'artist': 'Panjabi MC',
                'track': 'Beware of the Boys (Mundian to Bach Ke) - Motivo Hi-Lectro Remix',
                'album': 'Beware of the Boys (Mundian To Bach Ke)',
            },
            'params': {
                'skip_download': True,
            },
            'skip': 'Video unavailable',
        },
        {
            # empty description results in an empty string
            'url': 'https://www.youtube.com/watch?v=x41yOUIvK2k',
            'info_dict': {
                'id': 'x41yOUIvK2k',
                'ext': 'mp4',
                'title': 'IMG 3456',
                'description': '',
                'upload_date': '20170613',
                'view_count': int,
                'thumbnail': 'https://i.ytimg.com/vi_webp/x41yOUIvK2k/maxresdefault.webp',
                'like_count': int,
                'channel_id': 'UCo03ZQPBW5U4UC3regpt1nw',
                'tags': [],
                'channel_url': 'https://www.youtube.com/channel/UCo03ZQPBW5U4UC3regpt1nw',
                'availability': 'public',
                'age_limit': 0,
                'categories': ['Pets & Animals'],
                'duration': 7,
                'playable_in_embed': True,
                'live_status': 'not_live',
                'channel': 'l\'Or Vert asbl',
                'channel_follower_count': int,
                'uploader': 'l\'Or Vert asbl',
                'uploader_url': 'https://www.youtube.com/@ElevageOrVert',
                'uploader_id': '@ElevageOrVert',
                'timestamp': 1497343210,
            },
            'params': {
                'skip_download': True,
            },
        },
        {
            # with '};' inside yt initial data (see [1])
            # see [2] for an example with '};' inside ytInitialPlayerResponse
            # 1. https://github.com/ytdl-org/youtube-dl/issues/27093
            # 2. https://github.com/ytdl-org/youtube-dl/issues/27216
            'url': 'https://www.youtube.com/watch?v=CHqg6qOn4no',
            'info_dict': {
                'id': 'CHqg6qOn4no',
                'ext': 'mp4',
                'title': 'Part 77   Sort a list of simple types in c#',
                'description': 'md5:b8746fa52e10cdbf47997903f13b20dc',
                'upload_date': '20130831',
                'channel_id': 'UCCTVrRB5KpIiK6V2GGVsR1Q',
                'like_count': int,
                'channel_url': 'https://www.youtube.com/channel/UCCTVrRB5KpIiK6V2GGVsR1Q',
                'live_status': 'not_live',
                'categories': ['Education'],
                'availability': 'public',
                'thumbnail': 'https://i.ytimg.com/vi/CHqg6qOn4no/sddefault.jpg',
                'tags': 'count:12',
                'playable_in_embed': True,
                'age_limit': 0,
                'view_count': int,
                'duration': 522,
                'channel': 'kudvenkat',
                'comment_count': int,
                'channel_follower_count': int,
                'chapters': list,
                'uploader': 'kudvenkat',
                'uploader_url': 'https://www.youtube.com/@Csharp-video-tutorialsBlogspot',
                'uploader_id': '@Csharp-video-tutorialsBlogspot',
                'channel_is_verified': True,
                'heatmap': 'count:100',
                'timestamp': 1377976349,
            },
            'params': {
                'skip_download': True,
            },
        },
        {
            # another example of '};' in ytInitialData
            'url': 'https://www.youtube.com/watch?v=gVfgbahppCY',
            'only_matching': True,
        },
        {
            'url': 'https://www.youtube.com/watch_popup?v=63RmMXCd_bQ',
            'only_matching': True,
        },
        {
            # https://github.com/ytdl-org/youtube-dl/pull/28094
            'url': 'OtqTfy26tG0',
            'info_dict': {
                'id': 'OtqTfy26tG0',
                'ext': 'mp4',
                'title': 'Burn Out',
                'description': 'md5:8d07b84dcbcbfb34bc12a56d968b6131',
                'upload_date': '20141120',
                'artist': 'The Cinematic Orchestra',
                'track': 'Burn Out',
                'album': 'Every Day',
                'like_count': int,
                'live_status': 'not_live',
                'alt_title': 'Burn Out',
                'duration': 614,
                'age_limit': 0,
                'view_count': int,
                'channel_url': 'https://www.youtube.com/channel/UCIzsJBIyo8hhpFm1NK0uLgw',
                'creator': 'The Cinematic Orchestra',
                'channel': 'The Cinematic Orchestra',
                'tags': ['The Cinematic Orchestra', 'Every Day', 'Burn Out'],
                'channel_id': 'UCIzsJBIyo8hhpFm1NK0uLgw',
                'availability': 'public',
                'thumbnail': 'https://i.ytimg.com/vi/OtqTfy26tG0/maxresdefault.jpg',
                'categories': ['Music'],
                'playable_in_embed': True,
                'channel_follower_count': int,
                'uploader': 'The Cinematic Orchestra',
                'comment_count': int,
            },
            'params': {
                'skip_download': True,
            },
        },
        {
            # controversial video, only works with bpctr when authenticated with cookies
            'url': 'https://www.youtube.com/watch?v=nGC3D_FkCmg',
            'only_matching': True,
        },
        {
            # controversial video, requires bpctr/contentCheckOk
            'url': 'https://www.youtube.com/watch?v=SZJvDhaSDnc',
            'info_dict': {
                'id': 'SZJvDhaSDnc',
                'ext': 'mp4',
                'title': 'San Diego teen commits suicide after bullying over embarrassing video',
                'channel_id': 'UC-SJ6nODDmufqBzPBwCvYvQ',
                'upload_date': '20140716',
                'description': 'md5:acde3a73d3f133fc97e837a9f76b53b7',
                'duration': 170,
                'categories': ['News & Politics'],
                'view_count': int,
                'channel': 'CBS Mornings',
                'tags': ['suicide', 'bullying', 'video', 'cbs', 'news'],
                'thumbnail': 'https://i.ytimg.com/vi/SZJvDhaSDnc/hqdefault.jpg',
                'age_limit': 18,
                'availability': 'needs_auth',
                'channel_url': 'https://www.youtube.com/channel/UC-SJ6nODDmufqBzPBwCvYvQ',
                'like_count': int,
                'live_status': 'not_live',
                'playable_in_embed': True,
                'channel_follower_count': int,
                'uploader': 'CBS Mornings',
                'uploader_url': 'https://www.youtube.com/@CBSMornings',
                'uploader_id': '@CBSMornings',
                'comment_count': int,
                'channel_is_verified': True,
                'timestamp': 1405513526,
            },
        },
        {
            # restricted location, https://github.com/ytdl-org/youtube-dl/issues/28685
            'url': 'cBvYw8_A0vQ',
            'info_dict': {
                'id': 'cBvYw8_A0vQ',
                'ext': 'mp4',
                'title': '4K Ueno Okachimachi  Street  Scenes  上野御徒町歩き',
                'description': 'md5:ea770e474b7cd6722b4c95b833c03630',
                'upload_date': '20201120',
                'duration': 1456,
                'categories': ['Travel & Events'],
                'channel_id': 'UC3o_t8PzBmXf5S9b7GLx1Mw',
                'view_count': int,
                'channel': 'Walk around Japan',
                'tags': ['Ueno Tokyo', 'Okachimachi Tokyo', 'Ameyoko Street', 'Tokyo attraction', 'Travel in Tokyo'],
                'thumbnail': 'https://i.ytimg.com/vi/cBvYw8_A0vQ/hqdefault.jpg',
                'age_limit': 0,
                'availability': 'public',
                'channel_url': 'https://www.youtube.com/channel/UC3o_t8PzBmXf5S9b7GLx1Mw',
                'live_status': 'not_live',
                'playable_in_embed': True,
                'channel_follower_count': int,
                'uploader': 'Walk around Japan',
                'uploader_url': 'https://www.youtube.com/@walkaroundjapan7124',
                'uploader_id': '@walkaroundjapan7124',
                'timestamp': 1605884416,
            },
            'params': {
                'skip_download': True,
            },
        }, {
            # Has multiple audio streams
            'url': 'WaOKSUlf4TM',
            'only_matching': True,
        }, {
            # Requires Premium: has format 141 when requested using YTM url
            'url': 'https://music.youtube.com/watch?v=XclachpHxis',
            'only_matching': True,
        }, {
            # multiple subtitles with same lang_code
            'url': 'https://www.youtube.com/watch?v=wsQiKKfKxug',
            'only_matching': True,
        }, {
            # Force use android client fallback
            'url': 'https://www.youtube.com/watch?v=YOelRv7fMxY',
            'info_dict': {
                'id': 'YOelRv7fMxY',
                'title': 'DIGGING A SECRET TUNNEL Part 1',
                'ext': '3gp',
                'upload_date': '20210624',
                'channel_id': 'UCp68_FLety0O-n9QU6phsgw',
                'channel_url': r're:https?://(?:www\.)?youtube\.com/channel/UCp68_FLety0O-n9QU6phsgw',
                'description': 'md5:5d5991195d599b56cd0c4148907eec50',
                'duration': 596,
                'categories': ['Entertainment'],
                'view_count': int,
                'channel': 'colinfurze',
                'tags': ['Colin', 'furze', 'Terry', 'tunnel', 'underground', 'bunker'],
                'thumbnail': 'https://i.ytimg.com/vi/YOelRv7fMxY/maxresdefault.jpg',
                'age_limit': 0,
                'availability': 'public',
                'like_count': int,
                'live_status': 'not_live',
                'playable_in_embed': True,
                'channel_follower_count': int,
                'chapters': list,
                'uploader': 'colinfurze',
                'uploader_url': 'https://www.youtube.com/@colinfurze',
                'uploader_id': '@colinfurze',
                'comment_count': int,
                'channel_is_verified': True,
                'heatmap': 'count:100',
            },
            'params': {
                'format': '17',  # 3gp format available on android
                'extractor_args': {'youtube': {'player_client': ['android']}},
            },
            'skip': 'android client broken',
        },
        {
            # Skip download of additional client configs (remix client config in this case)
            'url': 'https://music.youtube.com/watch?v=MgNrAu2pzNs',
            'only_matching': True,
            'params': {
                'extractor_args': {'youtube': {'player_skip': ['configs']}},
            },
        }, {
            # shorts
            'url': 'https://www.youtube.com/shorts/BGQWPY4IigY',
            'only_matching': True,
        }, {
            'note': 'Storyboards',
            'url': 'https://www.youtube.com/watch?v=5KLPxDtMqe8',
            'info_dict': {
                'id': '5KLPxDtMqe8',
                'ext': 'mhtml',
                'format_id': 'sb0',
                'title': 'Your Brain is Plastic',
                'description': 'md5:89cd86034bdb5466cd87c6ba206cd2bc',
                'upload_date': '20140324',
                'like_count': int,
                'channel_id': 'UCZYTClx2T1of7BRZ86-8fow',
                'channel_url': 'https://www.youtube.com/channel/UCZYTClx2T1of7BRZ86-8fow',
                'view_count': int,
                'thumbnail': 'https://i.ytimg.com/vi/5KLPxDtMqe8/maxresdefault.jpg',
                'playable_in_embed': True,
                'tags': 'count:12',
                'availability': 'public',
                'channel': 'SciShow',
                'live_status': 'not_live',
                'duration': 248,
                'categories': ['Education'],
                'age_limit': 0,
                'channel_follower_count': int,
                'chapters': list,
                'uploader': 'SciShow',
                'uploader_url': 'https://www.youtube.com/@SciShow',
                'uploader_id': '@SciShow',
                'comment_count': int,
                'channel_is_verified': True,
                'heatmap': 'count:100',
                'timestamp': 1395685455,
            }, 'params': {'format': 'mhtml', 'skip_download': True},
        }, {
            # Ensure video upload_date is in UTC timezone (video was uploaded 1641170939)
            'url': 'https://www.youtube.com/watch?v=2NUZ8W2llS4',
            'info_dict': {
                'id': '2NUZ8W2llS4',
                'ext': 'mp4',
                'title': 'The NP that test your phone performance 🙂',
                'description': 'md5:144494b24d4f9dfacb97c1bbef5de84d',
                'channel_id': 'UCRqNBSOHgilHfAczlUmlWHA',
                'channel_url': 'https://www.youtube.com/channel/UCRqNBSOHgilHfAczlUmlWHA',
                'duration': 21,
                'view_count': int,
                'age_limit': 0,
                'categories': ['Gaming'],
                'tags': 'count:23',
                'playable_in_embed': True,
                'live_status': 'not_live',
                'upload_date': '20220103',
                'like_count': int,
                'availability': 'public',
                'channel': 'Leon Nguyen',
                'thumbnail': 'https://i.ytimg.com/vi_webp/2NUZ8W2llS4/maxresdefault.webp',
                'comment_count': int,
                'channel_follower_count': int,
                'uploader': 'Leon Nguyen',
                'uploader_url': 'https://www.youtube.com/@LeonNguyen',
                'uploader_id': '@LeonNguyen',
                'heatmap': 'count:100',
                'timestamp': 1641170939,
            },
        }, {
            # date text is premiered video, ensure upload date in UTC (published 1641172509)
            'url': 'https://www.youtube.com/watch?v=mzZzzBU6lrM',
            'info_dict': {
                'id': 'mzZzzBU6lrM',
                'ext': 'mp4',
                'title': 'I Met GeorgeNotFound In Real Life...',
                'description': 'md5:978296ec9783a031738b684d4ebf302d',
                'channel_id': 'UC_8NknAFiyhOUaZqHR3lq3Q',
                'channel_url': 'https://www.youtube.com/channel/UC_8NknAFiyhOUaZqHR3lq3Q',
                'duration': 955,
                'view_count': int,
                'age_limit': 0,
                'categories': ['Entertainment'],
                'tags': 'count:26',
                'playable_in_embed': True,
                'live_status': 'not_live',
                'release_timestamp': 1641172509,
                'release_date': '20220103',
                'upload_date': '20220103',
                'like_count': int,
                'availability': 'public',
                'channel': 'Quackity',
                'thumbnail': 'https://i.ytimg.com/vi/mzZzzBU6lrM/maxresdefault.jpg',
                'channel_follower_count': int,
                'uploader': 'Quackity',
                'uploader_id': '@Quackity',
                'uploader_url': 'https://www.youtube.com/@Quackity',
                'comment_count': int,
                'channel_is_verified': True,
                'heatmap': 'count:100',
                'timestamp': 1641172509,
            },
        },
        {   # continuous livestream.
            # Upload date was 2022-07-12T05:12:29-07:00, while stream start is 2022-07-12T15:59:30+00:00
            'url': 'https://www.youtube.com/watch?v=jfKfPfyJRdk',
            'info_dict': {
                'id': 'jfKfPfyJRdk',
                'ext': 'mp4',
                'channel_id': 'UCSJ4gkVC6NrvII8umztf0Ow',
                'like_count': int,
                'uploader': 'Lofi Girl',
                'categories': ['Music'],
                'concurrent_view_count': int,
                'playable_in_embed': True,
                'timestamp': 1657627949,
                'release_date': '20220712',
                'channel_url': 'https://www.youtube.com/channel/UCSJ4gkVC6NrvII8umztf0Ow',
                'description': 'md5:13a6f76df898f5674f9127139f3df6f7',
                'age_limit': 0,
                'thumbnail': 'https://i.ytimg.com/vi/jfKfPfyJRdk/maxresdefault.jpg',
                'release_timestamp': 1657641570,
                'uploader_url': 'https://www.youtube.com/@LofiGirl',
                'channel_follower_count': int,
                'channel_is_verified': True,
                'title': r're:^lofi hip hop radio 📚 - beats to relax/study to',
                'view_count': int,
                'live_status': 'is_live',
                'tags': 'count:32',
                'channel': 'Lofi Girl',
                'availability': 'public',
                'upload_date': '20220712',
                'uploader_id': '@LofiGirl',
            },
            'params': {'skip_download': True},
        }, {
            'url': 'https://www.youtube.com/watch?v=tjjjtzRLHvA',
            'info_dict': {
                'id': 'tjjjtzRLHvA',
                'ext': 'mp4',
                'title': 'ハッシュタグ無し };if window.ytcsi',
                'upload_date': '20220323',
                'like_count': int,
                'availability': 'unlisted',
                'channel': 'Lesmiscore',
                'thumbnail': r're:^https?://.*\.jpg',
                'age_limit': 0,
                'categories': ['Music'],
                'view_count': int,
                'description': '',
                'channel_url': 'https://www.youtube.com/channel/UCdqltm_7iv1Vs6kp6Syke5A',
                'channel_id': 'UCdqltm_7iv1Vs6kp6Syke5A',
                'live_status': 'not_live',
                'playable_in_embed': True,
                'channel_follower_count': int,
                'duration': 6,
                'tags': [],
                'uploader_id': '@lesmiscore',
                'uploader': 'Lesmiscore',
                'uploader_url': 'https://www.youtube.com/@lesmiscore',
                'timestamp': 1648005313,
            },
        }, {
            # Prefer primary title+description language metadata by default
            # Do not prefer translated description if primary is empty
            'url': 'https://www.youtube.com/watch?v=el3E4MbxRqQ',
            'info_dict': {
                'id': 'el3E4MbxRqQ',
                'ext': 'mp4',
                'title': 'dlp test video 2 - primary sv no desc',
                'description': '',
                'channel': 'cole-dlp-test-acc',
                'tags': [],
                'view_count': int,
                'channel_url': 'https://www.youtube.com/channel/UCiu-3thuViMebBjw_5nWYrA',
                'like_count': int,
                'playable_in_embed': True,
                'availability': 'unlisted',
                'thumbnail': r're:^https?://.*\.jpg',
                'age_limit': 0,
                'duration': 5,
                'live_status': 'not_live',
                'upload_date': '20220908',
                'categories': ['People & Blogs'],
                'channel_id': 'UCiu-3thuViMebBjw_5nWYrA',
                'uploader_url': 'https://www.youtube.com/@coletdjnz',
                'uploader_id': '@coletdjnz',
                'uploader': 'cole-dlp-test-acc',
                'timestamp': 1662677394,
            },
            'params': {'skip_download': True},
        }, {
            # Extractor argument: prefer translated title+description
            'url': 'https://www.youtube.com/watch?v=gHKT4uU8Zng',
            'info_dict': {
                'id': 'gHKT4uU8Zng',
                'ext': 'mp4',
                'channel': 'cole-dlp-test-acc',
                'tags': [],
                'duration': 5,
                'live_status': 'not_live',
                'channel_id': 'UCiu-3thuViMebBjw_5nWYrA',
                'upload_date': '20220729',
                'view_count': int,
                'categories': ['People & Blogs'],
                'thumbnail': r're:^https?://.*\.jpg',
                'title': 'dlp test video title translated (fr)',
                'availability': 'public',
                'age_limit': 0,
                'description': 'dlp test video description translated (fr)',
                'playable_in_embed': True,
                'channel_url': 'https://www.youtube.com/channel/UCiu-3thuViMebBjw_5nWYrA',
                'uploader_url': 'https://www.youtube.com/@coletdjnz',
                'uploader_id': '@coletdjnz',
                'uploader': 'cole-dlp-test-acc',
                'timestamp': 1659073275,
                'like_count': int,
            },
            'params': {'skip_download': True, 'extractor_args': {'youtube': {'lang': ['fr']}}},
            'expected_warnings': [r'Preferring "fr" translated fields'],
        }, {
            'note': '6 channel audio',
            'url': 'https://www.youtube.com/watch?v=zgdo7-RRjgo',
            'only_matching': True,
        }, {
            'note': 'Multiple HLS formats with same itag',
            'url': 'https://www.youtube.com/watch?v=kX3nB4PpJko',
            'info_dict': {
                'id': 'kX3nB4PpJko',
                'ext': 'mp4',
                'categories': ['Entertainment'],
                'description': 'md5:e8031ff6e426cdb6a77670c9b81f6fa6',
                'live_status': 'not_live',
                'duration': 937,
                'channel_follower_count': int,
                'thumbnail': 'https://i.ytimg.com/vi_webp/kX3nB4PpJko/maxresdefault.webp',
                'title': 'Last To Take Hand Off Jet, Keeps It!',
                'channel': 'MrBeast',
                'playable_in_embed': True,
                'view_count': int,
                'upload_date': '20221112',
                'channel_url': 'https://www.youtube.com/channel/UCX6OQ3DkcsbYNE6H8uQQuVA',
                'age_limit': 0,
                'availability': 'public',
                'channel_id': 'UCX6OQ3DkcsbYNE6H8uQQuVA',
                'like_count': int,
                'tags': [],
                'uploader': 'MrBeast',
                'uploader_url': 'https://www.youtube.com/@MrBeast',
                'uploader_id': '@MrBeast',
                'comment_count': int,
                'channel_is_verified': True,
                'heatmap': 'count:100',
            },
            'params': {'extractor_args': {'youtube': {'player_client': ['ios']}}, 'format': '233-1'},
        }, {
            'note': 'Audio formats with Dynamic Range Compression',
            'url': 'https://www.youtube.com/watch?v=Tq92D6wQ1mg',
            'info_dict': {
                'id': 'Tq92D6wQ1mg',
                'ext': 'webm',
                'title': '[MMD] Adios - EVERGLOW [+Motion DL]',
                'channel_url': 'https://www.youtube.com/channel/UC1yoRdFoFJaCY-AGfD9W0wQ',
                'channel_id': 'UC1yoRdFoFJaCY-AGfD9W0wQ',
                'channel_follower_count': int,
                'description': 'md5:17eccca93a786d51bc67646756894066',
                'upload_date': '20191228',
                'tags': ['mmd', 'dance', 'mikumikudance', 'kpop', 'vtuber'],
                'playable_in_embed': True,
                'like_count': int,
                'categories': ['Entertainment'],
                'thumbnail': 'https://i.ytimg.com/vi/Tq92D6wQ1mg/sddefault.jpg',
                'age_limit': 18,
                'channel': 'Projekt Melody',
                'view_count': int,
                'availability': 'needs_auth',
                'comment_count': int,
                'live_status': 'not_live',
                'duration': 106,
                'uploader': 'Projekt Melody',
                'uploader_id': '@ProjektMelody',
                'uploader_url': 'https://www.youtube.com/@ProjektMelody',
                'timestamp': 1577508724,
            },
            'params': {'extractor_args': {'youtube': {'player_client': ['tv_embedded']}}, 'format': '251-drc'},
        },
        {
            'url': 'https://www.youtube.com/live/qVv6vCqciTM',
            'info_dict': {
                'id': 'qVv6vCqciTM',
                'ext': 'mp4',
                'age_limit': 0,
                'comment_count': int,
                'chapters': 'count:13',
                'upload_date': '20221223',
                'thumbnail': 'https://i.ytimg.com/vi/qVv6vCqciTM/maxresdefault.jpg',
                'channel_url': 'https://www.youtube.com/channel/UCIdEIHpS0TdkqRkHL5OkLtA',
                'like_count': int,
                'release_date': '20221223',
                'tags': ['Vtuber', '月ノ美兎', '名取さな', 'にじさんじ', 'クリスマス', '3D配信'],
                'title': '【 #インターネット女クリスマス 】3Dで歌ってはしゃぐインターネットの女たち【月ノ美兎/名取さな】',
                'view_count': int,
                'playable_in_embed': True,
                'duration': 4438,
                'availability': 'public',
                'channel_follower_count': int,
                'channel_id': 'UCIdEIHpS0TdkqRkHL5OkLtA',
                'categories': ['Entertainment'],
                'live_status': 'was_live',
                'release_timestamp': 1671793345,
                'channel': 'さなちゃんねる',
                'description': 'md5:6aebf95cc4a1d731aebc01ad6cc9806d',
                'uploader': 'さなちゃんねる',
                'uploader_url': 'https://www.youtube.com/@sana_natori',
                'uploader_id': '@sana_natori',
                'channel_is_verified': True,
                'heatmap': 'count:100',
                'timestamp': 1671798112,
            },
        },
        {
            # Fallbacks when webpage and web client is unavailable
            'url': 'https://www.youtube.com/watch?v=wSSmNUl9Snw',
            'info_dict': {
                'id': 'wSSmNUl9Snw',
                'ext': 'mp4',
                # 'categories': ['Science & Technology'],
                'view_count': int,
                'chapters': 'count:2',
                'channel': 'Scott Manley',
                'like_count': int,
                'age_limit': 0,
                # 'availability': 'public',
                'channel_follower_count': int,
                'live_status': 'not_live',
                'upload_date': '20170831',
                'duration': 682,
                'tags': 'count:8',
                'uploader_url': 'https://www.youtube.com/@scottmanley',
                'description': 'md5:f4bed7b200404b72a394c2f97b782c02',
                'uploader': 'Scott Manley',
                'uploader_id': '@scottmanley',
                'title': 'The Computer Hack That Saved Apollo 14',
                'channel_id': 'UCxzC4EngIsMrPmbm6Nxvb-A',
                'thumbnail': r're:^https?://.*\.webp',
                'channel_url': 'https://www.youtube.com/channel/UCxzC4EngIsMrPmbm6Nxvb-A',
                'playable_in_embed': True,
                'comment_count': int,
                'channel_is_verified': True,
                'heatmap': 'count:100',
            },
            'params': {
                'extractor_args': {'youtube': {'player_client': ['ios'], 'player_skip': ['webpage']}},
            },
        },
    ]

    _WEBPAGE_TESTS = [
        # YouTube <object> embed
        {
            'url': 'http://www.improbable.com/2017/04/03/untrained-modern-youths-and-ancient-masters-in-selfie-portraits/',
            'md5': '873c81d308b979f0e23ee7e620b312a3',
            'info_dict': {
                'id': 'msN87y-iEx0',
                'ext': 'mp4',
                'title': 'Feynman: Mirrors FUN TO IMAGINE 6',
                'upload_date': '20080526',
                'description': 'md5:873c81d308b979f0e23ee7e620b312a3',
                'age_limit': 0,
                'tags': ['feynman', 'mirror', 'science', 'physics', 'imagination', 'fun', 'cool', 'puzzle'],
                'channel_id': 'UCCeo--lls1vna5YJABWAcVA',
                'playable_in_embed': True,
                'thumbnail': 'https://i.ytimg.com/vi/msN87y-iEx0/hqdefault.jpg',
                'like_count': int,
                'comment_count': int,
                'channel': 'Christopher Sykes',
                'live_status': 'not_live',
                'channel_url': 'https://www.youtube.com/channel/UCCeo--lls1vna5YJABWAcVA',
                'availability': 'public',
                'duration': 195,
                'view_count': int,
                'categories': ['Science & Technology'],
                'channel_follower_count': int,
                'uploader': 'Christopher Sykes',
                'uploader_url': 'https://www.youtube.com/@ChristopherSykesDocumentaries',
                'uploader_id': '@ChristopherSykesDocumentaries',
                'heatmap': 'count:100',
                'timestamp': 1211825920,
            },
            'params': {
                'skip_download': True,
            },
        },
    ]

    @classmethod
    def suitable(cls, url):
        from ..utils import parse_qs

        qs = parse_qs(url)
        if qs.get('list', [None])[0]:
            return False
        return super().suitable(url)

    def __init__(self, *args, **kwargs):
        super().__init__(*args, **kwargs)
        self._code_cache = {}
        self._player_cache = {}

    def _prepare_live_from_start_formats(self, formats, video_id, live_start_time, url, webpage_url, smuggled_data, is_live):
        lock = threading.Lock()
        start_time = time.time()
        formats = [f for f in formats if f.get('is_from_start')]

        def refetch_manifest(format_id, delay):
            nonlocal formats, start_time, is_live
            if time.time() <= start_time + delay:
                return

            _, _, prs, player_url = self._download_player_responses(url, smuggled_data, video_id, webpage_url)
            video_details = traverse_obj(prs, (..., 'videoDetails'), expected_type=dict)
            microformats = traverse_obj(
                prs, (..., 'microformat', 'playerMicroformatRenderer'),
                expected_type=dict)
            with lock:
                _, live_status, _, formats, _ = self._list_formats(video_id, microformats, video_details, prs, player_url)
                is_live = live_status == 'is_live'
                start_time = time.time()

        def mpd_feed(format_id, delay):
            """
            @returns (manifest_url, manifest_stream_number, is_live) or None
            """
            for retry in self.RetryManager(fatal=False):
                refetch_manifest(format_id, delay)

                f = next((f for f in formats if f['format_id'] == format_id), None)
                if not f:
                    if not is_live:
                        retry.error = f'{video_id}: Video is no longer live'
                    else:
                        retry.error = f'Cannot find refreshed manifest for format {format_id}{bug_reports_message()}'
                    continue
                return f['manifest_url'], f['manifest_stream_number'], is_live
            return None

        for f in formats:
            f['is_live'] = is_live
            gen = functools.partial(self._live_dash_fragments, video_id, f['format_id'],
                                    live_start_time, mpd_feed, not is_live and f.copy())
            if is_live:
                f['fragments'] = gen
                f['protocol'] = 'http_dash_segments_generator'
            else:
                f['fragments'] = LazyList(gen({}))
                del f['is_from_start']

    def _live_dash_fragments(self, video_id, format_id, live_start_time, mpd_feed, manifestless_orig_fmt, ctx):
        FETCH_SPAN, MAX_DURATION = 5, 432000

        mpd_url, stream_number, is_live = None, None, True

        begin_index = 0
        download_start_time = ctx.get('start') or time.time()

        section_start = ctx.get('section_start') or 0
        section_end = ctx.get('section_end') or math.inf

        self.write_debug(f'Selected section: {section_start} -> {section_end}')

        lack_early_segments = download_start_time - (live_start_time or download_start_time) > MAX_DURATION
        if lack_early_segments:
            self.report_warning(bug_reports_message(
                'Starting download from the last 120 hours of the live stream since '
                'YouTube does not have data before that. If you think this is wrong,'), only_once=True)
            lack_early_segments = True

        known_idx, no_fragment_score, last_segment_url = begin_index, 0, None
        fragments, fragment_base_url = None, None

        def _extract_sequence_from_mpd(refresh_sequence, immediate):
            nonlocal mpd_url, stream_number, is_live, no_fragment_score, fragments, fragment_base_url
            # Obtain from MPD's maximum seq value
            old_mpd_url = mpd_url
            last_error = ctx.pop('last_error', None)
            expire_fast = immediate or last_error and isinstance(last_error, HTTPError) and last_error.status == 403
            mpd_url, stream_number, is_live = (mpd_feed(format_id, 5 if expire_fast else 18000)
                                               or (mpd_url, stream_number, False))
            if not refresh_sequence:
                if expire_fast and not is_live:
                    return False
                elif old_mpd_url == mpd_url:
                    return True

            if manifestless_orig_fmt:
                fmt_info = manifestless_orig_fmt
            else:
                try:
                    fmts, _ = self._extract_mpd_formats_and_subtitles(
                        mpd_url, None, note=False, errnote=False, fatal=False)
                except ExtractorError:
                    fmts = None
                if not fmts:
                    no_fragment_score += 2
                    return False
                fmt_info = next(x for x in fmts if x['manifest_stream_number'] == stream_number)
            fragments = fmt_info['fragments']
            fragment_base_url = fmt_info['fragment_base_url']
            assert fragment_base_url

            return True

        self.write_debug(f'[{video_id}] Generating fragments for format {format_id}')
        while is_live:
            fetch_time = time.time()
            if no_fragment_score > 30:
                return
            if last_segment_url:
                # Obtain from "X-Head-Seqnum" header value from each segment
                try:
                    urlh = self._request_webpage(
                        last_segment_url, None, note=False, errnote=False, fatal=False)
                except ExtractorError:
                    urlh = None
                last_seq = try_get(urlh, lambda x: int_or_none(x.headers['X-Head-Seqnum']))
                if last_seq is None:
                    no_fragment_score += 2
                    last_segment_url = None
                    continue
            else:
                should_continue = _extract_sequence_from_mpd(True, no_fragment_score > 15)
                no_fragment_score += 2
                if not should_continue:
                    continue

            last_fragment = fragments[-1]
            last_seq = int(re.search(r'(?:/|^)sq/(\d+)', fragments[-1]['path']).group(1))

            known_fragment = next(
                (fragment for fragment in fragments if f'sq/{known_idx}' in fragment['path']), None)
            if known_fragment and known_fragment['end'] > section_end:
                break

            if known_idx > last_seq:
                last_segment_url = None
                continue

            last_seq += 1

            if begin_index < 0 and known_idx < 0:
                # skip from the start when it's negative value
                known_idx = last_seq + begin_index

            if lack_early_segments:
                known_idx = max(known_idx, last_seq - int(MAX_DURATION // last_fragment['duration']))

            fragment_count = last_seq - known_idx if section_end == math.inf else int(
                (section_end - section_start) // last_fragment['duration'])

            try:
                for idx in range(known_idx, last_seq):
                    # do not update sequence here or you'll get skipped some part of it
                    should_continue = _extract_sequence_from_mpd(False, False)
                    if not should_continue:
                        known_idx = idx - 1
                        raise ExtractorError('breaking out of outer loop')
<<<<<<< HEAD

                    frag_duration = last_fragment['duration']
                    frag_start = last_fragment['start'] - (last_seq - idx) * frag_duration
                    frag_end = frag_start + frag_duration

                    if frag_start >= section_start and frag_end <= section_end:
                        last_segment_url = urljoin(fragment_base_url, f'sq/{idx}')

                        yield {
                            'url': last_segment_url,
                            'fragment_count': fragment_count,
                            'duration': frag_duration,
                            'start': frag_start,
                            'end': frag_end,
                        }

=======
                    last_segment_url = urljoin(fragment_base_url, f'sq/{idx}')
                    yield {
                        'url': last_segment_url,
                        'fragment_count': last_seq,
                    }
>>>>>>> add96eb9
                if known_idx == last_seq:
                    no_fragment_score += 5
                else:
                    no_fragment_score = 0
                known_idx = last_seq
            except ExtractorError:
                continue

            if manifestless_orig_fmt:
                # Stop at the first iteration if running for post-live manifestless;
                # fragment count no longer increase since it starts
                break

            time.sleep(max(0, FETCH_SPAN + fetch_time - time.time()))

    def _extract_player_url(self, *ytcfgs, webpage=None):
        player_url = traverse_obj(
            ytcfgs, (..., 'PLAYER_JS_URL'), (..., 'WEB_PLAYER_CONTEXT_CONFIGS', ..., 'jsUrl'),
            get_all=False, expected_type=str)
        if not player_url:
            return
        return urljoin('https://www.youtube.com', player_url)

    def _download_player_url(self, video_id, fatal=False):
        res = self._download_webpage(
            'https://www.youtube.com/iframe_api',
            note='Downloading iframe API JS', video_id=video_id, fatal=fatal)
        if res:
            player_version = self._search_regex(
                r'player\\?/([0-9a-fA-F]{8})\\?/', res, 'player version', fatal=fatal)
            if player_version:
                return f'https://www.youtube.com/s/player/{player_version}/player_ias.vflset/en_US/base.js'

    def _signature_cache_id(self, example_sig):
        """ Return a string representation of a signature """
        return '.'.join(str(len(part)) for part in example_sig.split('.'))

    @classmethod
    def _extract_player_info(cls, player_url):
        for player_re in cls._PLAYER_INFO_RE:
            id_m = re.search(player_re, player_url)
            if id_m:
                break
        else:
            raise ExtractorError(f'Cannot identify player {player_url!r}')
        return id_m.group('id')

    def _load_player(self, video_id, player_url, fatal=True):
        player_id = self._extract_player_info(player_url)
        if player_id not in self._code_cache:
            code = self._download_webpage(
                player_url, video_id, fatal=fatal,
                note='Downloading player ' + player_id,
                errnote=f'Download of {player_url} failed')
            if code:
                self._code_cache[player_id] = code
        return self._code_cache.get(player_id)

    def _extract_signature_function(self, video_id, player_url, example_sig):
        player_id = self._extract_player_info(player_url)

        # Read from filesystem cache
        func_id = f'js_{player_id}_{self._signature_cache_id(example_sig)}'
        assert os.path.basename(func_id) == func_id

        self.write_debug(f'Extracting signature function {func_id}')
        cache_spec, code = self.cache.load('youtube-sigfuncs', func_id), None

        if not cache_spec:
            code = self._load_player(video_id, player_url)
        if code:
            res = self._parse_sig_js(code)
            test_string = ''.join(map(chr, range(len(example_sig))))
            cache_spec = [ord(c) for c in res(test_string)]
            self.cache.store('youtube-sigfuncs', func_id, cache_spec)

        return lambda s: ''.join(s[i] for i in cache_spec)

    def _print_sig_code(self, func, example_sig):
        if not self.get_param('youtube_print_sig_code'):
            return

        def gen_sig_code(idxs):
            def _genslice(start, end, step):
                starts = '' if start == 0 else str(start)
                ends = (':%d' % (end + step)) if end + step >= 0 else ':'
                steps = '' if step == 1 else (':%d' % step)
                return f's[{starts}{ends}{steps}]'

            step = None
            # Quelch pyflakes warnings - start will be set when step is set
            start = '(Never used)'
            for i, prev in zip(idxs[1:], idxs[:-1]):
                if step is not None:
                    if i - prev == step:
                        continue
                    yield _genslice(start, prev, step)
                    step = None
                    continue
                if i - prev in [-1, 1]:
                    step = i - prev
                    start = prev
                    continue
                else:
                    yield 's[%d]' % prev
            if step is None:
                yield 's[%d]' % i
            else:
                yield _genslice(start, i, step)

        test_string = ''.join(map(chr, range(len(example_sig))))
        cache_res = func(test_string)
        cache_spec = [ord(c) for c in cache_res]
        expr_code = ' + '.join(gen_sig_code(cache_spec))
        signature_id_tuple = '({})'.format(', '.join(str(len(p)) for p in example_sig.split('.')))
        code = (f'if tuple(len(p) for p in s.split(\'.\')) == {signature_id_tuple}:\n'
                f'    return {expr_code}\n')
        self.to_screen('Extracted signature function:\n' + code)

    def _parse_sig_js(self, jscode):
        funcname = self._search_regex(
            (r'\b[cs]\s*&&\s*[adf]\.set\([^,]+\s*,\s*encodeURIComponent\s*\(\s*(?P<sig>[a-zA-Z0-9$]+)\(',
             r'\b[a-zA-Z0-9]+\s*&&\s*[a-zA-Z0-9]+\.set\([^,]+\s*,\s*encodeURIComponent\s*\(\s*(?P<sig>[a-zA-Z0-9$]+)\(',
             r'\bm=(?P<sig>[a-zA-Z0-9$]{2,})\(decodeURIComponent\(h\.s\)\)',
             r'\bc&&\(c=(?P<sig>[a-zA-Z0-9$]{2,})\(decodeURIComponent\(c\)\)',
             r'(?:\b|[^a-zA-Z0-9$])(?P<sig>[a-zA-Z0-9$]{2,})\s*=\s*function\(\s*a\s*\)\s*{\s*a\s*=\s*a\.split\(\s*""\s*\)(?:;[a-zA-Z0-9$]{2}\.[a-zA-Z0-9$]{2}\(a,\d+\))?',
             r'(?P<sig>[a-zA-Z0-9$]+)\s*=\s*function\(\s*a\s*\)\s*{\s*a\s*=\s*a\.split\(\s*""\s*\)',
             # Obsolete patterns
             r'("|\')signature\1\s*,\s*(?P<sig>[a-zA-Z0-9$]+)\(',
             r'\.sig\|\|(?P<sig>[a-zA-Z0-9$]+)\(',
             r'yt\.akamaized\.net/\)\s*\|\|\s*.*?\s*[cs]\s*&&\s*[adf]\.set\([^,]+\s*,\s*(?:encodeURIComponent\s*\()?\s*(?P<sig>[a-zA-Z0-9$]+)\(',
             r'\b[cs]\s*&&\s*[adf]\.set\([^,]+\s*,\s*(?P<sig>[a-zA-Z0-9$]+)\(',
             r'\b[a-zA-Z0-9]+\s*&&\s*[a-zA-Z0-9]+\.set\([^,]+\s*,\s*(?P<sig>[a-zA-Z0-9$]+)\(',
             r'\bc\s*&&\s*[a-zA-Z0-9]+\.set\([^,]+\s*,\s*\([^)]*\)\s*\(\s*(?P<sig>[a-zA-Z0-9$]+)\('),
            jscode, 'Initial JS player signature function name', group='sig')

        jsi = JSInterpreter(jscode)
        initial_function = jsi.extract_function(funcname)
        return lambda s: initial_function([s])

    def _cached(self, func, *cache_id):
        def inner(*args, **kwargs):
            if cache_id not in self._player_cache:
                try:
                    self._player_cache[cache_id] = func(*args, **kwargs)
                except ExtractorError as e:
                    self._player_cache[cache_id] = e
                except Exception as e:
                    self._player_cache[cache_id] = ExtractorError(traceback.format_exc(), cause=e)

            ret = self._player_cache[cache_id]
            if isinstance(ret, Exception):
                raise ret
            return ret
        return inner

    def _decrypt_signature(self, s, video_id, player_url):
        """Turn the encrypted s field into a working signature"""
        extract_sig = self._cached(
            self._extract_signature_function, 'sig', player_url, self._signature_cache_id(s))
        func = extract_sig(video_id, player_url, s)
        self._print_sig_code(func, s)
        return func(s)

    def _decrypt_nsig(self, s, video_id, player_url):
        """Turn the encrypted n field into a working signature"""
        if player_url is None:
            raise ExtractorError('Cannot decrypt nsig without player_url')
        player_url = urljoin('https://www.youtube.com', player_url)

        try:
            jsi, player_id, func_code = self._extract_n_function_code(video_id, player_url)
        except ExtractorError as e:
            raise ExtractorError('Unable to extract nsig function code', cause=e)
        if self.get_param('youtube_print_sig_code'):
            self.to_screen(f'Extracted nsig function from {player_id}:\n{func_code[1]}\n')

        try:
            extract_nsig = self._cached(self._extract_n_function_from_code, 'nsig func', player_url)
            ret = extract_nsig(jsi, func_code)(s)
        except JSInterpreter.Exception as e:
            try:
                jsi = PhantomJSwrapper(self, timeout=5000)
            except ExtractorError:
                raise e
            self.report_warning(
                f'Native nsig extraction failed: Trying with PhantomJS\n'
                f'         n = {s} ; player = {player_url}', video_id)
            self.write_debug(e, only_once=True)

            args, func_body = func_code
            ret = jsi.execute(
                f'console.log(function({", ".join(args)}) {{ {func_body} }}({s!r}));',
                video_id=video_id, note='Executing signature code').strip()

        self.write_debug(f'Decrypted nsig {s} => {ret}')
        return ret

    def _extract_n_function_name(self, jscode):
        funcname, idx = self._search_regex(
            r'\.get\("n"\)\)&&\(b=(?P<nfunc>[a-zA-Z0-9$]+)(?:\[(?P<idx>\d+)\])?\([a-zA-Z0-9]\)',
            jscode, 'Initial JS player n function name', group=('nfunc', 'idx'))
        if not idx:
            return funcname

        return json.loads(js_to_json(self._search_regex(
            rf'var {re.escape(funcname)}\s*=\s*(\[.+?\])\s*[,;]', jscode,
            f'Initial JS player n function list ({funcname}.{idx})')))[int(idx)]

    def _extract_n_function_code(self, video_id, player_url):
        player_id = self._extract_player_info(player_url)
        func_code = self.cache.load('youtube-nsig', player_id, min_ver='2022.09.1')
        jscode = func_code or self._load_player(video_id, player_url)
        jsi = JSInterpreter(jscode)

        if func_code:
            return jsi, player_id, func_code

        func_name = self._extract_n_function_name(jscode)

        # For redundancy
        func_code = self._search_regex(
            rf'''(?xs){func_name}\s*=\s*function\s*\((?P<var>[\w$]+)\)\s*
                     # NB: The end of the regex is intentionally kept strict
                     {{(?P<code>.+?}}\s*return\ [\w$]+.join\(""\))}};''',
            jscode, 'nsig function', group=('var', 'code'), default=None)
        if func_code:
            func_code = ([func_code[0]], func_code[1])
        else:
            self.write_debug('Extracting nsig function with jsinterp')
            func_code = jsi.extract_function_code(func_name)

        self.cache.store('youtube-nsig', player_id, func_code)
        return jsi, player_id, func_code

    def _extract_n_function_from_code(self, jsi, func_code):
        func = jsi.extract_function_from_code(*func_code)

        def extract_nsig(s):
            try:
                ret = func([s])
            except JSInterpreter.Exception:
                raise
            except Exception as e:
                raise JSInterpreter.Exception(traceback.format_exc(), cause=e)

            if ret.startswith('enhanced_except_'):
                raise JSInterpreter.Exception('Signature function returned an exception')
            return ret

        return extract_nsig

    def _extract_signature_timestamp(self, video_id, player_url, ytcfg=None, fatal=False):
        """
        Extract signatureTimestamp (sts)
        Required to tell API what sig/player version is in use.
        """
        sts = None
        if isinstance(ytcfg, dict):
            sts = int_or_none(ytcfg.get('STS'))

        if not sts:
            # Attempt to extract from player
            if player_url is None:
                error_msg = 'Cannot extract signature timestamp without player_url.'
                if fatal:
                    raise ExtractorError(error_msg)
                self.report_warning(error_msg)
                return
            code = self._load_player(video_id, player_url, fatal=fatal)
            if code:
                sts = int_or_none(self._search_regex(
                    r'(?:signatureTimestamp|sts)\s*:\s*(?P<sts>[0-9]{5})', code,
                    'JS player signature timestamp', group='sts', fatal=fatal))
        return sts

    def _mark_watched(self, video_id, player_responses):
        for is_full, key in enumerate(('videostatsPlaybackUrl', 'videostatsWatchtimeUrl')):
            label = 'fully ' if is_full else ''
            url = get_first(player_responses, ('playbackTracking', key, 'baseUrl'),
                            expected_type=url_or_none)
            if not url:
                self.report_warning(f'Unable to mark {label}watched')
                return
            parsed_url = urllib.parse.urlparse(url)
            qs = urllib.parse.parse_qs(parsed_url.query)

            # cpn generation algorithm is reverse engineered from base.js.
            # In fact it works even with dummy cpn.
            CPN_ALPHABET = 'abcdefghijklmnopqrstuvwxyzABCDEFGHIJKLMNOPQRSTUVWXYZ0123456789-_'
            cpn = ''.join(CPN_ALPHABET[random.randint(0, 256) & 63] for _ in range(16))

            # # more consistent results setting it to right before the end
            video_length = [str(float((qs.get('len') or ['1.5'])[0]) - 1)]

            qs.update({
                'ver': ['2'],
                'cpn': [cpn],
                'cmt': video_length,
                'el': 'detailpage',  # otherwise defaults to "shorts"
            })

            if is_full:
                # these seem to mark watchtime "history" in the real world
                # they're required, so send in a single value
                qs.update({
                    'st': 0,
                    'et': video_length,
                })

            url = urllib.parse.urlunparse(
                parsed_url._replace(query=urllib.parse.urlencode(qs, True)))

            self._download_webpage(
                url, video_id, f'Marking {label}watched',
                'Unable to mark watched', fatal=False)

    @classmethod
    def _extract_from_webpage(cls, url, webpage):
        # Invidious Instances
        # https://github.com/yt-dlp/yt-dlp/issues/195
        # https://github.com/iv-org/invidious/pull/1730
        mobj = re.search(
            r'<link rel="alternate" href="(?P<url>https://www\.youtube\.com/watch\?v=[0-9A-Za-z_-]{11})"',
            webpage)
        if mobj:
            yield cls.url_result(mobj.group('url'), cls)
            raise cls.StopExtraction

        yield from super()._extract_from_webpage(url, webpage)

        # lazyYT YouTube embed
        for id_ in re.findall(r'class="lazyYT" data-youtube-id="([^"]+)"', webpage):
            yield cls.url_result(unescapeHTML(id_), cls, id_)

        # Wordpress "YouTube Video Importer" plugin
        for m in re.findall(r'''(?x)<div[^>]+
                class=(?P<q1>[\'"])[^\'"]*\byvii_single_video_player\b[^\'"]*(?P=q1)[^>]+
                data-video_id=(?P<q2>[\'"])([^\'"]+)(?P=q2)''', webpage):
            yield cls.url_result(m[-1], cls, m[-1])

    @classmethod
    def extract_id(cls, url):
        video_id = cls.get_temp_id(url)
        if not video_id:
            raise ExtractorError(f'Invalid URL: {url}')
        return video_id

    def _extract_chapters_from_json(self, data, duration):
        chapter_list = traverse_obj(
            data, (
                'playerOverlays', 'playerOverlayRenderer', 'decoratedPlayerBarRenderer',
                'decoratedPlayerBarRenderer', 'playerBar', 'chapteredPlayerBarRenderer', 'chapters',
            ), expected_type=list)

        return self._extract_chapters_helper(
            chapter_list,
            start_function=lambda chapter: float_or_none(
                traverse_obj(chapter, ('chapterRenderer', 'timeRangeStartMillis')), scale=1000),
            title_function=lambda chapter: traverse_obj(
                chapter, ('chapterRenderer', 'title', 'simpleText'), expected_type=str),
            duration=duration)

    def _extract_chapters_from_engagement_panel(self, data, duration):
        content_list = traverse_obj(
            data,
            ('engagementPanels', ..., 'engagementPanelSectionListRenderer', 'content', 'macroMarkersListRenderer', 'contents'),
            expected_type=list)
        chapter_time = lambda chapter: parse_duration(self._get_text(chapter, 'timeDescription'))
        chapter_title = lambda chapter: self._get_text(chapter, 'title')

        return next(filter(None, (
            self._extract_chapters_helper(traverse_obj(contents, (..., 'macroMarkersListItemRenderer')),
                                          chapter_time, chapter_title, duration)
            for contents in content_list)), [])

    def _extract_heatmap(self, data):
        return traverse_obj(data, (
            'frameworkUpdates', 'entityBatchUpdate', 'mutations',
            lambda _, v: v['payload']['macroMarkersListEntity']['markersList']['markerType'] == 'MARKER_TYPE_HEATMAP',
            'payload', 'macroMarkersListEntity', 'markersList', 'markers', ..., {
                'start_time': ('startMillis', {functools.partial(float_or_none, scale=1000)}),
                'end_time': {lambda x: (int(x['startMillis']) + int(x['durationMillis'])) / 1000},
                'value': ('intensityScoreNormalized', {float_or_none}),
            })) or None

    def _extract_comment(self, entities, parent=None):
        comment_entity_payload = get_first(entities, ('payload', 'commentEntityPayload', {dict}))
        if not (comment_id := traverse_obj(comment_entity_payload, ('properties', 'commentId', {str}))):
            return

        toolbar_entity_payload = get_first(entities, ('payload', 'engagementToolbarStateEntityPayload', {dict}))
        time_text = traverse_obj(comment_entity_payload, ('properties', 'publishedTime', {str})) or ''

        return {
            'id': comment_id,
            'parent': parent or 'root',
            **traverse_obj(comment_entity_payload, {
                'text': ('properties', 'content', 'content', {str}),
                'like_count': ('toolbar', 'likeCountA11y', {parse_count}),
                'author_id': ('author', 'channelId', {self.ucid_or_none}),
                'author': ('author', 'displayName', {str}),
                'author_thumbnail': ('author', 'avatarThumbnailUrl', {url_or_none}),
                'author_is_uploader': ('author', 'isCreator', {bool}),
                'author_is_verified': ('author', 'isVerified', {bool}),
                'author_url': ('author', 'channelCommand', 'innertubeCommand', (
                    ('browseEndpoint', 'canonicalBaseUrl'), ('commandMetadata', 'webCommandMetadata', 'url'),
                ), {lambda x: urljoin('https://www.youtube.com', x)}),
            }, get_all=False),
            'is_favorited': (None if toolbar_entity_payload is None else
                             toolbar_entity_payload.get('heartState') == 'TOOLBAR_HEART_STATE_HEARTED'),
            '_time_text': time_text,  # FIXME: non-standard, but we need a way of showing that it is an estimate.
            'timestamp': self._parse_time_text(time_text),
        }

    def _extract_comment_old(self, comment_renderer, parent=None):
        comment_id = comment_renderer.get('commentId')
        if not comment_id:
            return

        info = {
            'id': comment_id,
            'text': self._get_text(comment_renderer, 'contentText'),
            'like_count': self._get_count(comment_renderer, 'voteCount'),
            'author_id': traverse_obj(comment_renderer, ('authorEndpoint', 'browseEndpoint', 'browseId', {self.ucid_or_none})),
            'author': self._get_text(comment_renderer, 'authorText'),
            'author_thumbnail': traverse_obj(comment_renderer, ('authorThumbnail', 'thumbnails', -1, 'url', {url_or_none})),
            'parent': parent or 'root',
        }

        # Timestamp is an estimate calculated from the current time and time_text
        time_text = self._get_text(comment_renderer, 'publishedTimeText') or ''
        timestamp = self._parse_time_text(time_text)

        info.update({
            # FIXME: non-standard, but we need a way of showing that it is an estimate.
            '_time_text': time_text,
            'timestamp': timestamp,
        })

        info['author_url'] = urljoin(
            'https://www.youtube.com', traverse_obj(comment_renderer, ('authorEndpoint', (
                ('browseEndpoint', 'canonicalBaseUrl'), ('commandMetadata', 'webCommandMetadata', 'url'))),
                expected_type=str, get_all=False))

        author_is_uploader = traverse_obj(comment_renderer, 'authorIsChannelOwner')
        if author_is_uploader is not None:
            info['author_is_uploader'] = author_is_uploader

        comment_abr = traverse_obj(
            comment_renderer, ('actionButtons', 'commentActionButtonsRenderer'), expected_type=dict)
        if comment_abr is not None:
            info['is_favorited'] = 'creatorHeart' in comment_abr

        badges = self._extract_badges([traverse_obj(comment_renderer, 'authorCommentBadge')])
        if self._has_badge(badges, BadgeType.VERIFIED):
            info['author_is_verified'] = True

        is_pinned = traverse_obj(comment_renderer, 'pinnedCommentBadge')
        if is_pinned:
            info['is_pinned'] = True

        return info

    def _comment_entries(self, root_continuation_data, ytcfg, video_id, parent=None, tracker=None):

        get_single_config_arg = lambda c: self._configuration_arg(c, [''])[0]

        def extract_header(contents):
            _continuation = None
            for content in contents:
                comments_header_renderer = traverse_obj(content, 'commentsHeaderRenderer')
                expected_comment_count = self._get_count(
                    comments_header_renderer, 'countText', 'commentsCount')

                if expected_comment_count is not None:
                    tracker['est_total'] = expected_comment_count
                    self.to_screen(f'Downloading ~{expected_comment_count} comments')
                comment_sort_index = int(get_single_config_arg('comment_sort') != 'top')  # 1 = new, 0 = top

                sort_menu_item = try_get(
                    comments_header_renderer,
                    lambda x: x['sortMenu']['sortFilterSubMenuRenderer']['subMenuItems'][comment_sort_index], dict) or {}
                sort_continuation_ep = sort_menu_item.get('serviceEndpoint') or {}

                _continuation = self._extract_continuation_ep_data(sort_continuation_ep) or self._extract_continuation(sort_menu_item)
                if not _continuation:
                    continue

                sort_text = str_or_none(sort_menu_item.get('title'))
                if not sort_text:
                    sort_text = 'top comments' if comment_sort_index == 0 else 'newest first'
                self.to_screen(f'Sorting comments by {sort_text.lower()}')
                break
            return _continuation

        def extract_thread(contents, entity_payloads):
            if not parent:
                tracker['current_page_thread'] = 0
            for content in contents:
                if not parent and tracker['total_parent_comments'] >= max_parents:
                    yield
                comment_thread_renderer = try_get(content, lambda x: x['commentThreadRenderer'])

                # old comment format
                if not entity_payloads:
                    comment_renderer = get_first(
                        (comment_thread_renderer, content), [['commentRenderer', ('comment', 'commentRenderer')]],
                        expected_type=dict, default={})

                    comment = self._extract_comment_old(comment_renderer, parent)

                # new comment format
                else:
                    view_model = (
                        traverse_obj(comment_thread_renderer, ('commentViewModel', 'commentViewModel', {dict}))
                        or traverse_obj(content, ('commentViewModel', {dict})))
                    comment_keys = traverse_obj(view_model, (('commentKey', 'toolbarStateKey'), {str}))
                    if not comment_keys:
                        continue
                    entities = traverse_obj(entity_payloads, lambda _, v: v['entityKey'] in comment_keys)
                    comment = self._extract_comment(entities, parent)
                    if comment:
                        comment['is_pinned'] = traverse_obj(view_model, ('pinnedText', {str})) is not None

                if not comment:
                    continue
                comment_id = comment['id']

                if comment.get('is_pinned'):
                    tracker['pinned_comment_ids'].add(comment_id)
                # Sometimes YouTube may break and give us infinite looping comments.
                # See: https://github.com/yt-dlp/yt-dlp/issues/6290
                if comment_id in tracker['seen_comment_ids']:
                    if comment_id in tracker['pinned_comment_ids'] and not comment.get('is_pinned'):
                        # Pinned comments may appear a second time in newest first sort
                        # See: https://github.com/yt-dlp/yt-dlp/issues/6712
                        continue
                    self.report_warning(
                        'Detected YouTube comments looping. Stopping comment extraction '
                        f'{"for this thread" if parent else ""} as we probably cannot get any more.')
                    yield
                else:
                    tracker['seen_comment_ids'].add(comment['id'])

                tracker['running_total'] += 1
                tracker['total_reply_comments' if parent else 'total_parent_comments'] += 1
                yield comment

                # Attempt to get the replies
                comment_replies_renderer = try_get(
                    comment_thread_renderer, lambda x: x['replies']['commentRepliesRenderer'], dict)

                if comment_replies_renderer:
                    tracker['current_page_thread'] += 1
                    comment_entries_iter = self._comment_entries(
                        comment_replies_renderer, ytcfg, video_id,
                        parent=comment.get('id'), tracker=tracker)
                    yield from itertools.islice(comment_entries_iter, min(
                        max_replies_per_thread, max(0, max_replies - tracker['total_reply_comments'])))

        # Keeps track of counts across recursive calls
        if not tracker:
            tracker = {
                'running_total': 0,
                'est_total': None,
                'current_page_thread': 0,
                'total_parent_comments': 0,
                'total_reply_comments': 0,
                'seen_comment_ids': set(),
                'pinned_comment_ids': set(),
            }

        # TODO: Deprecated
        # YouTube comments have a max depth of 2
        max_depth = int_or_none(get_single_config_arg('max_comment_depth'))
        if max_depth:
            self._downloader.deprecated_feature('[youtube] max_comment_depth extractor argument is deprecated. '
                                                'Set max replies in the max-comments extractor argument instead')
        if max_depth == 1 and parent:
            return

        max_comments, max_parents, max_replies, max_replies_per_thread, *_ = (
            int_or_none(p, default=sys.maxsize) for p in self._configuration_arg('max_comments') + [''] * 4)

        continuation = self._extract_continuation(root_continuation_data)

        response = None
        is_forced_continuation = False
        is_first_continuation = parent is None
        if is_first_continuation and not continuation:
            # Sometimes you can get comments by generating the continuation yourself,
            # even if YouTube initially reports them being disabled - e.g. stories comments.
            # Note: if the comment section is actually disabled, YouTube may return a response with
            # required check_get_keys missing. So we will disable that check initially in this case.
            continuation = self._build_api_continuation_query(self._generate_comment_continuation(video_id))
            is_forced_continuation = True

        continuation_items_path = (
            'onResponseReceivedEndpoints', ..., ('reloadContinuationItemsCommand', 'appendContinuationItemsAction'), 'continuationItems')
        for page_num in itertools.count(0):
            if not continuation:
                break
            headers = self.generate_api_headers(ytcfg=ytcfg, visitor_data=self._extract_visitor_data(response))
            comment_prog_str = f"({tracker['running_total']}/~{tracker['est_total']})"
            if page_num == 0:
                if is_first_continuation:
                    note_prefix = 'Downloading comment section API JSON'
                else:
                    note_prefix = '    Downloading comment API JSON reply thread %d %s' % (
                        tracker['current_page_thread'], comment_prog_str)
            else:
                note_prefix = '{}Downloading comment{} API JSON page {} {}'.format(
                    '       ' if parent else '', ' replies' if parent else '',
                    page_num, comment_prog_str)

            # Do a deep check for incomplete data as sometimes YouTube may return no comments for a continuation
            # Ignore check if YouTube says the comment count is 0.
            check_get_keys = None
            if not is_forced_continuation and not (tracker['est_total'] == 0 and tracker['running_total'] == 0):
                check_get_keys = [[*continuation_items_path, ..., (
                    'commentsHeaderRenderer' if is_first_continuation else ('commentThreadRenderer', 'commentViewModel', 'commentRenderer'))]]
            try:
                response = self._extract_response(
                    item_id=None, query=continuation,
                    ep='next', ytcfg=ytcfg, headers=headers, note=note_prefix,
                    check_get_keys=check_get_keys)
            except ExtractorError as e:
                # Ignore incomplete data error for replies if retries didn't work.
                # This is to allow any other parent comments and comment threads to be downloaded.
                # See: https://github.com/yt-dlp/yt-dlp/issues/4669
                if 'incomplete data' in str(e).lower() and parent:
                    if self.get_param('ignoreerrors') in (True, 'only_download'):
                        self.report_warning(
                            'Received incomplete data for a comment reply thread and retrying did not help. '
                            'Ignoring to let other comments be downloaded. Pass --no-ignore-errors to not ignore.')
                        return
                    else:
                        raise ExtractorError(
                            'Incomplete data received for comment reply thread. '
                            'Pass --ignore-errors to ignore and allow rest of comments to download.',
                            expected=True)
                raise
            is_forced_continuation = False
            continuation = None
            mutations = traverse_obj(response, ('frameworkUpdates', 'entityBatchUpdate', 'mutations', ..., {dict}))
            for continuation_items in traverse_obj(response, continuation_items_path, expected_type=list, default=[]):
                if is_first_continuation:
                    continuation = extract_header(continuation_items)
                    is_first_continuation = False
                    if continuation:
                        break
                    continue

                for entry in extract_thread(continuation_items, mutations):
                    if not entry:
                        return
                    yield entry
                continuation = self._extract_continuation({'contents': continuation_items})
                if continuation:
                    break

        message = self._get_text(root_continuation_data, ('contents', ..., 'messageRenderer', 'text'), max_runs=1)
        if message and not parent and tracker['running_total'] == 0:
            self.report_warning(f'Youtube said: {message}', video_id=video_id, only_once=True)
            raise self.CommentsDisabled

    @staticmethod
    def _generate_comment_continuation(video_id):
        """
        Generates initial comment section continuation token from given video id
        """
        token = f'\x12\r\x12\x0b{video_id}\x18\x062\'"\x11"\x0b{video_id}0\x00x\x020\x00B\x10comments-section'
        return base64.b64encode(token.encode()).decode()

    def _get_comments(self, ytcfg, video_id, contents, webpage):
        """Entry for comment extraction"""
        def _real_comment_extract(contents):
            renderer = next((
                item for item in traverse_obj(contents, (..., 'itemSectionRenderer'), default={})
                if item.get('sectionIdentifier') == 'comment-item-section'), None)
            yield from self._comment_entries(renderer, ytcfg, video_id)

        max_comments = int_or_none(self._configuration_arg('max_comments', [''])[0])
        return itertools.islice(_real_comment_extract(contents), 0, max_comments)

    @staticmethod
    def _get_checkok_params():
        return {'contentCheckOk': True, 'racyCheckOk': True}

    @classmethod
    def _generate_player_context(cls, sts=None):
        context = {
            'html5Preference': 'HTML5_PREF_WANTS',
        }
        if sts is not None:
            context['signatureTimestamp'] = sts
        return {
            'playbackContext': {
                'contentPlaybackContext': context,
            },
            **cls._get_checkok_params(),
        }

    @staticmethod
    def _is_agegated(player_response):
        if traverse_obj(player_response, ('playabilityStatus', 'desktopLegacyAgeGateReason')):
            return True

        reasons = traverse_obj(player_response, ('playabilityStatus', ('status', 'reason')))
        AGE_GATE_REASONS = (
            'confirm your age', 'age-restricted', 'inappropriate',  # reason
            'age_verification_required', 'age_check_required',  # status
        )
        return any(expected in reason for expected in AGE_GATE_REASONS for reason in reasons)

    @staticmethod
    def _is_unplayable(player_response):
        return traverse_obj(player_response, ('playabilityStatus', 'status')) == 'UNPLAYABLE'

    def _extract_player_response(self, client, video_id, master_ytcfg, player_ytcfg, player_url, initial_pr, smuggled_data):

        session_index = self._extract_session_index(player_ytcfg, master_ytcfg)
        syncid = self._extract_account_syncid(player_ytcfg, master_ytcfg, initial_pr)
        sts = self._extract_signature_timestamp(video_id, player_url, master_ytcfg, fatal=False) if player_url else None
        headers = self.generate_api_headers(
            ytcfg=player_ytcfg, account_syncid=syncid, session_index=session_index, default_client=client)

        yt_query = {
            'videoId': video_id,
        }

        pp_arg = self._configuration_arg('player_params', [None], casesense=True)[0]
        if pp_arg:
            yt_query['params'] = pp_arg

        yt_query.update(self._generate_player_context(sts))
        return self._extract_response(
            item_id=video_id, ep='player', query=yt_query,
            ytcfg=player_ytcfg, headers=headers, fatal=True,
            default_client=client,
            note='Downloading {} player API JSON'.format(client.replace('_', ' ').strip()),
        ) or None

    def _get_requested_clients(self, url, smuggled_data):
        requested_clients = []
        android_clients = []
        default = ['ios', 'web']
        allowed_clients = sorted(
            (client for client in INNERTUBE_CLIENTS if client[:1] != '_'),
            key=lambda client: INNERTUBE_CLIENTS[client]['priority'], reverse=True)
        for client in self._configuration_arg('player_client'):
            if client == 'default':
                requested_clients.extend(default)
            elif client == 'all':
                requested_clients.extend(allowed_clients)
            elif client not in allowed_clients:
                self.report_warning(f'Skipping unsupported client {client}')
            elif client.startswith('android'):
                android_clients.append(client)
            else:
                requested_clients.append(client)
        # Force deprioritization of broken Android clients for format de-duplication
        requested_clients.extend(android_clients)
        if not requested_clients:
            requested_clients = default

        if smuggled_data.get('is_music_url') or self.is_music_url(url):
            requested_clients.extend(
                f'{client}_music' for client in requested_clients if f'{client}_music' in INNERTUBE_CLIENTS)

        return orderedSet(requested_clients)

    def _invalid_player_response(self, pr, video_id):
        # YouTube may return a different video player response than expected.
        # See: https://github.com/TeamNewPipe/NewPipe/issues/8713
        if (pr_id := traverse_obj(pr, ('videoDetails', 'videoId'))) != video_id:
            return pr_id

    def _extract_player_responses(self, clients, video_id, webpage, master_ytcfg, smuggled_data):
        initial_pr = None
        if webpage:
            initial_pr = self._search_json(
                self._YT_INITIAL_PLAYER_RESPONSE_RE, webpage, 'initial player response', video_id, fatal=False)

        prs = []
        if initial_pr and not self._invalid_player_response(initial_pr, video_id):
            # Android player_response does not have microFormats which are needed for
            # extraction of some data. So we return the initial_pr with formats
            # stripped out even if not requested by the user
            # See: https://github.com/yt-dlp/yt-dlp/issues/501
            prs.append({**initial_pr, 'streamingData': None})

        all_clients = set(clients)
        clients = clients[::-1]

        def append_client(*client_names):
            """ Append the first client name that exists but not already used """
            for client_name in client_names:
                actual_client = _split_innertube_client(client_name)[0]
                if actual_client in INNERTUBE_CLIENTS:
                    if actual_client not in all_clients:
                        clients.append(client_name)
                        all_clients.add(actual_client)
                        return

        tried_iframe_fallback = False
        player_url = None
        skipped_clients = {}
        while clients:
            client, base_client, variant = _split_innertube_client(clients.pop())
            player_ytcfg = master_ytcfg if client == 'web' else {}
            if 'configs' not in self._configuration_arg('player_skip') and client != 'web':
                player_ytcfg = self._download_ytcfg(client, video_id) or player_ytcfg

            player_url = player_url or self._extract_player_url(master_ytcfg, player_ytcfg, webpage=webpage)
            require_js_player = self._get_default_ytcfg(client).get('REQUIRE_JS_PLAYER')
            if 'js' in self._configuration_arg('player_skip'):
                require_js_player = False
                player_url = None

            if not player_url and not tried_iframe_fallback and require_js_player:
                player_url = self._download_player_url(video_id)
                tried_iframe_fallback = True

            try:
                pr = initial_pr if client == 'web' and initial_pr else self._extract_player_response(
                    client, video_id, player_ytcfg or master_ytcfg, player_ytcfg, player_url if require_js_player else None, initial_pr, smuggled_data)
            except ExtractorError as e:
                self.report_warning(e)
                continue

            if pr_id := self._invalid_player_response(pr, video_id):
                skipped_clients[client] = pr_id
            elif pr:
                # Save client name for introspection later
                name = short_client_name(client)
                sd = traverse_obj(pr, ('streamingData', {dict})) or {}
                sd[STREAMING_DATA_CLIENT_NAME] = name
                for f in traverse_obj(sd, (('formats', 'adaptiveFormats'), ..., {dict})):
                    f[STREAMING_DATA_CLIENT_NAME] = name
                prs.append(pr)

            # creator clients can bypass AGE_VERIFICATION_REQUIRED if logged in
            if variant == 'embedded' and self._is_unplayable(pr) and self.is_authenticated:
                append_client(f'{base_client}_creator')
            elif self._is_agegated(pr):
                if variant == 'tv_embedded':
                    append_client(f'{base_client}_embedded')
                elif not variant:
                    append_client(f'tv_embedded.{base_client}', f'{base_client}_embedded')

        if skipped_clients:
            self.report_warning(
                f'Skipping player responses from {"/".join(skipped_clients)} clients '
                f'(got player responses for video "{"/".join(set(skipped_clients.values()))}" instead of "{video_id}")')
            if not prs:
                raise ExtractorError(
                    'All player responses are invalid. Your IP is likely being blocked by Youtube', expected=True)
        elif not prs:
            raise ExtractorError('Failed to extract any player response')
        return prs, player_url

    def _needs_live_processing(self, live_status, duration):
        if (live_status == 'is_live' and self.get_param('live_from_start')
                or live_status == 'post_live' and (duration or 0) > 2 * 3600):
            return live_status

    def _extract_formats_and_subtitles(self, streaming_data, video_id, player_url, live_status, duration):
        CHUNK_SIZE = 10 << 20
        itags, stream_ids = collections.defaultdict(set), []
        itag_qualities, res_qualities = {}, {0: None}
        q = qualities([
            # Normally tiny is the smallest video-only formats. But
            # audio-only formats with unknown quality may get tagged as tiny
            'tiny',
            'audio_quality_ultralow', 'audio_quality_low', 'audio_quality_medium', 'audio_quality_high',  # Audio only formats
            'small', 'medium', 'large', 'hd720', 'hd1080', 'hd1440', 'hd2160', 'hd2880', 'highres',
        ])
        streaming_formats = traverse_obj(streaming_data, (..., ('formats', 'adaptiveFormats'), ...))
        format_types = self._configuration_arg('formats')
        all_formats = 'duplicate' in format_types
        if self._configuration_arg('include_duplicate_formats'):
            all_formats = True
            self._downloader.deprecated_feature('[youtube] include_duplicate_formats extractor argument is deprecated. '
                                                'Use formats=duplicate extractor argument instead')

        def build_fragments(f):
            return LazyList({
                'url': update_url_query(f['url'], {
                    'range': f'{range_start}-{min(range_start + CHUNK_SIZE - 1, f["filesize"])}',
                }),
            } for range_start in range(0, f['filesize'], CHUNK_SIZE))

        for fmt in streaming_formats:
            if fmt.get('targetDurationSec'):
                continue

            itag = str_or_none(fmt.get('itag'))
            audio_track = fmt.get('audioTrack') or {}
            stream_id = (itag, audio_track.get('id'), fmt.get('isDrc'))
            if not all_formats:
                if stream_id in stream_ids:
                    continue

            quality = fmt.get('quality')
            height = int_or_none(fmt.get('height'))
            if quality == 'tiny' or not quality:
                quality = fmt.get('audioQuality', '').lower() or quality
            # The 3gp format (17) in android client has a quality of "small",
            # but is actually worse than other formats
            if itag == '17':
                quality = 'tiny'
            if quality:
                if itag:
                    itag_qualities[itag] = quality
                if height:
                    res_qualities[height] = quality
            # FORMAT_STREAM_TYPE_OTF(otf=1) requires downloading the init fragment
            # (adding `&sq=0` to the URL) and parsing emsg box to determine the
            # number of fragment that would subsequently requested with (`&sq=N`)
            if fmt.get('type') == 'FORMAT_STREAM_TYPE_OTF':
                continue

            fmt_url = fmt.get('url')
            if not fmt_url:
                sc = urllib.parse.parse_qs(fmt.get('signatureCipher'))
                fmt_url = url_or_none(try_get(sc, lambda x: x['url'][0]))
                encrypted_sig = try_get(sc, lambda x: x['s'][0])
                if not all((sc, fmt_url, player_url, encrypted_sig)):
                    continue
                try:
                    fmt_url += '&{}={}'.format(
                        traverse_obj(sc, ('sp', -1)) or 'signature',
                        self._decrypt_signature(encrypted_sig, video_id, player_url),
                    )
                except ExtractorError as e:
                    self.report_warning('Signature extraction failed: Some formats may be missing',
                                        video_id=video_id, only_once=True)
                    self.write_debug(e, only_once=True)
                    continue

            query = parse_qs(fmt_url)
            throttled = False
            if query.get('n'):
                try:
                    decrypt_nsig = self._cached(self._decrypt_nsig, 'nsig', query['n'][0])
                    fmt_url = update_url_query(fmt_url, {
                        'n': decrypt_nsig(query['n'][0], video_id, player_url),
                    })
                except ExtractorError as e:
                    phantomjs_hint = ''
                    if isinstance(e, JSInterpreter.Exception):
                        phantomjs_hint = (f'         Install {self._downloader._format_err("PhantomJS", self._downloader.Styles.EMPHASIS)} '
                                          f'to workaround the issue. {PhantomJSwrapper.INSTALL_HINT}\n')
                    if player_url:
                        self.report_warning(
                            f'nsig extraction failed: You may experience throttling for some formats\n{phantomjs_hint}'
                            f'         n = {query["n"][0]} ; player = {player_url}', video_id=video_id, only_once=True)
                        self.write_debug(e, only_once=True)
                    else:
                        self.report_warning(
                            'Cannot decrypt nsig without player_url: You may experience throttling for some formats',
                            video_id=video_id, only_once=True)
                    throttled = True

            tbr = float_or_none(fmt.get('averageBitrate') or fmt.get('bitrate'), 1000)
            language_preference = (
                10 if audio_track.get('audioIsDefault') and 10
                else -10 if 'descriptive' in (audio_track.get('displayName') or '').lower() and -10
                else -1)
            format_duration = traverse_obj(fmt, ('approxDurationMs', {lambda x: float_or_none(x, 1000)}))
            # Some formats may have much smaller duration than others (possibly damaged during encoding)
            # E.g. 2-nOtRESiUc Ref: https://github.com/yt-dlp/yt-dlp/issues/2823
            # Make sure to avoid false positives with small duration differences.
            # E.g. __2ABJjxzNo, ySuUZEjARPY
            is_damaged = try_call(lambda: format_duration < duration // 2)
            if is_damaged:
                self.report_warning(
                    f'{video_id}: Some formats are possibly damaged. They will be deprioritized', only_once=True)

            client_name = fmt.get(STREAMING_DATA_CLIENT_NAME)
            # Android client formats are broken due to integrity check enforcement
            # Ref: https://github.com/yt-dlp/yt-dlp/issues/9554
            is_broken = client_name and client_name.startswith(short_client_name('android'))
            if is_broken:
                self.report_warning(
                    f'{video_id}: Android client formats are broken and may yield HTTP Error 403. '
                    'They will be deprioritized', only_once=True)

            name = fmt.get('qualityLabel') or quality.replace('audio_quality_', '') or ''
            fps = int_or_none(fmt.get('fps')) or 0
            dct = {
                'asr': int_or_none(fmt.get('audioSampleRate')),
                'filesize': int_or_none(fmt.get('contentLength')),
                'format_id': f'{itag}{"-drc" if fmt.get("isDrc") else ""}',
                'format_note': join_nonempty(
                    join_nonempty(audio_track.get('displayName'),
                                  language_preference > 0 and ' (default)', delim=''),
                    name, fmt.get('isDrc') and 'DRC',
                    try_get(fmt, lambda x: x['projectionType'].replace('RECTANGULAR', '').lower()),
                    try_get(fmt, lambda x: x['spatialAudioType'].replace('SPATIAL_AUDIO_TYPE_', '').lower()),
                    throttled and 'THROTTLED', is_damaged and 'DAMAGED', is_broken and 'BROKEN',
                    (self.get_param('verbose') or all_formats) and client_name,
                    delim=', '),
                # Format 22 is likely to be damaged. See https://github.com/yt-dlp/yt-dlp/issues/3372
                'source_preference': ((-10 if throttled else -5 if itag == '22' else -1)
                                      + (100 if 'Premium' in name else 0)),
                'fps': fps if fps > 1 else None,  # For some formats, fps is wrongly returned as 1
                'audio_channels': fmt.get('audioChannels'),
                'height': height,
                'quality': q(quality) - bool(fmt.get('isDrc')) / 2,
                'has_drm': bool(fmt.get('drmFamilies')),
                'tbr': tbr,
                'filesize_approx': filesize_from_tbr(tbr, format_duration),
                'url': fmt_url,
                'width': int_or_none(fmt.get('width')),
                'language': join_nonempty(audio_track.get('id', '').split('.')[0],
                                          'desc' if language_preference < -1 else '') or None,
                'language_preference': language_preference,
                # Strictly de-prioritize broken, damaged and 3gp formats
                'preference': -20 if is_broken else -10 if is_damaged else -2 if itag == '17' else None,
            }
            mime_mobj = re.match(
                r'((?:[^/]+)/(?:[^;]+))(?:;\s*codecs="([^"]+)")?', fmt.get('mimeType') or '')
            if mime_mobj:
                dct['ext'] = mimetype2ext(mime_mobj.group(1))
                dct.update(parse_codecs(mime_mobj.group(2)))
            if itag:
                itags[itag].add(('https', dct.get('language')))
                stream_ids.append(stream_id)
            single_stream = 'none' in (dct.get('acodec'), dct.get('vcodec'))
            if single_stream and dct.get('ext'):
                dct['container'] = dct['ext'] + '_dash'

            if (all_formats or 'dashy' in format_types) and dct['filesize']:
                yield {
                    **dct,
                    'format_id': f'{dct["format_id"]}-dashy' if all_formats else dct['format_id'],
                    'protocol': 'http_dash_segments',
                    'fragments': build_fragments(dct),
                }
            if all_formats or 'dashy' not in format_types:
                dct['downloader_options'] = {'http_chunk_size': CHUNK_SIZE}
                yield dct

        if live_status == 'is_live' and self.get_param('download_ranges') and not self.get_param('live_from_start'):
            self.report_warning('For YT livestreams, --download-sections is only supported with --live-from-start')

        needs_live_processing = self._needs_live_processing(live_status, duration)
        skip_bad_formats = 'incomplete' not in format_types
        if self._configuration_arg('include_incomplete_formats'):
            skip_bad_formats = False
            self._downloader.deprecated_feature('[youtube] include_incomplete_formats extractor argument is deprecated. '
                                                'Use formats=incomplete extractor argument instead')

        skip_manifests = set(self._configuration_arg('skip'))
        if (not self.get_param('youtube_include_hls_manifest', True)
                or needs_live_processing == 'is_live'  # These will be filtered out by YoutubeDL anyway
                or needs_live_processing and skip_bad_formats):
            skip_manifests.add('hls')

        if not self.get_param('youtube_include_dash_manifest', True):
            skip_manifests.add('dash')
        if self._configuration_arg('include_live_dash'):
            self._downloader.deprecated_feature('[youtube] include_live_dash extractor argument is deprecated. '
                                                'Use formats=incomplete extractor argument instead')
        elif skip_bad_formats and live_status == 'is_live' and needs_live_processing != 'is_live':
            skip_manifests.add('dash')

        def process_manifest_format(f, proto, client_name, itag):
            key = (proto, f.get('language'))
            if not all_formats and key in itags[itag]:
                return False
            itags[itag].add(key)

            if itag and all_formats:
                f['format_id'] = f'{itag}-{proto}'
            elif any(p != proto for p, _ in itags[itag]):
                f['format_id'] = f'{itag}-{proto}'
            elif itag:
                f['format_id'] = itag

            if f.get('source_preference') is None:
                f['source_preference'] = -1

            if itag in ('616', '235'):
                f['format_note'] = join_nonempty(f.get('format_note'), 'Premium', delim=' ')
                f['source_preference'] += 100

            f['quality'] = q(itag_qualities.get(try_get(f, lambda f: f['format_id'].split('-')[0]), -1))
            if f['quality'] == -1 and f.get('height'):
                f['quality'] = q(res_qualities[min(res_qualities, key=lambda x: abs(x - f['height']))])
            if self.get_param('verbose') or all_formats:
                f['format_note'] = join_nonempty(f.get('format_note'), client_name, delim=', ')
            if f.get('fps') and f['fps'] <= 1:
                del f['fps']

            if proto == 'hls' and f.get('has_drm'):
                f['has_drm'] = 'maybe'
                f['source_preference'] -= 5
            return True

        subtitles = {}
        for sd in streaming_data:
            client_name = sd.get(STREAMING_DATA_CLIENT_NAME)

            hls_manifest_url = 'hls' not in skip_manifests and sd.get('hlsManifestUrl')
            if hls_manifest_url:
                fmts, subs = self._extract_m3u8_formats_and_subtitles(
                    hls_manifest_url, video_id, 'mp4', fatal=False, live=live_status == 'is_live')
                subtitles = self._merge_subtitles(subs, subtitles)
                for f in fmts:
                    if process_manifest_format(f, 'hls', client_name, self._search_regex(
                            r'/itag/(\d+)', f['url'], 'itag', default=None)):
                        yield f

            dash_manifest_url = 'dash' not in skip_manifests and sd.get('dashManifestUrl')
            if dash_manifest_url:
                formats, subs = self._extract_mpd_formats_and_subtitles(dash_manifest_url, video_id, fatal=False)
                subtitles = self._merge_subtitles(subs, subtitles)  # Prioritize HLS subs over DASH
                for f in formats:
                    if process_manifest_format(f, 'dash', client_name, f['format_id']):
                        f['filesize'] = int_or_none(self._search_regex(
                            r'/clen/(\d+)', f.get('fragment_base_url') or f['url'], 'file size', default=None))
                        if needs_live_processing:
                            f['is_from_start'] = True

                        yield f
        yield subtitles

    def _extract_storyboard(self, player_responses, duration):
        spec = get_first(
            player_responses, ('storyboards', 'playerStoryboardSpecRenderer', 'spec'), default='').split('|')[::-1]
        base_url = url_or_none(urljoin('https://i.ytimg.com/', spec.pop() or None))
        if not base_url:
            return
        L = len(spec) - 1
        for i, args in enumerate(spec):
            args = args.split('#')
            counts = list(map(int_or_none, args[:5]))
            if len(args) != 8 or not all(counts):
                self.report_warning(f'Malformed storyboard {i}: {"#".join(args)}{bug_reports_message()}')
                continue
            width, height, frame_count, cols, rows = counts
            N, sigh = args[6:]

            url = base_url.replace('$L', str(L - i)).replace('$N', N) + f'&sigh={sigh}'
            fragment_count = frame_count / (cols * rows)
            fragment_duration = duration / fragment_count
            yield {
                'format_id': f'sb{i}',
                'format_note': 'storyboard',
                'ext': 'mhtml',
                'protocol': 'mhtml',
                'acodec': 'none',
                'vcodec': 'none',
                'url': url,
                'width': width,
                'height': height,
                'fps': frame_count / duration,
                'rows': rows,
                'columns': cols,
                'fragments': [{
                    'url': url.replace('$M', str(j)),
                    'duration': min(fragment_duration, duration - (j * fragment_duration)),
                } for j in range(math.ceil(fragment_count))],
            }

    def _download_player_responses(self, url, smuggled_data, video_id, webpage_url):
        webpage = None
        if 'webpage' not in self._configuration_arg('player_skip'):
            query = {'bpctr': '9999999999', 'has_verified': '1'}
            pp = self._configuration_arg('player_params', [None], casesense=True)[0]
            if pp:
                query['pp'] = pp
            webpage = self._download_webpage(
                webpage_url, video_id, fatal=False, query=query)

        master_ytcfg = self.extract_ytcfg(video_id, webpage) or self._get_default_ytcfg()

        player_responses, player_url = self._extract_player_responses(
            self._get_requested_clients(url, smuggled_data),
            video_id, webpage, master_ytcfg, smuggled_data)

        return webpage, master_ytcfg, player_responses, player_url

    def _list_formats(self, video_id, microformats, video_details, player_responses, player_url, duration=None):
        live_broadcast_details = traverse_obj(microformats, (..., 'liveBroadcastDetails'))
        is_live = get_first(video_details, 'isLive')
        if is_live is None:
            is_live = get_first(live_broadcast_details, 'isLiveNow')
        live_content = get_first(video_details, 'isLiveContent')
        is_upcoming = get_first(video_details, 'isUpcoming')
        post_live = get_first(video_details, 'isPostLiveDvr')
        live_status = ('post_live' if post_live
                       else 'is_live' if is_live
                       else 'is_upcoming' if is_upcoming
                       else 'was_live' if live_content
                       else 'not_live' if False in (is_live, live_content)
                       else None)
        streaming_data = traverse_obj(player_responses, (..., 'streamingData'))
        *formats, subtitles = self._extract_formats_and_subtitles(streaming_data, video_id, player_url, live_status, duration)
        if all(f.get('has_drm') for f in formats):
            # If there are no formats that definitely don't have DRM, all have DRM
            for f in formats:
                f['has_drm'] = True

        return live_broadcast_details, live_status, streaming_data, formats, subtitles

    def _real_extract(self, url):
        url, smuggled_data = unsmuggle_url(url, {})
        video_id = self._match_id(url)

        base_url = self.http_scheme() + '//www.youtube.com/'
        webpage_url = base_url + 'watch?v=' + video_id

        webpage, master_ytcfg, player_responses, player_url = self._download_player_responses(url, smuggled_data, video_id, webpage_url)

        playability_statuses = traverse_obj(
            player_responses, (..., 'playabilityStatus'), expected_type=dict)

        trailer_video_id = get_first(
            playability_statuses,
            ('errorScreen', 'playerLegacyDesktopYpcTrailerRenderer', 'trailerVideoId'),
            expected_type=str)
        if trailer_video_id:
            return self.url_result(
                trailer_video_id, self.ie_key(), trailer_video_id)

        search_meta = ((lambda x: self._html_search_meta(x, webpage, default=None))
                       if webpage else (lambda x: None))

        video_details = traverse_obj(player_responses, (..., 'videoDetails'), expected_type=dict)
        microformats = traverse_obj(
            player_responses, (..., 'microformat', 'playerMicroformatRenderer'),
            expected_type=dict)

        translated_title = self._get_text(microformats, (..., 'title'))
        video_title = (self._preferred_lang and translated_title
                       or get_first(video_details, 'title')  # primary
                       or translated_title
                       or search_meta(['og:title', 'twitter:title', 'title']))
        translated_description = self._get_text(microformats, (..., 'description'))
        original_description = get_first(video_details, 'shortDescription')
        video_description = (
            self._preferred_lang and translated_description
            # If original description is blank, it will be an empty string.
            # Do not prefer translated description in this case.
            or original_description if original_description is not None else translated_description)

        multifeed_metadata_list = get_first(
            player_responses,
            ('multicamera', 'playerLegacyMulticameraRenderer', 'metadataList'),
            expected_type=str)
        if multifeed_metadata_list and not smuggled_data.get('force_singlefeed'):
            if self.get_param('noplaylist'):
                self.to_screen(f'Downloading just video {video_id} because of --no-playlist')
            else:
                entries = []
                feed_ids = []
                for feed in multifeed_metadata_list.split(','):
                    # Unquote should take place before split on comma (,) since textual
                    # fields may contain comma as well (see
                    # https://github.com/ytdl-org/youtube-dl/issues/8536)
                    feed_data = urllib.parse.parse_qs(
                        urllib.parse.unquote_plus(feed))

                    def feed_entry(name):
                        return try_get(
                            feed_data, lambda x: x[name][0], str)

                    feed_id = feed_entry('id')
                    if not feed_id:
                        continue
                    feed_title = feed_entry('title')
                    title = video_title
                    if feed_title:
                        title += f' ({feed_title})'
                    entries.append({
                        '_type': 'url_transparent',
                        'ie_key': 'Youtube',
                        'url': smuggle_url(
                            '{}watch?v={}'.format(base_url, feed_data['id'][0]),
                            {'force_singlefeed': True}),
                        'title': title,
                    })
                    feed_ids.append(feed_id)
                self.to_screen(
                    'Downloading multifeed video ({}) - add --no-playlist to just download video {}'.format(
                        ', '.join(feed_ids), video_id))
                return self.playlist_result(
                    entries, video_id, video_title, video_description)

        duration = (int_or_none(get_first(video_details, 'lengthSeconds'))
                    or int_or_none(get_first(microformats, 'lengthSeconds'))
                    or parse_duration(search_meta('duration')) or None)

        live_broadcast_details, live_status, streaming_data, formats, automatic_captions = \
            self._list_formats(video_id, microformats, video_details, player_responses, player_url, duration)
        if live_status == 'post_live':
            self.write_debug(f'{video_id}: Video is in Post-Live Manifestless mode')

        if not formats:
            if not self.get_param('allow_unplayable_formats') and traverse_obj(streaming_data, (..., 'licenseInfos')):
                self.report_drm(video_id)
            pemr = get_first(
                playability_statuses,
                ('errorScreen', 'playerErrorMessageRenderer'), expected_type=dict) or {}
            reason = self._get_text(pemr, 'reason') or get_first(playability_statuses, 'reason')
            subreason = clean_html(self._get_text(pemr, 'subreason') or '')
            if subreason:
                if subreason == 'The uploader has not made this video available in your country.':
                    countries = get_first(microformats, 'availableCountries')
                    if not countries:
                        regions_allowed = search_meta('regionsAllowed')
                        countries = regions_allowed.split(',') if regions_allowed else None
                    self.raise_geo_restricted(subreason, countries, metadata_available=True)
                reason += f'. {subreason}'
            if reason:
                self.raise_no_formats(reason, expected=True)

        keywords = get_first(video_details, 'keywords', expected_type=list) or []
        if not keywords and webpage:
            keywords = [
                unescapeHTML(m.group('content'))
                for m in re.finditer(self._meta_regex('og:video:tag'), webpage)]
        for keyword in keywords:
            if keyword.startswith('yt:stretch='):
                mobj = re.search(r'(\d+)\s*:\s*(\d+)', keyword)
                if mobj:
                    # NB: float is intentional for forcing float division
                    w, h = (float(v) for v in mobj.groups())
                    if w > 0 and h > 0:
                        ratio = w / h
                        for f in formats:
                            if f.get('vcodec') != 'none':
                                f['stretched_ratio'] = ratio
                        break
        thumbnails = self._extract_thumbnails((video_details, microformats), (..., ..., 'thumbnail'))
        thumbnail_url = search_meta(['og:image', 'twitter:image'])
        if thumbnail_url:
            thumbnails.append({
                'url': thumbnail_url,
            })
        original_thumbnails = thumbnails.copy()

        # The best resolution thumbnails sometimes does not appear in the webpage
        # See: https://github.com/yt-dlp/yt-dlp/issues/340
        # List of possible thumbnails - Ref: <https://stackoverflow.com/a/20542029>
        thumbnail_names = [
            # While the *1,*2,*3 thumbnails are just below their corresponding "*default" variants
            # in resolution, these are not the custom thumbnail. So de-prioritize them
            'maxresdefault', 'hq720', 'sddefault', 'hqdefault', '0', 'mqdefault', 'default',
            'sd1', 'sd2', 'sd3', 'hq1', 'hq2', 'hq3', 'mq1', 'mq2', 'mq3', '1', '2', '3',
        ]
        n_thumbnail_names = len(thumbnail_names)
        thumbnails.extend({
            'url': 'https://i.ytimg.com/vi{webp}/{video_id}/{name}{live}.{ext}'.format(
                video_id=video_id, name=name, ext=ext,
                webp='_webp' if ext == 'webp' else '', live='_live' if live_status == 'is_live' else ''),
        } for name in thumbnail_names for ext in ('webp', 'jpg'))
        for thumb in thumbnails:
            i = next((i for i, t in enumerate(thumbnail_names) if f'/{video_id}/{t}' in thumb['url']), n_thumbnail_names)
            thumb['preference'] = (0 if '.webp' in thumb['url'] else -1) - (2 * i)
        self._remove_duplicate_formats(thumbnails)
        self._downloader._sort_thumbnails(original_thumbnails)

        category = get_first(microformats, 'category') or search_meta('genre')
        channel_id = self.ucid_or_none(str_or_none(
            get_first(video_details, 'channelId')
            or get_first(microformats, 'externalChannelId')
            or search_meta('channelId')))
        owner_profile_url = get_first(microformats, 'ownerProfileUrl')

        live_start_time = parse_iso8601(get_first(live_broadcast_details, 'startTimestamp'))
        live_end_time = parse_iso8601(get_first(live_broadcast_details, 'endTimestamp'))
        if not duration and live_end_time and live_start_time:
            duration = live_end_time - live_start_time

        needs_live_processing = self._needs_live_processing(live_status, duration)

        def is_bad_format(fmt):
            if needs_live_processing and not fmt.get('is_from_start'):
                return True
            elif (live_status == 'is_live' and needs_live_processing != 'is_live'
                    and fmt.get('protocol') == 'http_dash_segments'):
                return True

        for fmt in filter(is_bad_format, formats):
            fmt['preference'] = (fmt.get('preference') or -1) - 10
            fmt['format_note'] = join_nonempty(fmt.get('format_note'), '(Last 2 hours)', delim=' ')

        if needs_live_processing:
            self._prepare_live_from_start_formats(
                formats, video_id, live_start_time, url, webpage_url, smuggled_data, live_status == 'is_live')

        formats.extend(self._extract_storyboard(player_responses, duration))

        channel_handle = self.handle_from_url(owner_profile_url)

        info = {
            'id': video_id,
            'title': video_title,
            'formats': formats,
            'thumbnails': thumbnails,
            # The best thumbnail that we are sure exists. Prevents unnecessary
            # URL checking if user don't care about getting the best possible thumbnail
            'thumbnail': traverse_obj(original_thumbnails, (-1, 'url')),
            'description': video_description,
            'channel_id': channel_id,
            'channel_url': format_field(channel_id, None, 'https://www.youtube.com/channel/%s', default=None),
            'duration': duration,
            'view_count': int_or_none(
                get_first((video_details, microformats), (..., 'viewCount'))
                or search_meta('interactionCount')),
            'average_rating': float_or_none(get_first(video_details, 'averageRating')),
            'age_limit': 18 if (
                get_first(microformats, 'isFamilySafe') is False
                or search_meta('isFamilyFriendly') == 'false'
                or search_meta('og:restrictions:age') == '18+') else 0,
            'webpage_url': webpage_url,
            'categories': [category] if category else None,
            'tags': keywords,
            'playable_in_embed': get_first(playability_statuses, 'playableInEmbed'),
            'live_status': live_status,
            'release_timestamp': live_start_time,
            '_format_sort_fields': (  # source_preference is lower for throttled/potentially damaged formats
                'quality', 'res', 'fps', 'hdr:12', 'source', 'vcodec:vp9.2', 'channels', 'acodec', 'lang', 'proto'),
        }

        subtitles = {}
        pctr = traverse_obj(player_responses, (..., 'captions', 'playerCaptionsTracklistRenderer'), expected_type=dict)
        if pctr:
            def get_lang_code(track):
                return (remove_start(track.get('vssId') or '', '.').replace('.', '-')
                        or track.get('languageCode'))

            # Converted into dicts to remove duplicates
            captions = {
                get_lang_code(sub): sub
                for sub in traverse_obj(pctr, (..., 'captionTracks', ...))}
            translation_languages = {
                lang.get('languageCode'): self._get_text(lang.get('languageName'), max_runs=1)
                for lang in traverse_obj(pctr, (..., 'translationLanguages', ...))}

            def process_language(container, base_url, lang_code, sub_name, query):
                lang_subs = container.setdefault(lang_code, [])
                for fmt in self._SUBTITLE_FORMATS:
                    query.update({
                        'fmt': fmt,
                    })
                    lang_subs.append({
                        'ext': fmt,
                        'url': urljoin('https://www.youtube.com', update_url_query(base_url, query)),
                        'name': sub_name,
                    })

            # NB: Constructing the full subtitle dictionary is slow
            get_translated_subs = 'translated_subs' not in self._configuration_arg('skip') and (
                self.get_param('writeautomaticsub', False) or self.get_param('listsubtitles'))
            for lang_code, caption_track in captions.items():
                base_url = caption_track.get('baseUrl')
                orig_lang = parse_qs(base_url).get('lang', [None])[-1]
                if not base_url:
                    continue
                lang_name = self._get_text(caption_track, 'name', max_runs=1)
                if caption_track.get('kind') != 'asr':
                    if not lang_code:
                        continue
                    process_language(
                        subtitles, base_url, lang_code, lang_name, {})
                    if not caption_track.get('isTranslatable'):
                        continue
                for trans_code, trans_name in translation_languages.items():
                    if not trans_code:
                        continue
                    orig_trans_code = trans_code
                    if caption_track.get('kind') != 'asr' and trans_code != 'und':
                        if not get_translated_subs:
                            continue
                        trans_code += f'-{lang_code}'
                        trans_name += format_field(lang_name, None, ' from %s')
                    if lang_code == f'a-{orig_trans_code}':
                        # Set audio language based on original subtitles
                        for f in formats:
                            if f.get('acodec') != 'none' and not f.get('language'):
                                f['language'] = orig_trans_code
                        # Add an "-orig" label to the original language so that it can be distinguished.
                        # The subs are returned without "-orig" as well for compatibility
                        process_language(
                            automatic_captions, base_url, f'{trans_code}-orig', f'{trans_name} (Original)', {})
                    # Setting tlang=lang returns damaged subtitles.
                    process_language(automatic_captions, base_url, trans_code, trans_name,
                                     {} if orig_lang == orig_trans_code else {'tlang': trans_code})

        info['automatic_captions'] = automatic_captions
        info['subtitles'] = subtitles

        parsed_url = urllib.parse.urlparse(url)
        for component in [parsed_url.fragment, parsed_url.query]:
            query = urllib.parse.parse_qs(component)
            for k, v in query.items():
                for d_k, s_ks in [('start', ('start', 't')), ('end', ('end',))]:
                    d_k += '_time'
                    if d_k not in info and k in s_ks:
                        info[d_k] = parse_duration(v[0])

        # Youtube Music Auto-generated description
        if (video_description or '').strip().endswith('\nAuto-generated by YouTube.'):
            # XXX: Causes catastrophic backtracking if description has "·"
            # E.g. https://www.youtube.com/watch?v=DoPaAxMQoiI
            # Simulating atomic groups:  (?P<a>[^xy]+)x  =>  (?=(?P<a>[^xy]+))(?P=a)x
            # reduces it, but does not fully fix it. https://regex101.com/r/8Ssf2h/2
            mobj = re.search(
                r'''(?xs)
                    (?=(?P<track>[^\n·]+))(?P=track)·
                    (?=(?P<artist>[^\n]+))(?P=artist)\n+
                    (?=(?P<album>[^\n]+))(?P=album)\n
                    (?:.+?℗\s*(?P<release_year>\d{4})(?!\d))?
                    (?:.+?Released on\s*:\s*(?P<release_date>\d{4}-\d{2}-\d{2}))?
                    (.+?\nArtist\s*:\s*
                        (?=(?P<clean_artist>[^\n]+))(?P=clean_artist)\n
                    )?.+\nAuto-generated\ by\ YouTube\.\s*$
                ''', video_description)
            if mobj:
                release_year = mobj.group('release_year')
                release_date = mobj.group('release_date')
                if release_date:
                    release_date = release_date.replace('-', '')
                    if not release_year:
                        release_year = release_date[:4]
                info.update({
                    'album': mobj.group('album'.strip()),
                    'artists': ([a] if (a := mobj.group('clean_artist'))
                                else [a.strip() for a in mobj.group('artist').split('·')]),
                    'track': mobj.group('track').strip(),
                    'release_date': release_date,
                    'release_year': int_or_none(release_year),
                })

        initial_data = None
        if webpage:
            initial_data = self.extract_yt_initial_data(video_id, webpage, fatal=False)
            if not traverse_obj(initial_data, 'contents'):
                self.report_warning('Incomplete data received in embedded initial data; re-fetching using API.')
                initial_data = None
        if not initial_data:
            query = {'videoId': video_id}
            query.update(self._get_checkok_params())
            initial_data = self._extract_response(
                item_id=video_id, ep='next', fatal=False,
                ytcfg=master_ytcfg, query=query, check_get_keys='contents',
                headers=self.generate_api_headers(ytcfg=master_ytcfg),
                note='Downloading initial data API JSON')

        info['comment_count'] = traverse_obj(initial_data, (
            'contents', 'twoColumnWatchNextResults', 'results', 'results', 'contents', ..., 'itemSectionRenderer',
            'contents', ..., 'commentsEntryPointHeaderRenderer', 'commentCount',
        ), (
            'engagementPanels', lambda _, v: v['engagementPanelSectionListRenderer']['panelIdentifier'] == 'comment-item-section',
            'engagementPanelSectionListRenderer', 'header', 'engagementPanelTitleHeaderRenderer', 'contextualInfo',
        ), expected_type=self._get_count, get_all=False)

        try:  # This will error if there is no livechat
            initial_data['contents']['twoColumnWatchNextResults']['conversationBar']['liveChatRenderer']['continuations'][0]['reloadContinuationData']['continuation']
        except (KeyError, IndexError, TypeError):
            pass
        else:
            info.setdefault('subtitles', {})['live_chat'] = [{
                # url is needed to set cookies
                'url': f'https://www.youtube.com/watch?v={video_id}&bpctr=9999999999&has_verified=1',
                'video_id': video_id,
                'ext': 'json',
                'protocol': ('youtube_live_chat' if live_status in ('is_live', 'is_upcoming')
                             else 'youtube_live_chat_replay'),
            }]

        if initial_data:
            info['chapters'] = (
                self._extract_chapters_from_json(initial_data, duration)
                or self._extract_chapters_from_engagement_panel(initial_data, duration)
                or self._extract_chapters_from_description(video_description, duration)
                or None)

            info['heatmap'] = self._extract_heatmap(initial_data)

        contents = traverse_obj(
            initial_data, ('contents', 'twoColumnWatchNextResults', 'results', 'results', 'contents'),
            expected_type=list, default=[])

        vpir = get_first(contents, 'videoPrimaryInfoRenderer')
        if vpir:
            stl = vpir.get('superTitleLink')
            if stl:
                stl = self._get_text(stl)
                if try_get(
                        vpir,
                        lambda x: x['superTitleIcon']['iconType']) == 'LOCATION_PIN':
                    info['location'] = stl
                else:
                    mobj = re.search(r'(.+?)\s*S(\d+)\s*•?\s*E(\d+)', stl)
                    if mobj:
                        info.update({
                            'series': mobj.group(1),
                            'season_number': int(mobj.group(2)),
                            'episode_number': int(mobj.group(3)),
                        })
            for tlb in (try_get(
                    vpir,
                    lambda x: x['videoActions']['menuRenderer']['topLevelButtons'],
                    list) or []):
                tbrs = variadic(
                    traverse_obj(
                        tlb, ('toggleButtonRenderer', ...),
                        ('segmentedLikeDislikeButtonRenderer', ..., 'toggleButtonRenderer')))
                for tbr in tbrs:
                    for getter, regex in [(
                            lambda x: x['defaultText']['accessibility']['accessibilityData'],
                            r'(?P<count>[\d,]+)\s*(?P<type>(?:dis)?like)'), ([
                                lambda x: x['accessibility'],
                                lambda x: x['accessibilityData']['accessibilityData'],
                            ], r'(?P<type>(?:dis)?like) this video along with (?P<count>[\d,]+) other people')]:
                        label = (try_get(tbr, getter, dict) or {}).get('label')
                        if label:
                            mobj = re.match(regex, label)
                            if mobj:
                                info[mobj.group('type') + '_count'] = str_to_int(mobj.group('count'))
                                break

            info['like_count'] = traverse_obj(vpir, (
                'videoActions', 'menuRenderer', 'topLevelButtons', ...,
                'segmentedLikeDislikeButtonViewModel', 'likeButtonViewModel', 'likeButtonViewModel',
                'toggleButtonViewModel', 'toggleButtonViewModel', 'defaultButtonViewModel',
                'buttonViewModel', 'accessibilityText', {parse_count}), get_all=False)

            vcr = traverse_obj(vpir, ('viewCount', 'videoViewCountRenderer'))
            if vcr:
                vc = self._get_count(vcr, 'viewCount')
                # Upcoming premieres with waiting count are treated as live here
                if vcr.get('isLive'):
                    info['concurrent_view_count'] = vc
                elif info.get('view_count') is None:
                    info['view_count'] = vc

        vsir = get_first(contents, 'videoSecondaryInfoRenderer')
        if vsir:
            vor = traverse_obj(vsir, ('owner', 'videoOwnerRenderer'))
            info.update({
                'channel': self._get_text(vor, 'title'),
                'channel_follower_count': self._get_count(vor, 'subscriberCountText')})

            if not channel_handle:
                channel_handle = self.handle_from_url(
                    traverse_obj(vor, (
                        ('navigationEndpoint', ('title', 'runs', ..., 'navigationEndpoint')),
                        (('commandMetadata', 'webCommandMetadata', 'url'), ('browseEndpoint', 'canonicalBaseUrl')),
                        {str}), get_all=False))

            rows = try_get(
                vsir,
                lambda x: x['metadataRowContainer']['metadataRowContainerRenderer']['rows'],
                list) or []
            multiple_songs = False
            for row in rows:
                if try_get(row, lambda x: x['metadataRowRenderer']['hasDividerLine']) is True:
                    multiple_songs = True
                    break
            for row in rows:
                mrr = row.get('metadataRowRenderer') or {}
                mrr_title = mrr.get('title')
                if not mrr_title:
                    continue
                mrr_title = self._get_text(mrr, 'title')
                mrr_contents_text = self._get_text(mrr, ('contents', 0))
                if mrr_title == 'License':
                    info['license'] = mrr_contents_text
                elif not multiple_songs:
                    if mrr_title == 'Album':
                        info['album'] = mrr_contents_text
                    elif mrr_title == 'Artist':
                        info['artists'] = [mrr_contents_text] if mrr_contents_text else None
                    elif mrr_title == 'Song':
                        info['track'] = mrr_contents_text
            owner_badges = self._extract_badges(traverse_obj(vsir, ('owner', 'videoOwnerRenderer', 'badges')))
            if self._has_badge(owner_badges, BadgeType.VERIFIED):
                info['channel_is_verified'] = True

        info.update({
            'uploader': info.get('channel'),
            'uploader_id': channel_handle,
            'uploader_url': format_field(channel_handle, None, 'https://www.youtube.com/%s', default=None),
        })

        # We only want timestamp IF it has time precision AND a timezone
        # Currently the uploadDate in microformats appears to be in US/Pacific timezone.
        timestamp = (
            parse_iso8601(get_first(microformats, 'uploadDate'), timezone=NO_DEFAULT)
            or parse_iso8601(search_meta('uploadDate'), timezone=NO_DEFAULT)
        )
        upload_date = (
            dt.datetime.fromtimestamp(timestamp, dt.timezone.utc).strftime('%Y%m%d') if timestamp else
            (
                unified_strdate(get_first(microformats, 'uploadDate'))
                or unified_strdate(search_meta('uploadDate'))
            ))

        # In the case we cannot get the timestamp:
        # The upload date for scheduled, live and past live streams / premieres in microformats
        # may be different from the stream date. Although not in UTC, we will prefer it in this case.
        # See: https://github.com/yt-dlp/yt-dlp/pull/2223#issuecomment-1008485139
        if not upload_date or (not timestamp and live_status in ('not_live', None)):
            # this should be in UTC, as configured in the cookie/client context
            upload_date = strftime_or_none(
                self._parse_time_text(self._get_text(vpir, 'dateText'))) or upload_date

        info['upload_date'] = upload_date
        info['timestamp'] = timestamp

        if upload_date and live_status not in ('is_live', 'post_live', 'is_upcoming'):
            # Newly uploaded videos' HLS formats are potentially problematic and need to be checked
            upload_datetime = datetime_from_str(upload_date).replace(tzinfo=dt.timezone.utc)
            if upload_datetime >= datetime_from_str('today-2days'):
                for fmt in info['formats']:
                    if fmt.get('protocol') == 'm3u8_native':
                        fmt['__needs_testing'] = True

        for s_k, d_k in [('artists', 'creators'), ('track', 'alt_title')]:
            v = info.get(s_k)
            if v:
                info[d_k] = v

        badges = self._extract_badges(traverse_obj(vpir, 'badges'))

        is_private = (self._has_badge(badges, BadgeType.AVAILABILITY_PRIVATE)
                      or get_first(video_details, 'isPrivate', expected_type=bool))

        info['availability'] = (
            'public' if self._has_badge(badges, BadgeType.AVAILABILITY_PUBLIC)
            else self._availability(
                is_private=is_private,
                needs_premium=(
                    self._has_badge(badges, BadgeType.AVAILABILITY_PREMIUM)
                    or False if initial_data and is_private is not None else None),
                needs_subscription=(
                    self._has_badge(badges, BadgeType.AVAILABILITY_SUBSCRIPTION)
                    or False if initial_data and is_private is not None else None),
                needs_auth=info['age_limit'] >= 18,
                is_unlisted=None if is_private is None else (
                    self._has_badge(badges, BadgeType.AVAILABILITY_UNLISTED)
                    or get_first(microformats, 'isUnlisted', expected_type=bool))))

        info['__post_extractor'] = self.extract_comments(master_ytcfg, video_id, contents, webpage)

        self.mark_watched(video_id, player_responses)

        return info


class YoutubeTabBaseInfoExtractor(YoutubeBaseInfoExtractor):
    @staticmethod
    def passthrough_smuggled_data(func):
        def _smuggle(info, smuggled_data):
            if info.get('_type') not in ('url', 'url_transparent'):
                return info
            if smuggled_data.get('is_music_url'):
                parsed_url = urllib.parse.urlparse(info['url'])
                if parsed_url.netloc in ('www.youtube.com', 'music.youtube.com'):
                    smuggled_data.pop('is_music_url')
                    info['url'] = urllib.parse.urlunparse(parsed_url._replace(netloc='music.youtube.com'))
            if smuggled_data:
                info['url'] = smuggle_url(info['url'], smuggled_data)
            return info

        @functools.wraps(func)
        def wrapper(self, url):
            url, smuggled_data = unsmuggle_url(url, {})
            if self.is_music_url(url):
                smuggled_data['is_music_url'] = True
            info_dict = func(self, url, smuggled_data)
            if smuggled_data:
                _smuggle(info_dict, smuggled_data)
                if info_dict.get('entries'):
                    info_dict['entries'] = (_smuggle(i, smuggled_data.copy()) for i in info_dict['entries'])
            return info_dict
        return wrapper

    @staticmethod
    def _extract_basic_item_renderer(item):
        # Modified from _extract_grid_item_renderer
        known_basic_renderers = (
            'playlistRenderer', 'videoRenderer', 'channelRenderer', 'showRenderer', 'reelItemRenderer',
        )
        for key, renderer in item.items():
            if not isinstance(renderer, dict):
                continue
            elif key in known_basic_renderers:
                return renderer
            elif key.startswith('grid') and key.endswith('Renderer'):
                return renderer

    def _extract_channel_renderer(self, renderer):
        channel_id = self.ucid_or_none(renderer['channelId'])
        title = self._get_text(renderer, 'title')
        channel_url = format_field(channel_id, None, 'https://www.youtube.com/channel/%s', default=None)
        channel_handle = self.handle_from_url(
            traverse_obj(renderer, (
                'navigationEndpoint', (('commandMetadata', 'webCommandMetadata', 'url'),
                                       ('browseEndpoint', 'canonicalBaseUrl')),
                {str}), get_all=False))
        if not channel_handle:
            # As of 2023-06-01, YouTube sets subscriberCountText to the handle in search
            channel_handle = self.handle_or_none(self._get_text(renderer, 'subscriberCountText'))
        return {
            '_type': 'url',
            'url': channel_url,
            'id': channel_id,
            'ie_key': YoutubeTabIE.ie_key(),
            'channel': title,
            'uploader': title,
            'channel_id': channel_id,
            'channel_url': channel_url,
            'title': title,
            'uploader_id': channel_handle,
            'uploader_url': format_field(channel_handle, None, 'https://www.youtube.com/%s', default=None),
            # See above. YouTube sets videoCountText to the subscriber text in search channel renderers.
            # However, in feed/channels this is set correctly to the subscriber count
            'channel_follower_count': traverse_obj(
                renderer, 'subscriberCountText', 'videoCountText', expected_type=self._get_count),
            'thumbnails': self._extract_thumbnails(renderer, 'thumbnail'),
            'playlist_count': (
                # videoCountText may be the subscriber count
                self._get_count(renderer, 'videoCountText')
                if self._get_count(renderer, 'subscriberCountText') is not None else None),
            'description': self._get_text(renderer, 'descriptionSnippet'),
            'channel_is_verified': True if self._has_badge(
                self._extract_badges(traverse_obj(renderer, 'ownerBadges')), BadgeType.VERIFIED) else None,
        }

    def _grid_entries(self, grid_renderer):
        for item in grid_renderer['items']:
            if not isinstance(item, dict):
                continue
            renderer = self._extract_basic_item_renderer(item)
            if not isinstance(renderer, dict):
                continue
            title = self._get_text(renderer, 'title')

            # playlist
            playlist_id = renderer.get('playlistId')
            if playlist_id:
                yield self.url_result(
                    f'https://www.youtube.com/playlist?list={playlist_id}',
                    ie=YoutubeTabIE.ie_key(), video_id=playlist_id,
                    video_title=title)
                continue
            # video
            video_id = renderer.get('videoId')
            if video_id:
                yield self._extract_video(renderer)
                continue
            # channel
            channel_id = renderer.get('channelId')
            if channel_id:
                yield self._extract_channel_renderer(renderer)
                continue
            # generic endpoint URL support
            ep_url = urljoin('https://www.youtube.com/', try_get(
                renderer, lambda x: x['navigationEndpoint']['commandMetadata']['webCommandMetadata']['url'],
                str))
            if ep_url:
                for ie in (YoutubeTabIE, YoutubePlaylistIE, YoutubeIE):
                    if ie.suitable(ep_url):
                        yield self.url_result(
                            ep_url, ie=ie.ie_key(), video_id=ie._match_id(ep_url), video_title=title)
                        break

    def _music_reponsive_list_entry(self, renderer):
        video_id = traverse_obj(renderer, ('playlistItemData', 'videoId'))
        if video_id:
            title = traverse_obj(renderer, (
                'flexColumns', 0, 'musicResponsiveListItemFlexColumnRenderer',
                'text', 'runs', 0, 'text'))
            return self.url_result(f'https://music.youtube.com/watch?v={video_id}',
                                   ie=YoutubeIE.ie_key(), video_id=video_id, title=title)
        playlist_id = traverse_obj(renderer, ('navigationEndpoint', 'watchEndpoint', 'playlistId'))
        if playlist_id:
            video_id = traverse_obj(renderer, ('navigationEndpoint', 'watchEndpoint', 'videoId'))
            if video_id:
                return self.url_result(f'https://music.youtube.com/watch?v={video_id}&list={playlist_id}',
                                       ie=YoutubeTabIE.ie_key(), video_id=playlist_id)
            return self.url_result(f'https://music.youtube.com/playlist?list={playlist_id}',
                                   ie=YoutubeTabIE.ie_key(), video_id=playlist_id)
        browse_id = traverse_obj(renderer, ('navigationEndpoint', 'browseEndpoint', 'browseId'))
        if browse_id:
            return self.url_result(f'https://music.youtube.com/browse/{browse_id}',
                                   ie=YoutubeTabIE.ie_key(), video_id=browse_id)

    def _shelf_entries_from_content(self, shelf_renderer):
        content = shelf_renderer.get('content')
        if not isinstance(content, dict):
            return
        renderer = content.get('gridRenderer') or content.get('expandedShelfContentsRenderer')
        if renderer:
            # TODO: add support for nested playlists so each shelf is processed
            # as separate playlist
            # TODO: this includes only first N items
            yield from self._grid_entries(renderer)
        renderer = content.get('horizontalListRenderer')
        if renderer:
            # TODO: handle case
            pass

    def _shelf_entries(self, shelf_renderer, skip_channels=False):
        ep = try_get(
            shelf_renderer, lambda x: x['endpoint']['commandMetadata']['webCommandMetadata']['url'],
            str)
        shelf_url = urljoin('https://www.youtube.com', ep)
        if shelf_url:
            # Skipping links to another channels, note that checking for
            # endpoint.commandMetadata.webCommandMetadata.webPageTypwebPageType == WEB_PAGE_TYPE_CHANNEL
            # will not work
            if skip_channels and '/channels?' in shelf_url:
                return
            title = self._get_text(shelf_renderer, 'title')
            yield self.url_result(shelf_url, video_title=title)
        # Shelf may not contain shelf URL, fallback to extraction from content
        yield from self._shelf_entries_from_content(shelf_renderer)

    def _playlist_entries(self, video_list_renderer):
        for content in video_list_renderer['contents']:
            if not isinstance(content, dict):
                continue
            renderer = content.get('playlistVideoRenderer') or content.get('playlistPanelVideoRenderer')
            if not isinstance(renderer, dict):
                continue
            video_id = renderer.get('videoId')
            if not video_id:
                continue
            yield self._extract_video(renderer)

    def _rich_entries(self, rich_grid_renderer):
        renderer = traverse_obj(
            rich_grid_renderer,
            ('content', ('videoRenderer', 'reelItemRenderer', 'playlistRenderer')), get_all=False) or {}
        video_id = renderer.get('videoId')
        if video_id:
            yield self._extract_video(renderer)
            return
        playlist_id = renderer.get('playlistId')
        if playlist_id:
            yield self.url_result(
                f'https://www.youtube.com/playlist?list={playlist_id}',
                ie=YoutubeTabIE.ie_key(), video_id=playlist_id,
                video_title=self._get_text(renderer, 'title'))
            return

    def _video_entry(self, video_renderer):
        video_id = video_renderer.get('videoId')
        if video_id:
            return self._extract_video(video_renderer)

    def _hashtag_tile_entry(self, hashtag_tile_renderer):
        url = urljoin('https://youtube.com', traverse_obj(
            hashtag_tile_renderer, ('onTapCommand', 'commandMetadata', 'webCommandMetadata', 'url')))
        if url:
            return self.url_result(
                url, ie=YoutubeTabIE.ie_key(), title=self._get_text(hashtag_tile_renderer, 'hashtag'))

    def _post_thread_entries(self, post_thread_renderer):
        post_renderer = try_get(
            post_thread_renderer, lambda x: x['post']['backstagePostRenderer'], dict)
        if not post_renderer:
            return
        # video attachment
        video_renderer = try_get(
            post_renderer, lambda x: x['backstageAttachment']['videoRenderer'], dict) or {}
        video_id = video_renderer.get('videoId')
        if video_id:
            entry = self._extract_video(video_renderer)
            if entry:
                yield entry
        # playlist attachment
        playlist_id = try_get(
            post_renderer, lambda x: x['backstageAttachment']['playlistRenderer']['playlistId'], str)
        if playlist_id:
            yield self.url_result(
                f'https://www.youtube.com/playlist?list={playlist_id}',
                ie=YoutubeTabIE.ie_key(), video_id=playlist_id)
        # inline video links
        runs = try_get(post_renderer, lambda x: x['contentText']['runs'], list) or []
        for run in runs:
            if not isinstance(run, dict):
                continue
            ep_url = try_get(
                run, lambda x: x['navigationEndpoint']['urlEndpoint']['url'], str)
            if not ep_url:
                continue
            if not YoutubeIE.suitable(ep_url):
                continue
            ep_video_id = YoutubeIE._match_id(ep_url)
            if video_id == ep_video_id:
                continue
            yield self.url_result(ep_url, ie=YoutubeIE.ie_key(), video_id=ep_video_id)

    def _post_thread_continuation_entries(self, post_thread_continuation):
        contents = post_thread_continuation.get('contents')
        if not isinstance(contents, list):
            return
        for content in contents:
            renderer = content.get('backstagePostThreadRenderer')
            if isinstance(renderer, dict):
                yield from self._post_thread_entries(renderer)
                continue
            renderer = content.get('videoRenderer')
            if isinstance(renderer, dict):
                yield self._video_entry(renderer)

    r''' # unused
    def _rich_grid_entries(self, contents):
        for content in contents:
            video_renderer = try_get(content, lambda x: x['richItemRenderer']['content']['videoRenderer'], dict)
            if video_renderer:
                entry = self._video_entry(video_renderer)
                if entry:
                    yield entry
    '''

    def _report_history_entries(self, renderer):
        for url in traverse_obj(renderer, (
                'rows', ..., 'reportHistoryTableRowRenderer', 'cells', ...,
                'reportHistoryTableCellRenderer', 'cell', 'reportHistoryTableTextCellRenderer', 'text', 'runs', ...,
                'navigationEndpoint', 'commandMetadata', 'webCommandMetadata', 'url')):
            yield self.url_result(urljoin('https://www.youtube.com', url), YoutubeIE)

    def _extract_entries(self, parent_renderer, continuation_list):
        # continuation_list is modified in-place with continuation_list = [continuation_token]
        continuation_list[:] = [None]
        contents = try_get(parent_renderer, lambda x: x['contents'], list) or []
        for content in contents:
            if not isinstance(content, dict):
                continue
            is_renderer = traverse_obj(
                content, 'itemSectionRenderer', 'musicShelfRenderer', 'musicShelfContinuation',
                expected_type=dict)
            if not is_renderer:
                if content.get('richItemRenderer'):
                    for entry in self._rich_entries(content['richItemRenderer']):
                        yield entry
                    continuation_list[0] = self._extract_continuation(parent_renderer)
                elif content.get('reportHistorySectionRenderer'):  # https://www.youtube.com/reporthistory
                    table = traverse_obj(content, ('reportHistorySectionRenderer', 'table', 'tableRenderer'))
                    yield from self._report_history_entries(table)
                    continuation_list[0] = self._extract_continuation(table)
                continue

            isr_contents = try_get(is_renderer, lambda x: x['contents'], list) or []
            for isr_content in isr_contents:
                if not isinstance(isr_content, dict):
                    continue

                known_renderers = {
                    'playlistVideoListRenderer': self._playlist_entries,
                    'gridRenderer': self._grid_entries,
                    'reelShelfRenderer': self._grid_entries,
                    'shelfRenderer': self._shelf_entries,
                    'musicResponsiveListItemRenderer': lambda x: [self._music_reponsive_list_entry(x)],
                    'backstagePostThreadRenderer': self._post_thread_entries,
                    'videoRenderer': lambda x: [self._video_entry(x)],
                    'playlistRenderer': lambda x: self._grid_entries({'items': [{'playlistRenderer': x}]}),
                    'channelRenderer': lambda x: self._grid_entries({'items': [{'channelRenderer': x}]}),
                    'hashtagTileRenderer': lambda x: [self._hashtag_tile_entry(x)],
                    'richGridRenderer': lambda x: self._extract_entries(x, continuation_list),
                }
                for key, renderer in isr_content.items():
                    if key not in known_renderers:
                        continue
                    for entry in known_renderers[key](renderer):
                        if entry:
                            yield entry
                    continuation_list[0] = self._extract_continuation(renderer)
                    break

            if not continuation_list[0]:
                continuation_list[0] = self._extract_continuation(is_renderer)

        if not continuation_list[0]:
            continuation_list[0] = self._extract_continuation(parent_renderer)

    def _entries(self, tab, item_id, ytcfg, account_syncid, visitor_data):
        continuation_list = [None]
        extract_entries = lambda x: self._extract_entries(x, continuation_list)
        tab_content = try_get(tab, lambda x: x['content'], dict)
        if not tab_content:
            return
        parent_renderer = (
            try_get(tab_content, lambda x: x['sectionListRenderer'], dict)
            or try_get(tab_content, lambda x: x['richGridRenderer'], dict) or {})
        yield from extract_entries(parent_renderer)
        continuation = continuation_list[0]
        seen_continuations = set()
        for page_num in itertools.count(1):
            if not continuation:
                break
            continuation_token = continuation.get('continuation')
            if continuation_token is not None and continuation_token in seen_continuations:
                self.write_debug('Detected YouTube feed looping - assuming end of feed.')
                break
            seen_continuations.add(continuation_token)
            headers = self.generate_api_headers(
                ytcfg=ytcfg, account_syncid=account_syncid, visitor_data=visitor_data)
            response = self._extract_response(
                item_id=f'{item_id} page {page_num}',
                query=continuation, headers=headers, ytcfg=ytcfg,
                check_get_keys=('continuationContents', 'onResponseReceivedActions', 'onResponseReceivedEndpoints'))

            if not response:
                break
            # Extracting updated visitor data is required to prevent an infinite extraction loop in some cases
            # See: https://github.com/ytdl-org/youtube-dl/issues/28702
            visitor_data = self._extract_visitor_data(response) or visitor_data

            known_renderers = {
                'videoRenderer': (self._grid_entries, 'items'),  # for membership tab
                'gridPlaylistRenderer': (self._grid_entries, 'items'),
                'gridVideoRenderer': (self._grid_entries, 'items'),
                'gridChannelRenderer': (self._grid_entries, 'items'),
                'playlistVideoRenderer': (self._playlist_entries, 'contents'),
                'itemSectionRenderer': (extract_entries, 'contents'),  # for feeds
                'richItemRenderer': (extract_entries, 'contents'),  # for hashtag
                'backstagePostThreadRenderer': (self._post_thread_continuation_entries, 'contents'),
                'reportHistoryTableRowRenderer': (self._report_history_entries, 'rows'),
                'playlistVideoListContinuation': (self._playlist_entries, None),
                'gridContinuation': (self._grid_entries, None),
                'itemSectionContinuation': (self._post_thread_continuation_entries, None),
                'sectionListContinuation': (extract_entries, None),  # for feeds
            }

            continuation_items = traverse_obj(response, (
                ('onResponseReceivedActions', 'onResponseReceivedEndpoints'), ...,
                'appendContinuationItemsAction', 'continuationItems',
            ), 'continuationContents', get_all=False)
            continuation_item = traverse_obj(continuation_items, 0, None, expected_type=dict, default={})

            video_items_renderer = None
            for key in continuation_item:
                if key not in known_renderers:
                    continue
                func, parent_key = known_renderers[key]
                video_items_renderer = {parent_key: continuation_items} if parent_key else continuation_items
                continuation_list = [None]
                yield from func(video_items_renderer)
                continuation = continuation_list[0] or self._extract_continuation(video_items_renderer)

            if not video_items_renderer:
                break

    @staticmethod
    def _extract_selected_tab(tabs, fatal=True):
        for tab_renderer in tabs:
            if tab_renderer.get('selected'):
                return tab_renderer
        if fatal:
            raise ExtractorError('Unable to find selected tab')

    @staticmethod
    def _extract_tab_renderers(response):
        return traverse_obj(
            response, ('contents', 'twoColumnBrowseResultsRenderer', 'tabs', ..., ('tabRenderer', 'expandableTabRenderer')), expected_type=dict)

    def _extract_from_tabs(self, item_id, ytcfg, data, tabs):
        metadata = self._extract_metadata_from_tabs(item_id, data)

        selected_tab = self._extract_selected_tab(tabs)
        metadata['title'] += format_field(selected_tab, 'title', ' - %s')
        metadata['title'] += format_field(selected_tab, 'expandedText', ' - %s')

        return self.playlist_result(
            self._entries(
                selected_tab, metadata['id'], ytcfg,
                self._extract_account_syncid(ytcfg, data),
                self._extract_visitor_data(data, ytcfg)),
            **metadata)

    def _extract_metadata_from_tabs(self, item_id, data):
        info = {'id': item_id}

        metadata_renderer = traverse_obj(data, ('metadata', 'channelMetadataRenderer'), expected_type=dict)
        if metadata_renderer:
            channel_id = traverse_obj(metadata_renderer, ('externalId', {self.ucid_or_none}),
                                      ('channelUrl', {self.ucid_from_url}))
            info.update({
                'channel': metadata_renderer.get('title'),
                'channel_id': channel_id,
            })
            if info['channel_id']:
                info['id'] = info['channel_id']
        else:
            metadata_renderer = traverse_obj(data, ('metadata', 'playlistMetadataRenderer'), expected_type=dict)

        # We can get the uncropped banner/avatar by replacing the crop params with '=s0'
        # See: https://github.com/yt-dlp/yt-dlp/issues/2237#issuecomment-1013694714
        def _get_uncropped(url):
            return url_or_none((url or '').split('=')[0] + '=s0')

        avatar_thumbnails = self._extract_thumbnails(metadata_renderer, 'avatar')
        if avatar_thumbnails:
            uncropped_avatar = _get_uncropped(avatar_thumbnails[0]['url'])
            if uncropped_avatar:
                avatar_thumbnails.append({
                    'url': uncropped_avatar,
                    'id': 'avatar_uncropped',
                    'preference': 1,
                })

        channel_banners = self._extract_thumbnails(
            data, ('header', ..., ('banner', 'mobileBanner', 'tvBanner')))
        for banner in channel_banners:
            banner['preference'] = -10

        if channel_banners:
            uncropped_banner = _get_uncropped(channel_banners[0]['url'])
            if uncropped_banner:
                channel_banners.append({
                    'url': uncropped_banner,
                    'id': 'banner_uncropped',
                    'preference': -5,
                })

        # Deprecated - remove primary_sidebar_renderer when layout discontinued
        primary_sidebar_renderer = self._extract_sidebar_info_renderer(data, 'playlistSidebarPrimaryInfoRenderer')
        playlist_header_renderer = traverse_obj(data, ('header', 'playlistHeaderRenderer'), expected_type=dict)

        primary_thumbnails = self._extract_thumbnails(
            primary_sidebar_renderer, ('thumbnailRenderer', ('playlistVideoThumbnailRenderer', 'playlistCustomThumbnailRenderer'), 'thumbnail'))
        playlist_thumbnails = self._extract_thumbnails(
            playlist_header_renderer, ('playlistHeaderBanner', 'heroPlaylistThumbnailRenderer', 'thumbnail'))

        info.update({
            'title': (traverse_obj(metadata_renderer, 'title')
                      or self._get_text(data, ('header', 'hashtagHeaderRenderer', 'hashtag'))
                      or info['id']),
            'availability': self._extract_availability(data),
            'channel_follower_count': self._get_count(data, ('header', ..., 'subscriberCountText')),
            'description': try_get(metadata_renderer, lambda x: x.get('description', '')),
            'tags': (traverse_obj(data, ('microformat', 'microformatDataRenderer', 'tags', ..., {str}))
                     or traverse_obj(metadata_renderer, ('keywords', {lambda x: x and shlex.split(x)}, ...))),
            'thumbnails': (primary_thumbnails or playlist_thumbnails) + avatar_thumbnails + channel_banners,
        })

        channel_handle = (
            traverse_obj(metadata_renderer, (('vanityChannelUrl', ('ownerUrls', ...)), {self.handle_from_url}), get_all=False)
            or traverse_obj(data, ('header', ..., 'channelHandleText', {self.handle_or_none}), get_all=False))

        if channel_handle:
            info.update({
                'uploader_id': channel_handle,
                'uploader_url': format_field(channel_handle, None, 'https://www.youtube.com/%s', default=None),
            })

        channel_badges = self._extract_badges(traverse_obj(data, ('header', ..., 'badges'), get_all=False))
        if self._has_badge(channel_badges, BadgeType.VERIFIED):
            info['channel_is_verified'] = True
        # Playlist stats is a text runs array containing [video count, view count, last updated].
        # last updated or (view count and last updated) may be missing.
        playlist_stats = get_first(
            (primary_sidebar_renderer, playlist_header_renderer), (('stats', 'briefStats', 'numVideosText'), ))

        last_updated_unix = self._parse_time_text(
            self._get_text(playlist_stats, 2)  # deprecated, remove when old layout discontinued
            or self._get_text(playlist_header_renderer, ('byline', 1, 'playlistBylineRenderer', 'text')))
        info['modified_date'] = strftime_or_none(last_updated_unix)

        info['view_count'] = self._get_count(playlist_stats, 1)
        if info['view_count'] is None:  # 0 is allowed
            info['view_count'] = self._get_count(playlist_header_renderer, 'viewCountText')
        if info['view_count'] is None:
            info['view_count'] = self._get_count(data, (
                'contents', 'twoColumnBrowseResultsRenderer', 'tabs', ..., 'tabRenderer', 'content', 'sectionListRenderer',
                'contents', ..., 'itemSectionRenderer', 'contents', ..., 'channelAboutFullMetadataRenderer', 'viewCountText'))

        info['playlist_count'] = self._get_count(playlist_stats, 0)
        if info['playlist_count'] is None:  # 0 is allowed
            info['playlist_count'] = self._get_count(playlist_header_renderer, ('byline', 0, 'playlistBylineRenderer', 'text'))

        if not info.get('channel_id'):
            owner = traverse_obj(playlist_header_renderer, 'ownerText')
            if not owner:  # Deprecated
                owner = traverse_obj(
                    self._extract_sidebar_info_renderer(data, 'playlistSidebarSecondaryInfoRenderer'),
                    ('videoOwner', 'videoOwnerRenderer', 'title'))
            owner_text = self._get_text(owner)
            browse_ep = traverse_obj(owner, ('runs', 0, 'navigationEndpoint', 'browseEndpoint')) or {}
            info.update({
                'channel': self._search_regex(r'^by (.+) and \d+ others?$', owner_text, 'uploader', default=owner_text),
                'channel_id': self.ucid_or_none(browse_ep.get('browseId')),
                'uploader_id': self.handle_from_url(urljoin('https://www.youtube.com', browse_ep.get('canonicalBaseUrl'))),
            })

        info.update({
            'uploader': info['channel'],
            'channel_url': format_field(info.get('channel_id'), None, 'https://www.youtube.com/channel/%s', default=None),
            'uploader_url': format_field(info.get('uploader_id'), None, 'https://www.youtube.com/%s', default=None),
        })

        return info

    def _extract_inline_playlist(self, playlist, playlist_id, data, ytcfg):
        first_id = last_id = response = None
        for page_num in itertools.count(1):
            videos = list(self._playlist_entries(playlist))
            if not videos:
                return
            start = next((i for i, v in enumerate(videos) if v['id'] == last_id), -1) + 1
            if start >= len(videos):
                return
            yield from videos[start:]
            first_id = first_id or videos[0]['id']
            last_id = videos[-1]['id']
            watch_endpoint = try_get(
                playlist, lambda x: x['contents'][-1]['playlistPanelVideoRenderer']['navigationEndpoint']['watchEndpoint'])
            headers = self.generate_api_headers(
                ytcfg=ytcfg, account_syncid=self._extract_account_syncid(ytcfg, data),
                visitor_data=self._extract_visitor_data(response, data, ytcfg))
            query = {
                'playlistId': playlist_id,
                'videoId': watch_endpoint.get('videoId') or last_id,
                'index': watch_endpoint.get('index') or len(videos),
                'params': watch_endpoint.get('params') or 'OAE%3D',
            }
            response = self._extract_response(
                item_id=f'{playlist_id} page {page_num}',
                query=query, ep='next', headers=headers, ytcfg=ytcfg,
                check_get_keys='contents',
            )
            playlist = try_get(
                response, lambda x: x['contents']['twoColumnWatchNextResults']['playlist']['playlist'], dict)

    def _extract_from_playlist(self, item_id, url, data, playlist, ytcfg):
        title = playlist.get('title') or try_get(
            data, lambda x: x['titleText']['simpleText'], str)
        playlist_id = playlist.get('playlistId') or item_id

        # Delegating everything except mix playlists to regular tab-based playlist URL
        playlist_url = urljoin(url, try_get(
            playlist, lambda x: x['endpoint']['commandMetadata']['webCommandMetadata']['url'],
            str))

        # Some playlists are unviewable but YouTube still provides a link to the (broken) playlist page [1]
        # [1] MLCT, RLTDwFCb4jeqaKWnciAYM-ZVHg
        is_known_unviewable = re.fullmatch(r'MLCT|RLTD[\w-]{22}', playlist_id)

        if playlist_url and playlist_url != url and not is_known_unviewable:
            return self.url_result(
                playlist_url, ie=YoutubeTabIE.ie_key(), video_id=playlist_id,
                video_title=title)

        return self.playlist_result(
            self._extract_inline_playlist(playlist, playlist_id, data, ytcfg),
            playlist_id=playlist_id, playlist_title=title)

    def _extract_availability(self, data):
        """
        Gets the availability of a given playlist/tab.
        Note: Unless YouTube tells us explicitly, we do not assume it is public
        @param data: response
        """
        sidebar_renderer = self._extract_sidebar_info_renderer(data, 'playlistSidebarPrimaryInfoRenderer') or {}
        playlist_header_renderer = traverse_obj(data, ('header', 'playlistHeaderRenderer')) or {}
        player_header_privacy = playlist_header_renderer.get('privacy')

        badges = self._extract_badges(traverse_obj(sidebar_renderer, 'badges'))

        # Personal playlists, when authenticated, have a dropdown visibility selector instead of a badge
        privacy_setting_icon = get_first(
            (playlist_header_renderer, sidebar_renderer),
            ('privacyForm', 'dropdownFormFieldRenderer', 'dropdown', 'dropdownRenderer', 'entries',
             lambda _, v: v['privacyDropdownItemRenderer']['isSelected'], 'privacyDropdownItemRenderer', 'icon', 'iconType'),
            expected_type=str)

        microformats_is_unlisted = traverse_obj(
            data, ('microformat', 'microformatDataRenderer', 'unlisted'), expected_type=bool)

        return (
            'public' if (
                self._has_badge(badges, BadgeType.AVAILABILITY_PUBLIC)
                or player_header_privacy == 'PUBLIC'
                or privacy_setting_icon == 'PRIVACY_PUBLIC')
            else self._availability(
                is_private=(
                    self._has_badge(badges, BadgeType.AVAILABILITY_PRIVATE)
                    or player_header_privacy == 'PRIVATE' if player_header_privacy is not None
                    else privacy_setting_icon == 'PRIVACY_PRIVATE' if privacy_setting_icon is not None else None),
                is_unlisted=(
                    self._has_badge(badges, BadgeType.AVAILABILITY_UNLISTED)
                    or player_header_privacy == 'UNLISTED' if player_header_privacy is not None
                    else privacy_setting_icon == 'PRIVACY_UNLISTED' if privacy_setting_icon is not None
                    else microformats_is_unlisted if microformats_is_unlisted is not None else None),
                needs_subscription=self._has_badge(badges, BadgeType.AVAILABILITY_SUBSCRIPTION) or None,
                needs_premium=self._has_badge(badges, BadgeType.AVAILABILITY_PREMIUM) or None,
                needs_auth=False))

    @staticmethod
    def _extract_sidebar_info_renderer(data, info_renderer, expected_type=dict):
        sidebar_renderer = try_get(
            data, lambda x: x['sidebar']['playlistSidebarRenderer']['items'], list) or []
        for item in sidebar_renderer:
            renderer = try_get(item, lambda x: x[info_renderer], expected_type)
            if renderer:
                return renderer

    def _reload_with_unavailable_videos(self, item_id, data, ytcfg):
        """
        Reload playlists with unavailable videos (e.g. private videos, region blocked, etc.)
        """
        is_playlist = bool(traverse_obj(
            data, ('metadata', 'playlistMetadataRenderer'), ('header', 'playlistHeaderRenderer')))
        if not is_playlist:
            return
        headers = self.generate_api_headers(
            ytcfg=ytcfg, account_syncid=self._extract_account_syncid(ytcfg, data),
            visitor_data=self._extract_visitor_data(data, ytcfg))
        query = {
            'params': 'wgYCCAA=',
            'browseId': f'VL{item_id}',
        }
        return self._extract_response(
            item_id=item_id, headers=headers, query=query,
            check_get_keys='contents', fatal=False, ytcfg=ytcfg,
            note='Redownloading playlist API JSON with unavailable videos')

    @functools.cached_property
    def skip_webpage(self):
        return 'webpage' in self._configuration_arg('skip', ie_key=YoutubeTabIE.ie_key())

    def _extract_webpage(self, url, item_id, fatal=True):
        webpage, data = None, None
        for retry in self.RetryManager(fatal=fatal):
            try:
                webpage = self._download_webpage(url, item_id, note='Downloading webpage')
                data = self.extract_yt_initial_data(item_id, webpage or '', fatal=fatal) or {}
            except ExtractorError as e:
                if isinstance(e.cause, network_exceptions):
                    if not isinstance(e.cause, HTTPError) or e.cause.status not in (403, 429):
                        retry.error = e
                        continue
                self._error_or_warning(e, fatal=fatal)
                break

            try:
                self._extract_and_report_alerts(data)
            except ExtractorError as e:
                self._error_or_warning(e, fatal=fatal)
                break

            # Sometimes youtube returns a webpage with incomplete ytInitialData
            # See: https://github.com/yt-dlp/yt-dlp/issues/116
            if not traverse_obj(data, 'contents', 'currentVideoEndpoint', 'onResponseReceivedActions'):
                retry.error = ExtractorError('Incomplete yt initial data received')
                data = None
                continue

        return webpage, data

    def _report_playlist_authcheck(self, ytcfg, fatal=True):
        """Use if failed to extract ytcfg (and data) from initial webpage"""
        if not ytcfg and self.is_authenticated:
            msg = 'Playlists that require authentication may not extract correctly without a successful webpage download'
            if 'authcheck' not in self._configuration_arg('skip', ie_key=YoutubeTabIE.ie_key()) and fatal:
                raise ExtractorError(
                    f'{msg}. If you are not downloading private content, or '
                    'your cookies are only for the first account and channel,'
                    ' pass "--extractor-args youtubetab:skip=authcheck" to skip this check',
                    expected=True)
            self.report_warning(msg, only_once=True)

    def _extract_data(self, url, item_id, ytcfg=None, fatal=True, webpage_fatal=False, default_client='web'):
        data = None
        if not self.skip_webpage:
            webpage, data = self._extract_webpage(url, item_id, fatal=webpage_fatal)
            ytcfg = ytcfg or self.extract_ytcfg(item_id, webpage)
            # Reject webpage data if redirected to home page without explicitly requesting
            selected_tab = self._extract_selected_tab(self._extract_tab_renderers(data), fatal=False) or {}
            if (url != 'https://www.youtube.com/feed/recommended'
                    and selected_tab.get('tabIdentifier') == 'FEwhat_to_watch'  # Home page
                    and 'no-youtube-channel-redirect' not in self.get_param('compat_opts', [])):
                msg = 'The channel/playlist does not exist and the URL redirected to youtube.com home page'
                if fatal:
                    raise ExtractorError(msg, expected=True)
                self.report_warning(msg, only_once=True)
        if not data:
            self._report_playlist_authcheck(ytcfg, fatal=fatal)
            data = self._extract_tab_endpoint(url, item_id, ytcfg, fatal=fatal, default_client=default_client)
        return data, ytcfg

    def _extract_tab_endpoint(self, url, item_id, ytcfg=None, fatal=True, default_client='web'):
        headers = self.generate_api_headers(ytcfg=ytcfg, default_client=default_client)
        resolve_response = self._extract_response(
            item_id=item_id, query={'url': url}, check_get_keys='endpoint', headers=headers, ytcfg=ytcfg, fatal=fatal,
            ep='navigation/resolve_url', note='Downloading API parameters API JSON', default_client=default_client)
        endpoints = {'browseEndpoint': 'browse', 'watchEndpoint': 'next'}
        for ep_key, ep in endpoints.items():
            params = try_get(resolve_response, lambda x: x['endpoint'][ep_key], dict)
            if params:
                return self._extract_response(
                    item_id=item_id, query=params, ep=ep, headers=headers,
                    ytcfg=ytcfg, fatal=fatal, default_client=default_client,
                    check_get_keys=('contents', 'currentVideoEndpoint', 'onResponseReceivedActions'))
        err_note = 'Failed to resolve url (does the playlist exist?)'
        if fatal:
            raise ExtractorError(err_note, expected=True)
        self.report_warning(err_note, item_id)

    _SEARCH_PARAMS = None

    def _search_results(self, query, params=NO_DEFAULT, default_client='web'):
        data = {'query': query}
        if params is NO_DEFAULT:
            params = self._SEARCH_PARAMS
        if params:
            data['params'] = params

        content_keys = (
            ('contents', 'twoColumnSearchResultsRenderer', 'primaryContents', 'sectionListRenderer', 'contents'),
            ('onResponseReceivedCommands', 0, 'appendContinuationItemsAction', 'continuationItems'),
            # ytmusic search
            ('contents', 'tabbedSearchResultsRenderer', 'tabs', 0, 'tabRenderer', 'content', 'sectionListRenderer', 'contents'),
            ('continuationContents', ),
        )
        display_id = f'query "{query}"'
        check_get_keys = tuple({keys[0] for keys in content_keys})
        ytcfg = self._download_ytcfg(default_client, display_id) if not self.skip_webpage else {}
        self._report_playlist_authcheck(ytcfg, fatal=False)

        continuation_list = [None]
        search = None
        for page_num in itertools.count(1):
            data.update(continuation_list[0] or {})
            headers = self.generate_api_headers(
                ytcfg=ytcfg, visitor_data=self._extract_visitor_data(search), default_client=default_client)
            search = self._extract_response(
                item_id=f'{display_id} page {page_num}', ep='search', query=data,
                default_client=default_client, check_get_keys=check_get_keys, ytcfg=ytcfg, headers=headers)
            slr_contents = traverse_obj(search, *content_keys)
            yield from self._extract_entries({'contents': list(variadic(slr_contents))}, continuation_list)
            if not continuation_list[0]:
                break


class YoutubeTabIE(YoutubeTabBaseInfoExtractor):
    IE_DESC = 'YouTube Tabs'
    _VALID_URL = r'''(?x:
        https?://
            (?!consent\.)(?:\w+\.)?
            (?:
                youtube(?:kids)?\.com|
                {invidious}
            )/
            (?:
                (?P<channel_type>channel|c|user|browse)/|
                (?P<not_channel>
                    feed/|hashtag/|
                    (?:playlist|watch)\?.*?\blist=
                )|
                (?!(?:{reserved_names})\b)  # Direct URLs
            )
            (?P<id>[^/?\#&]+)
    )'''.format(
        reserved_names=YoutubeBaseInfoExtractor._RESERVED_NAMES,
        invidious='|'.join(YoutubeBaseInfoExtractor._INVIDIOUS_SITES),
    )
    IE_NAME = 'youtube:tab'

    _TESTS = [{
        'note': 'playlists, multipage',
        'url': 'https://www.youtube.com/c/ИгорьКлейнер/playlists?view=1&flow=grid',
        'playlist_mincount': 94,
        'info_dict': {
            'id': 'UCqj7Cz7revf5maW9g5pgNcg',
            'title': 'Igor Kleiner Ph.D. - Playlists',
            'description': 'md5:15d7dd9e333cb987907fcb0d604b233a',
            'uploader': 'Igor Kleiner Ph.D.',
            'uploader_id': '@IgorDataScience',
            'uploader_url': 'https://www.youtube.com/@IgorDataScience',
            'channel': 'Igor Kleiner Ph.D.',
            'channel_id': 'UCqj7Cz7revf5maW9g5pgNcg',
            'tags': ['критическое мышление', 'наука просто', 'математика', 'анализ данных'],
            'channel_url': 'https://www.youtube.com/channel/UCqj7Cz7revf5maW9g5pgNcg',
            'channel_follower_count': int,
        },
    }, {
        'note': 'playlists, multipage, different order',
        'url': 'https://www.youtube.com/user/igorkle1/playlists?view=1&sort=dd',
        'playlist_mincount': 94,
        'info_dict': {
            'id': 'UCqj7Cz7revf5maW9g5pgNcg',
            'title': 'Igor Kleiner Ph.D. - Playlists',
            'description': 'md5:15d7dd9e333cb987907fcb0d604b233a',
            'uploader': 'Igor Kleiner Ph.D.',
            'uploader_id': '@IgorDataScience',
            'uploader_url': 'https://www.youtube.com/@IgorDataScience',
            'tags': ['критическое мышление', 'наука просто', 'математика', 'анализ данных'],
            'channel_id': 'UCqj7Cz7revf5maW9g5pgNcg',
            'channel': 'Igor Kleiner Ph.D.',
            'channel_url': 'https://www.youtube.com/channel/UCqj7Cz7revf5maW9g5pgNcg',
            'channel_follower_count': int,
        },
    }, {
        'note': 'playlists, series',
        'url': 'https://www.youtube.com/c/3blue1brown/playlists?view=50&sort=dd&shelf_id=3',
        'playlist_mincount': 5,
        'info_dict': {
            'id': 'UCYO_jab_esuFRV4b17AJtAw',
            'title': '3Blue1Brown - Playlists',
            'description': 'md5:4d1da95432004b7ba840ebc895b6b4c9',
            'channel_url': 'https://www.youtube.com/channel/UCYO_jab_esuFRV4b17AJtAw',
            'channel': '3Blue1Brown',
            'channel_id': 'UCYO_jab_esuFRV4b17AJtAw',
            'uploader_id': '@3blue1brown',
            'uploader_url': 'https://www.youtube.com/@3blue1brown',
            'uploader': '3Blue1Brown',
            'tags': ['Mathematics'],
            'channel_follower_count': int,
            'channel_is_verified': True,
        },
    }, {
        'note': 'playlists, singlepage',
        'url': 'https://www.youtube.com/user/ThirstForScience/playlists',
        'playlist_mincount': 4,
        'info_dict': {
            'id': 'UCAEtajcuhQ6an9WEzY9LEMQ',
            'title': 'ThirstForScience - Playlists',
            'description': 'md5:609399d937ea957b0f53cbffb747a14c',
            'uploader': 'ThirstForScience',
            'uploader_url': 'https://www.youtube.com/@ThirstForScience',
            'uploader_id': '@ThirstForScience',
            'channel_id': 'UCAEtajcuhQ6an9WEzY9LEMQ',
            'channel_url': 'https://www.youtube.com/channel/UCAEtajcuhQ6an9WEzY9LEMQ',
            'tags': 'count:12',
            'channel': 'ThirstForScience',
            'channel_follower_count': int,
        },
    }, {
        'url': 'https://www.youtube.com/c/ChristophLaimer/playlists',
        'only_matching': True,
    }, {
        'note': 'basic, single video playlist',
        'url': 'https://www.youtube.com/playlist?list=PL4lCao7KL_QFVb7Iudeipvc2BCavECqzc',
        'info_dict': {
            'id': 'PL4lCao7KL_QFVb7Iudeipvc2BCavECqzc',
            'title': 'youtube-dl public playlist',
            'description': '',
            'tags': [],
            'view_count': int,
            'modified_date': '20201130',
            'channel': 'Sergey M.',
            'channel_id': 'UCmlqkdCBesrv2Lak1mF_MxA',
            'channel_url': 'https://www.youtube.com/channel/UCmlqkdCBesrv2Lak1mF_MxA',
            'availability': 'public',
            'uploader': 'Sergey M.',
            'uploader_url': 'https://www.youtube.com/@sergeym.6173',
            'uploader_id': '@sergeym.6173',
        },
        'playlist_count': 1,
    }, {
        'note': 'empty playlist',
        'url': 'https://www.youtube.com/playlist?list=PL4lCao7KL_QFodcLWhDpGCYnngnHtQ-Xf',
        'info_dict': {
            'id': 'PL4lCao7KL_QFodcLWhDpGCYnngnHtQ-Xf',
            'title': 'youtube-dl empty playlist',
            'tags': [],
            'channel': 'Sergey M.',
            'description': '',
            'modified_date': '20230921',
            'channel_id': 'UCmlqkdCBesrv2Lak1mF_MxA',
            'channel_url': 'https://www.youtube.com/channel/UCmlqkdCBesrv2Lak1mF_MxA',
            'availability': 'unlisted',
            'uploader_url': 'https://www.youtube.com/@sergeym.6173',
            'uploader_id': '@sergeym.6173',
            'uploader': 'Sergey M.',
        },
        'playlist_count': 0,
    }, {
        'note': 'Home tab',
        'url': 'https://www.youtube.com/channel/UCKfVa3S1e4PHvxWcwyMMg8w/featured',
        'info_dict': {
            'id': 'UCKfVa3S1e4PHvxWcwyMMg8w',
            'title': 'lex will - Home',
            'description': 'md5:2163c5d0ff54ed5f598d6a7e6211e488',
            'uploader': 'lex will',
            'uploader_id': '@lexwill718',
            'channel': 'lex will',
            'tags': ['bible', 'history', 'prophesy'],
            'uploader_url': 'https://www.youtube.com/@lexwill718',
            'channel_url': 'https://www.youtube.com/channel/UCKfVa3S1e4PHvxWcwyMMg8w',
            'channel_id': 'UCKfVa3S1e4PHvxWcwyMMg8w',
            'channel_follower_count': int,
        },
        'playlist_mincount': 2,
    }, {
        'note': 'Videos tab',
        'url': 'https://www.youtube.com/channel/UCKfVa3S1e4PHvxWcwyMMg8w/videos',
        'info_dict': {
            'id': 'UCKfVa3S1e4PHvxWcwyMMg8w',
            'title': 'lex will - Videos',
            'description': 'md5:2163c5d0ff54ed5f598d6a7e6211e488',
            'uploader': 'lex will',
            'uploader_id': '@lexwill718',
            'tags': ['bible', 'history', 'prophesy'],
            'channel_url': 'https://www.youtube.com/channel/UCKfVa3S1e4PHvxWcwyMMg8w',
            'channel_id': 'UCKfVa3S1e4PHvxWcwyMMg8w',
            'uploader_url': 'https://www.youtube.com/@lexwill718',
            'channel': 'lex will',
            'channel_follower_count': int,
        },
        'playlist_mincount': 975,
    }, {
        'note': 'Videos tab, sorted by popular',
        'url': 'https://www.youtube.com/channel/UCKfVa3S1e4PHvxWcwyMMg8w/videos?view=0&sort=p&flow=grid',
        'info_dict': {
            'id': 'UCKfVa3S1e4PHvxWcwyMMg8w',
            'title': 'lex will - Videos',
            'description': 'md5:2163c5d0ff54ed5f598d6a7e6211e488',
            'uploader': 'lex will',
            'uploader_id': '@lexwill718',
            'channel_id': 'UCKfVa3S1e4PHvxWcwyMMg8w',
            'uploader_url': 'https://www.youtube.com/@lexwill718',
            'channel': 'lex will',
            'tags': ['bible', 'history', 'prophesy'],
            'channel_url': 'https://www.youtube.com/channel/UCKfVa3S1e4PHvxWcwyMMg8w',
            'channel_follower_count': int,
        },
        'playlist_mincount': 199,
    }, {
        'note': 'Playlists tab',
        'url': 'https://www.youtube.com/channel/UCKfVa3S1e4PHvxWcwyMMg8w/playlists',
        'info_dict': {
            'id': 'UCKfVa3S1e4PHvxWcwyMMg8w',
            'title': 'lex will - Playlists',
            'description': 'md5:2163c5d0ff54ed5f598d6a7e6211e488',
            'uploader': 'lex will',
            'uploader_id': '@lexwill718',
            'uploader_url': 'https://www.youtube.com/@lexwill718',
            'channel': 'lex will',
            'channel_url': 'https://www.youtube.com/channel/UCKfVa3S1e4PHvxWcwyMMg8w',
            'channel_id': 'UCKfVa3S1e4PHvxWcwyMMg8w',
            'tags': ['bible', 'history', 'prophesy'],
            'channel_follower_count': int,
        },
        'playlist_mincount': 17,
    }, {
        'note': 'Community tab',
        'url': 'https://www.youtube.com/channel/UCKfVa3S1e4PHvxWcwyMMg8w/community',
        'info_dict': {
            'id': 'UCKfVa3S1e4PHvxWcwyMMg8w',
            'title': 'lex will - Community',
            'description': 'md5:2163c5d0ff54ed5f598d6a7e6211e488',
            'channel': 'lex will',
            'channel_url': 'https://www.youtube.com/channel/UCKfVa3S1e4PHvxWcwyMMg8w',
            'channel_id': 'UCKfVa3S1e4PHvxWcwyMMg8w',
            'tags': ['bible', 'history', 'prophesy'],
            'channel_follower_count': int,
            'uploader_url': 'https://www.youtube.com/@lexwill718',
            'uploader_id': '@lexwill718',
            'uploader': 'lex will',
        },
        'playlist_mincount': 18,
    }, {
        'note': 'Channels tab',
        'url': 'https://www.youtube.com/channel/UCKfVa3S1e4PHvxWcwyMMg8w/channels',
        'info_dict': {
            'id': 'UCKfVa3S1e4PHvxWcwyMMg8w',
            'title': 'lex will - Channels',
            'description': 'md5:2163c5d0ff54ed5f598d6a7e6211e488',
            'channel': 'lex will',
            'channel_url': 'https://www.youtube.com/channel/UCKfVa3S1e4PHvxWcwyMMg8w',
            'channel_id': 'UCKfVa3S1e4PHvxWcwyMMg8w',
            'tags': ['bible', 'history', 'prophesy'],
            'channel_follower_count': int,
            'uploader_url': 'https://www.youtube.com/@lexwill718',
            'uploader_id': '@lexwill718',
            'uploader': 'lex will',
        },
        'playlist_mincount': 12,
    }, {
        'note': 'Search tab',
        'url': 'https://www.youtube.com/c/3blue1brown/search?query=linear%20algebra',
        'playlist_mincount': 40,
        'info_dict': {
            'id': 'UCYO_jab_esuFRV4b17AJtAw',
            'title': '3Blue1Brown - Search - linear algebra',
            'description': 'md5:4d1da95432004b7ba840ebc895b6b4c9',
            'channel_url': 'https://www.youtube.com/channel/UCYO_jab_esuFRV4b17AJtAw',
            'tags': ['Mathematics'],
            'channel': '3Blue1Brown',
            'channel_id': 'UCYO_jab_esuFRV4b17AJtAw',
            'channel_follower_count': int,
            'uploader_url': 'https://www.youtube.com/@3blue1brown',
            'uploader_id': '@3blue1brown',
            'uploader': '3Blue1Brown',
            'channel_is_verified': True,
        },
    }, {
        'url': 'https://invidio.us/channel/UCmlqkdCBesrv2Lak1mF_MxA',
        'only_matching': True,
    }, {
        'url': 'https://www.youtubekids.com/channel/UCmlqkdCBesrv2Lak1mF_MxA',
        'only_matching': True,
    }, {
        'url': 'https://music.youtube.com/channel/UCmlqkdCBesrv2Lak1mF_MxA',
        'only_matching': True,
    }, {
        'note': 'Playlist with deleted videos (#651). As a bonus, the video #51 is also twice in this list.',
        'url': 'https://www.youtube.com/playlist?list=PLwP_SiAcdui0KVebT0mU9Apz359a4ubsC',
        'info_dict': {
            'title': '29C3: Not my department',
            'id': 'PLwP_SiAcdui0KVebT0mU9Apz359a4ubsC',
            'description': 'md5:a14dc1a8ef8307a9807fe136a0660268',
            'tags': [],
            'view_count': int,
            'modified_date': '20150605',
            'channel_id': 'UCEPzS1rYsrkqzSLNp76nrcg',
            'channel_url': 'https://www.youtube.com/channel/UCEPzS1rYsrkqzSLNp76nrcg',
            'channel': 'Christiaan008',
            'availability': 'public',
            'uploader_id': '@ChRiStIaAn008',
            'uploader': 'Christiaan008',
            'uploader_url': 'https://www.youtube.com/@ChRiStIaAn008',
        },
        'playlist_count': 96,
    }, {
        'note': 'Large playlist',
        'url': 'https://www.youtube.com/playlist?list=UUBABnxM4Ar9ten8Mdjj1j0Q',
        'info_dict': {
            'title': 'Uploads from Cauchemar',
            'id': 'UUBABnxM4Ar9ten8Mdjj1j0Q',
            'channel_url': 'https://www.youtube.com/channel/UCBABnxM4Ar9ten8Mdjj1j0Q',
            'tags': [],
            'modified_date': r're:\d{8}',
            'channel': 'Cauchemar',
            'view_count': int,
            'description': '',
            'channel_id': 'UCBABnxM4Ar9ten8Mdjj1j0Q',
            'availability': 'public',
            'uploader_id': '@Cauchemar89',
            'uploader': 'Cauchemar',
            'uploader_url': 'https://www.youtube.com/@Cauchemar89',
        },
        'playlist_mincount': 1123,
        'expected_warnings': [r'[Uu]navailable videos (are|will be) hidden'],
    }, {
        'note': 'even larger playlist, 8832 videos',
        'url': 'http://www.youtube.com/user/NASAgovVideo/videos',
        'only_matching': True,
    }, {
        'note': 'Buggy playlist: the webpage has a "Load more" button but it doesn\'t have more videos',
        'url': 'https://www.youtube.com/playlist?list=UUXw-G3eDE9trcvY2sBMM_aA',
        'info_dict': {
            'title': 'Uploads from Interstellar Movie',
            'id': 'UUXw-G3eDE9trcvY2sBMM_aA',
            'tags': [],
            'view_count': int,
            'channel_id': 'UCXw-G3eDE9trcvY2sBMM_aA',
            'channel_url': 'https://www.youtube.com/channel/UCXw-G3eDE9trcvY2sBMM_aA',
            'channel': 'Interstellar Movie',
            'description': '',
            'modified_date': r're:\d{8}',
            'availability': 'public',
            'uploader_id': '@InterstellarMovie',
            'uploader': 'Interstellar Movie',
            'uploader_url': 'https://www.youtube.com/@InterstellarMovie',
        },
        'playlist_mincount': 21,
    }, {
        'note': 'Playlist with "show unavailable videos" button',
        'url': 'https://www.youtube.com/playlist?list=UUTYLiWFZy8xtPwxFwX9rV7Q',
        'info_dict': {
            'title': 'Uploads from Phim Siêu Nhân Nhật Bản',
            'id': 'UUTYLiWFZy8xtPwxFwX9rV7Q',
            'view_count': int,
            'channel': 'Phim Siêu Nhân Nhật Bản',
            'tags': [],
            'description': '',
            'channel_url': 'https://www.youtube.com/channel/UCTYLiWFZy8xtPwxFwX9rV7Q',
            'channel_id': 'UCTYLiWFZy8xtPwxFwX9rV7Q',
            'modified_date': r're:\d{8}',
            'availability': 'public',
            'uploader_url': 'https://www.youtube.com/@phimsieunhannhatban',
            'uploader_id': '@phimsieunhannhatban',
            'uploader': 'Phim Siêu Nhân Nhật Bản',
        },
        'playlist_mincount': 200,
        'expected_warnings': [r'[Uu]navailable videos (are|will be) hidden'],
    }, {
        'note': 'Playlist with unavailable videos in page 7',
        'url': 'https://www.youtube.com/playlist?list=UU8l9frL61Yl5KFOl87nIm2w',
        'info_dict': {
            'title': 'Uploads from BlankTV',
            'id': 'UU8l9frL61Yl5KFOl87nIm2w',
            'channel': 'BlankTV',
            'channel_url': 'https://www.youtube.com/channel/UC8l9frL61Yl5KFOl87nIm2w',
            'channel_id': 'UC8l9frL61Yl5KFOl87nIm2w',
            'view_count': int,
            'tags': [],
            'modified_date': r're:\d{8}',
            'description': '',
            'availability': 'public',
            'uploader_id': '@blanktv',
            'uploader': 'BlankTV',
            'uploader_url': 'https://www.youtube.com/@blanktv',
        },
        'playlist_mincount': 1000,
        'expected_warnings': [r'[Uu]navailable videos (are|will be) hidden'],
    }, {
        'note': 'https://github.com/ytdl-org/youtube-dl/issues/21844',
        'url': 'https://www.youtube.com/playlist?list=PLzH6n4zXuckpfMu_4Ff8E7Z1behQks5ba',
        'info_dict': {
            'title': 'Data Analysis with Dr Mike Pound',
            'id': 'PLzH6n4zXuckpfMu_4Ff8E7Z1behQks5ba',
            'description': 'md5:7f567c574d13d3f8c0954d9ffee4e487',
            'tags': [],
            'view_count': int,
            'channel_id': 'UC9-y-6csu5WGm29I7JiwpnA',
            'channel_url': 'https://www.youtube.com/channel/UC9-y-6csu5WGm29I7JiwpnA',
            'channel': 'Computerphile',
            'availability': 'public',
            'modified_date': '20190712',
            'uploader_id': '@Computerphile',
            'uploader': 'Computerphile',
            'uploader_url': 'https://www.youtube.com/@Computerphile',
        },
        'playlist_mincount': 11,
    }, {
        'url': 'https://invidio.us/playlist?list=PL4lCao7KL_QFVb7Iudeipvc2BCavECqzc',
        'only_matching': True,
    }, {
        'note': 'Playlist URL that does not actually serve a playlist',
        'url': 'https://www.youtube.com/watch?v=FqZTN594JQw&list=PLMYEtVRpaqY00V9W81Cwmzp6N6vZqfUKD4',
        'info_dict': {
            'id': 'FqZTN594JQw',
            'ext': 'webm',
            'title': "Smiley's People 01 detective, Adventure Series, Action",
            'upload_date': '20150526',
            'license': 'Standard YouTube License',
            'description': 'md5:507cdcb5a49ac0da37a920ece610be80',
            'categories': ['People & Blogs'],
            'tags': list,
            'view_count': int,
            'like_count': int,
        },
        'params': {
            'skip_download': True,
        },
        'skip': 'This video is not available.',
        'add_ie': [YoutubeIE.ie_key()],
    }, {
        'url': 'https://www.youtubekids.com/watch?v=Agk7R8I8o5U&list=PUZ6jURNr1WQZCNHF0ao-c0g',
        'only_matching': True,
    }, {
        'url': 'https://www.youtube.com/watch?v=MuAGGZNfUkU&list=RDMM',
        'only_matching': True,
    }, {
        'url': 'https://www.youtube.com/channel/UCoMdktPbSTixAyNGwb-UYkQ/live',
        'info_dict': {
            'id': 'hGkQjiJLjWQ',  # This will keep changing
            'ext': 'mp4',
            'title': str,
            'upload_date': r're:\d{8}',
            'description': str,
            'categories': ['News & Politics'],
            'tags': list,
            'like_count': int,
            'release_timestamp': int,
            'channel': 'Sky News',
            'channel_id': 'UCoMdktPbSTixAyNGwb-UYkQ',
            'age_limit': 0,
            'view_count': int,
            'thumbnail': r're:https?://i\.ytimg\.com/vi/[^/]+/maxresdefault(?:_live)?\.jpg',
            'playable_in_embed': True,
            'release_date': r're:\d+',
            'availability': 'public',
            'live_status': 'is_live',
            'channel_url': 'https://www.youtube.com/channel/UCoMdktPbSTixAyNGwb-UYkQ',
            'channel_follower_count': int,
            'concurrent_view_count': int,
            'uploader_url': 'https://www.youtube.com/@SkyNews',
            'uploader_id': '@SkyNews',
            'uploader': 'Sky News',
            'channel_is_verified': True,
        },
        'params': {
            'skip_download': True,
        },
        'expected_warnings': ['Ignoring subtitle tracks found in '],
    }, {
        'url': 'https://www.youtube.com/user/TheYoungTurks/live',
        'info_dict': {
            'id': 'a48o2S1cPoo',
            'ext': 'mp4',
            'title': 'The Young Turks - Live Main Show',
            'upload_date': '20150715',
            'license': 'Standard YouTube License',
            'description': 'md5:438179573adcdff3c97ebb1ee632b891',
            'categories': ['News & Politics'],
            'tags': ['Cenk Uygur (TV Program Creator)', 'The Young Turks (Award-Winning Work)', 'Talk Show (TV Genre)'],
            'like_count': int,
        },
        'params': {
            'skip_download': True,
        },
        'only_matching': True,
    }, {
        'url': 'https://www.youtube.com/channel/UC1yBKRuGpC1tSM73A0ZjYjQ/live',
        'only_matching': True,
    }, {
        'url': 'https://www.youtube.com/c/CommanderVideoHq/live',
        'only_matching': True,
    }, {
        'note': 'A channel that is not live. Should raise error',
        'url': 'https://www.youtube.com/user/numberphile/live',
        'only_matching': True,
    }, {
        'url': 'https://www.youtube.com/feed/trending',
        'only_matching': True,
    }, {
        'url': 'https://www.youtube.com/feed/library',
        'only_matching': True,
    }, {
        'url': 'https://www.youtube.com/feed/history',
        'only_matching': True,
    }, {
        'url': 'https://www.youtube.com/feed/subscriptions',
        'only_matching': True,
    }, {
        'url': 'https://www.youtube.com/feed/watch_later',
        'only_matching': True,
    }, {
        'note': 'Recommended - redirects to home page.',
        'url': 'https://www.youtube.com/feed/recommended',
        'only_matching': True,
    }, {
        'note': 'inline playlist with not always working continuations',
        'url': 'https://www.youtube.com/watch?v=UC6u0Tct-Fo&list=PL36D642111D65BE7C',
        'only_matching': True,
    }, {
        'url': 'https://www.youtube.com/course',
        'only_matching': True,
    }, {
        'url': 'https://www.youtube.com/zsecurity',
        'only_matching': True,
    }, {
        'url': 'http://www.youtube.com/NASAgovVideo/videos',
        'only_matching': True,
    }, {
        'url': 'https://www.youtube.com/TheYoungTurks/live',
        'only_matching': True,
    }, {
        'url': 'https://www.youtube.com/hashtag/cctv9',
        'info_dict': {
            'id': 'cctv9',
            'title': 'cctv9 - All',
            'tags': [],
        },
        'playlist_mincount': 300,  # not consistent but should be over 300
    }, {
        'url': 'https://www.youtube.com/watch?list=PLW4dVinRY435CBE_JD3t-0SRXKfnZHS1P&feature=youtu.be&v=M9cJMXmQ_ZU',
        'only_matching': True,
    }, {
        'note': 'Requires Premium: should request additional YTM-info webpage (and have format 141) for videos in playlist',
        'url': 'https://music.youtube.com/playlist?list=PLRBp0Fe2GpgmgoscNFLxNyBVSFVdYmFkq',
        'only_matching': True,
    }, {
        'note': '/browse/ should redirect to /channel/',
        'url': 'https://music.youtube.com/browse/UC1a8OFewdjuLq6KlF8M_8Ng',
        'only_matching': True,
    }, {
        'note': 'VLPL, should redirect to playlist?list=PL...',
        'url': 'https://music.youtube.com/browse/VLPLRBp0Fe2GpgmgoscNFLxNyBVSFVdYmFkq',
        'info_dict': {
            'id': 'PLRBp0Fe2GpgmgoscNFLxNyBVSFVdYmFkq',
            'description': 'Providing you with copyright free / safe music for gaming, live streaming, studying and more!',
            'title': 'NCS : All Releases 💿',
            'channel_url': 'https://www.youtube.com/channel/UC_aEa8K-EOJ3D6gOs7HcyNg',
            'modified_date': r're:\d{8}',
            'view_count': int,
            'channel_id': 'UC_aEa8K-EOJ3D6gOs7HcyNg',
            'tags': [],
            'channel': 'NoCopyrightSounds',
            'availability': 'public',
            'uploader_url': 'https://www.youtube.com/@NoCopyrightSounds',
            'uploader': 'NoCopyrightSounds',
            'uploader_id': '@NoCopyrightSounds',
        },
        'playlist_mincount': 166,
        'expected_warnings': [r'[Uu]navailable videos (are|will be) hidden', 'YouTube Music is not directly supported'],
    }, {
        # TODO: fix 'unviewable' issue with this playlist when reloading with unavailable videos
        'note': 'Topic, should redirect to playlist?list=UU...',
        'url': 'https://music.youtube.com/browse/UC9ALqqC4aIeG5iDs7i90Bfw',
        'info_dict': {
            'id': 'UU9ALqqC4aIeG5iDs7i90Bfw',
            'title': 'Uploads from Royalty Free Music - Topic',
            'tags': [],
            'channel_id': 'UC9ALqqC4aIeG5iDs7i90Bfw',
            'channel': 'Royalty Free Music - Topic',
            'view_count': int,
            'channel_url': 'https://www.youtube.com/channel/UC9ALqqC4aIeG5iDs7i90Bfw',
            'modified_date': r're:\d{8}',
            'description': '',
            'availability': 'public',
            'uploader': 'Royalty Free Music - Topic',
        },
        'playlist_mincount': 101,
        'expected_warnings': ['YouTube Music is not directly supported', r'[Uu]navailable videos (are|will be) hidden'],
    }, {
        # Destination channel with only a hidden self tab (tab id is UCtFRv9O2AHqOZjjynzrv-xg)
        # Treat as a general feed
        'url': 'https://www.youtube.com/channel/UCtFRv9O2AHqOZjjynzrv-xg',
        'info_dict': {
            'id': 'UCtFRv9O2AHqOZjjynzrv-xg',
            'title': 'UCtFRv9O2AHqOZjjynzrv-xg',
            'tags': [],
        },
        'playlist_mincount': 9,
    }, {
        'note': 'Youtube music Album',
        'url': 'https://music.youtube.com/browse/MPREb_gTAcphH99wE',
        'info_dict': {
            'id': 'OLAK5uy_l1m0thk3g31NmIIz_vMIbWtyv7eZixlH0',
            'title': 'Album - Royalty Free Music Library V2 (50 Songs)',
            'tags': [],
            'view_count': int,
            'description': '',
            'availability': 'unlisted',
            'modified_date': r're:\d{8}',
        },
        'playlist_count': 50,
        'expected_warnings': ['YouTube Music is not directly supported'],
    }, {
        'note': 'unlisted single video playlist',
        'url': 'https://www.youtube.com/playlist?list=PLwL24UFy54GrB3s2KMMfjZscDi1x5Dajf',
        'info_dict': {
            'id': 'PLwL24UFy54GrB3s2KMMfjZscDi1x5Dajf',
            'title': 'yt-dlp unlisted playlist test',
            'availability': 'unlisted',
            'tags': [],
            'modified_date': '20220418',
            'channel': 'colethedj',
            'view_count': int,
            'description': '',
            'channel_id': 'UC9zHu_mHU96r19o-wV5Qs1Q',
            'channel_url': 'https://www.youtube.com/channel/UC9zHu_mHU96r19o-wV5Qs1Q',
            'uploader_url': 'https://www.youtube.com/@colethedj1894',
            'uploader_id': '@colethedj1894',
            'uploader': 'colethedj',
        },
        'playlist': [{
            'info_dict': {
                'title': 'youtube-dl test video "\'/\\ä↭𝕐',
                'id': 'BaW_jenozKc',
                '_type': 'url',
                'ie_key': 'Youtube',
                'duration': 10,
                'channel_id': 'UCLqxVugv74EIW3VWh2NOa3Q',
                'channel_url': 'https://www.youtube.com/channel/UCLqxVugv74EIW3VWh2NOa3Q',
                'view_count': int,
                'url': 'https://www.youtube.com/watch?v=BaW_jenozKc',
                'channel': 'Philipp Hagemeister',
                'uploader_id': '@PhilippHagemeister',
                'uploader_url': 'https://www.youtube.com/@PhilippHagemeister',
                'uploader': 'Philipp Hagemeister',
            },
        }],
        'playlist_count': 1,
        'params': {'extract_flat': True},
    }, {
        'note': 'API Fallback: Recommended - redirects to home page. Requires visitorData',
        'url': 'https://www.youtube.com/feed/recommended',
        'info_dict': {
            'id': 'recommended',
            'title': 'recommended',
            'tags': [],
        },
        'playlist_mincount': 50,
        'params': {
            'skip_download': True,
            'extractor_args': {'youtubetab': {'skip': ['webpage']}},
        },
    }, {
        'note': 'API Fallback: /videos tab, sorted by oldest first',
        'url': 'https://www.youtube.com/user/theCodyReeder/videos?view=0&sort=da&flow=grid',
        'info_dict': {
            'id': 'UCu6mSoMNzHQiBIOCkHUa2Aw',
            'title': 'Cody\'sLab - Videos',
            'description': 'md5:d083b7c2f0c67ee7a6c74c3e9b4243fa',
            'channel': 'Cody\'sLab',
            'channel_id': 'UCu6mSoMNzHQiBIOCkHUa2Aw',
            'tags': [],
            'channel_url': 'https://www.youtube.com/channel/UCu6mSoMNzHQiBIOCkHUa2Aw',
            'channel_follower_count': int,
        },
        'playlist_mincount': 650,
        'params': {
            'skip_download': True,
            'extractor_args': {'youtubetab': {'skip': ['webpage']}},
        },
        'skip': 'Query for sorting no longer works',
    }, {
        'note': 'API Fallback: Topic, should redirect to playlist?list=UU...',
        'url': 'https://music.youtube.com/browse/UC9ALqqC4aIeG5iDs7i90Bfw',
        'info_dict': {
            'id': 'UU9ALqqC4aIeG5iDs7i90Bfw',
            'title': 'Uploads from Royalty Free Music - Topic',
            'modified_date': r're:\d{8}',
            'channel_id': 'UC9ALqqC4aIeG5iDs7i90Bfw',
            'description': '',
            'channel_url': 'https://www.youtube.com/channel/UC9ALqqC4aIeG5iDs7i90Bfw',
            'tags': [],
            'channel': 'Royalty Free Music - Topic',
            'view_count': int,
            'availability': 'public',
            'uploader': 'Royalty Free Music - Topic',
        },
        'playlist_mincount': 101,
        'params': {
            'skip_download': True,
            'extractor_args': {'youtubetab': {'skip': ['webpage']}},
        },
        'expected_warnings': ['YouTube Music is not directly supported', r'[Uu]navailable videos (are|will be) hidden'],
    }, {
        'note': 'non-standard redirect to regional channel',
        'url': 'https://www.youtube.com/channel/UCwVVpHQ2Cs9iGJfpdFngePQ',
        'only_matching': True,
    }, {
        'note': 'collaborative playlist (uploader name in the form "by <uploader> and x other(s)")',
        'url': 'https://www.youtube.com/playlist?list=PLx-_-Kk4c89oOHEDQAojOXzEzemXxoqx6',
        'info_dict': {
            'id': 'PLx-_-Kk4c89oOHEDQAojOXzEzemXxoqx6',
            'modified_date': '20220407',
            'channel_url': 'https://www.youtube.com/channel/UCKcqXmCcyqnhgpA5P0oHH_Q',
            'tags': [],
            'availability': 'unlisted',
            'channel_id': 'UCKcqXmCcyqnhgpA5P0oHH_Q',
            'channel': 'pukkandan',
            'description': 'Test for collaborative playlist',
            'title': 'yt-dlp test - collaborative playlist',
            'view_count': int,
            'uploader_url': 'https://www.youtube.com/@pukkandan',
            'uploader_id': '@pukkandan',
            'uploader': 'pukkandan',
        },
        'playlist_mincount': 2,
    }, {
        'note': 'translated tab name',
        'url': 'https://www.youtube.com/channel/UCiu-3thuViMebBjw_5nWYrA/playlists',
        'info_dict': {
            'id': 'UCiu-3thuViMebBjw_5nWYrA',
            'tags': [],
            'channel_url': 'https://www.youtube.com/channel/UCiu-3thuViMebBjw_5nWYrA',
            'description': 'test description',
            'title': 'cole-dlp-test-acc - 再生リスト',
            'channel_id': 'UCiu-3thuViMebBjw_5nWYrA',
            'channel': 'cole-dlp-test-acc',
            'uploader_url': 'https://www.youtube.com/@coletdjnz',
            'uploader_id': '@coletdjnz',
            'uploader': 'cole-dlp-test-acc',
        },
        'playlist_mincount': 1,
        'params': {'extractor_args': {'youtube': {'lang': ['ja']}}},
        'expected_warnings': ['Preferring "ja"'],
    }, {
        # XXX: this should really check flat playlist entries, but the test suite doesn't support that
        'note': 'preferred lang set with playlist with translated video titles',
        'url': 'https://www.youtube.com/playlist?list=PLt5yu3-wZAlQAaPZ5Z-rJoTdbT-45Q7c0',
        'info_dict': {
            'id': 'PLt5yu3-wZAlQAaPZ5Z-rJoTdbT-45Q7c0',
            'tags': [],
            'view_count': int,
            'channel_url': 'https://www.youtube.com/channel/UCiu-3thuViMebBjw_5nWYrA',
            'channel': 'cole-dlp-test-acc',
            'channel_id': 'UCiu-3thuViMebBjw_5nWYrA',
            'description': 'test',
            'title': 'dlp test playlist',
            'availability': 'public',
            'uploader_url': 'https://www.youtube.com/@coletdjnz',
            'uploader_id': '@coletdjnz',
            'uploader': 'cole-dlp-test-acc',
        },
        'playlist_mincount': 1,
        'params': {'extractor_args': {'youtube': {'lang': ['ja']}}},
        'expected_warnings': ['Preferring "ja"'],
    }, {
        # shorts audio pivot for 2GtVksBMYFM.
        'url': 'https://www.youtube.com/feed/sfv_audio_pivot?bp=8gUrCikSJwoLMkd0VmtzQk1ZRk0SCzJHdFZrc0JNWUZNGgsyR3RWa3NCTVlGTQ==',
        'info_dict': {
            'id': 'sfv_audio_pivot',
            'title': 'sfv_audio_pivot',
            'tags': [],
        },
        'playlist_mincount': 50,

    }, {
        # Channel with a real live tab (not to be mistaken with streams tab)
        # Do not treat like it should redirect to live stream
        'url': 'https://www.youtube.com/channel/UCEH7P7kyJIkS_gJf93VYbmg/live',
        'info_dict': {
            'id': 'UCEH7P7kyJIkS_gJf93VYbmg',
            'title': 'UCEH7P7kyJIkS_gJf93VYbmg - Live',
            'tags': [],
        },
        'playlist_mincount': 20,
    }, {
        # Tab name is not the same as tab id
        'url': 'https://www.youtube.com/channel/UCQvWX73GQygcwXOTSf_VDVg/letsplay',
        'info_dict': {
            'id': 'UCQvWX73GQygcwXOTSf_VDVg',
            'title': 'UCQvWX73GQygcwXOTSf_VDVg - Let\'s play',
            'tags': [],
        },
        'playlist_mincount': 8,
    }, {
        # Home tab id is literally home. Not to get mistaken with featured
        'url': 'https://www.youtube.com/channel/UCQvWX73GQygcwXOTSf_VDVg/home',
        'info_dict': {
            'id': 'UCQvWX73GQygcwXOTSf_VDVg',
            'title': 'UCQvWX73GQygcwXOTSf_VDVg - Home',
            'tags': [],
        },
        'playlist_mincount': 8,
    }, {
        # Should get three playlists for videos, shorts and streams tabs
        'url': 'https://www.youtube.com/channel/UCK9V2B22uJYu3N7eR_BT9QA',
        'info_dict': {
            'id': 'UCK9V2B22uJYu3N7eR_BT9QA',
            'title': 'Polka Ch. 尾丸ポルカ',
            'channel_follower_count': int,
            'channel_id': 'UCK9V2B22uJYu3N7eR_BT9QA',
            'channel_url': 'https://www.youtube.com/channel/UCK9V2B22uJYu3N7eR_BT9QA',
            'description': 'md5:49809d8bf9da539bc48ed5d1f83c33f2',
            'channel': 'Polka Ch. 尾丸ポルカ',
            'tags': 'count:35',
            'uploader_url': 'https://www.youtube.com/@OmaruPolka',
            'uploader': 'Polka Ch. 尾丸ポルカ',
            'uploader_id': '@OmaruPolka',
            'channel_is_verified': True,
        },
        'playlist_count': 3,
    }, {
        # Shorts tab with channel with handle
        # TODO: fix channel description
        'url': 'https://www.youtube.com/@NotJustBikes/shorts',
        'info_dict': {
            'id': 'UC0intLFzLaudFG-xAvUEO-A',
            'title': 'Not Just Bikes - Shorts',
            'tags': 'count:10',
            'channel_url': 'https://www.youtube.com/channel/UC0intLFzLaudFG-xAvUEO-A',
            'description': 'md5:5e82545b3a041345927a92d0585df247',
            'channel_follower_count': int,
            'channel_id': 'UC0intLFzLaudFG-xAvUEO-A',
            'channel': 'Not Just Bikes',
            'uploader_url': 'https://www.youtube.com/@NotJustBikes',
            'uploader': 'Not Just Bikes',
            'uploader_id': '@NotJustBikes',
            'channel_is_verified': True,
        },
        'playlist_mincount': 10,
    }, {
        # Streams tab
        'url': 'https://www.youtube.com/channel/UC3eYAvjCVwNHgkaGbXX3sig/streams',
        'info_dict': {
            'id': 'UC3eYAvjCVwNHgkaGbXX3sig',
            'title': '中村悠一 - Live',
            'tags': 'count:7',
            'channel_id': 'UC3eYAvjCVwNHgkaGbXX3sig',
            'channel_url': 'https://www.youtube.com/channel/UC3eYAvjCVwNHgkaGbXX3sig',
            'channel': '中村悠一',
            'channel_follower_count': int,
            'description': 'md5:e744f6c93dafa7a03c0c6deecb157300',
            'uploader_url': 'https://www.youtube.com/@Yuichi-Nakamura',
            'uploader_id': '@Yuichi-Nakamura',
            'uploader': '中村悠一',
        },
        'playlist_mincount': 60,
    }, {
        # Channel with no uploads and hence no videos, streams, shorts tabs or uploads playlist. This should fail.
        # See test_youtube_lists
        'url': 'https://www.youtube.com/channel/UC2yXPzFejc422buOIzn_0CA',
        'only_matching': True,
    }, {
        # No uploads and no UCID given. Should fail with no uploads error
        # See test_youtube_lists
        'url': 'https://www.youtube.com/news',
        'only_matching': True,
    }, {
        # No videos tab but has a shorts tab
        'url': 'https://www.youtube.com/c/TKFShorts',
        'info_dict': {
            'id': 'UCgJ5_1F6yJhYLnyMszUdmUg',
            'title': 'Shorts Break - Shorts',
            'tags': 'count:48',
            'channel_id': 'UCgJ5_1F6yJhYLnyMszUdmUg',
            'channel': 'Shorts Break',
            'description': 'md5:6de33c5e7ba686e5f3efd4e19c7ef499',
            'channel_follower_count': int,
            'channel_url': 'https://www.youtube.com/channel/UCgJ5_1F6yJhYLnyMszUdmUg',
            'uploader_url': 'https://www.youtube.com/@ShortsBreak_Official',
            'uploader': 'Shorts Break',
            'uploader_id': '@ShortsBreak_Official',
        },
        'playlist_mincount': 30,
    }, {
        # Trending Now Tab. tab id is empty
        'url': 'https://www.youtube.com/feed/trending',
        'info_dict': {
            'id': 'trending',
            'title': 'trending - Now',
            'tags': [],
        },
        'playlist_mincount': 30,
    }, {
        # Trending Gaming Tab. tab id is empty
        'url': 'https://www.youtube.com/feed/trending?bp=4gIcGhpnYW1pbmdfY29ycHVzX21vc3RfcG9wdWxhcg%3D%3D',
        'info_dict': {
            'id': 'trending',
            'title': 'trending - Gaming',
            'tags': [],
        },
        'playlist_mincount': 30,
    }, {
        # Shorts url result in shorts tab
        # TODO: Fix channel id extraction
        'url': 'https://www.youtube.com/channel/UCiu-3thuViMebBjw_5nWYrA/shorts',
        'info_dict': {
            'id': 'UCiu-3thuViMebBjw_5nWYrA',
            'title': 'cole-dlp-test-acc - Shorts',
            'channel': 'cole-dlp-test-acc',
            'description': 'test description',
            'channel_id': 'UCiu-3thuViMebBjw_5nWYrA',
            'channel_url': 'https://www.youtube.com/channel/UCiu-3thuViMebBjw_5nWYrA',
            'tags': [],
            'uploader_url': 'https://www.youtube.com/@coletdjnz',
            'uploader_id': '@coletdjnz',
            'uploader': 'cole-dlp-test-acc',
        },
        'playlist': [{
            'info_dict': {
                # Channel data is not currently available for short renderers (as of 2023-03-01)
                '_type': 'url',
                'ie_key': 'Youtube',
                'url': 'https://www.youtube.com/shorts/sSM9J5YH_60',
                'id': 'sSM9J5YH_60',
                'title': 'SHORT short',
                'view_count': int,
                'thumbnails': list,
            },
        }],
        'params': {'extract_flat': True},
    }, {
        # Live video status should be extracted
        'url': 'https://www.youtube.com/channel/UCQvWX73GQygcwXOTSf_VDVg/live',
        'info_dict': {
            'id': 'UCQvWX73GQygcwXOTSf_VDVg',
            'title': 'UCQvWX73GQygcwXOTSf_VDVg - Live',  # TODO: should be Minecraft - Live or Minecraft - Topic - Live
            'tags': [],
        },
        'playlist': [{
            'info_dict': {
                '_type': 'url',
                'ie_key': 'Youtube',
                'url': 'startswith:https://www.youtube.com/watch?v=',
                'id': str,
                'title': str,
                'live_status': 'is_live',
                'channel_id': str,
                'channel_url': str,
                'concurrent_view_count': int,
                'channel': str,
                'uploader': str,
                'uploader_url': str,
                'uploader_id': str,
                'channel_is_verified': bool,  # this will keep changing
            },
        }],
        'params': {'extract_flat': True, 'playlist_items': '1'},
        'playlist_mincount': 1,
    }, {
        # Channel renderer metadata. Contains number of videos on the channel
        'url': 'https://www.youtube.com/channel/UCiu-3thuViMebBjw_5nWYrA/channels',
        'info_dict': {
            'id': 'UCiu-3thuViMebBjw_5nWYrA',
            'title': 'cole-dlp-test-acc - Channels',
            'channel': 'cole-dlp-test-acc',
            'description': 'test description',
            'channel_id': 'UCiu-3thuViMebBjw_5nWYrA',
            'channel_url': 'https://www.youtube.com/channel/UCiu-3thuViMebBjw_5nWYrA',
            'tags': [],
            'uploader_url': 'https://www.youtube.com/@coletdjnz',
            'uploader_id': '@coletdjnz',
            'uploader': 'cole-dlp-test-acc',
        },
        'playlist': [{
            'info_dict': {
                '_type': 'url',
                'ie_key': 'YoutubeTab',
                'url': 'https://www.youtube.com/channel/UC-lHJZR3Gqxm24_Vd_AJ5Yw',
                'id': 'UC-lHJZR3Gqxm24_Vd_AJ5Yw',
                'channel_id': 'UC-lHJZR3Gqxm24_Vd_AJ5Yw',
                'title': 'PewDiePie',
                'channel': 'PewDiePie',
                'channel_url': 'https://www.youtube.com/channel/UC-lHJZR3Gqxm24_Vd_AJ5Yw',
                'thumbnails': list,
                'channel_follower_count': int,
                'playlist_count': int,
                'uploader': 'PewDiePie',
                'uploader_url': 'https://www.youtube.com/@PewDiePie',
                'uploader_id': '@PewDiePie',
                'channel_is_verified': True,
            },
        }],
        'params': {'extract_flat': True},
    }, {
        'url': 'https://www.youtube.com/@3blue1brown/about',
        'info_dict': {
            'id': '@3blue1brown',
            'tags': ['Mathematics'],
            'title': '3Blue1Brown',
            'channel_follower_count': int,
            'channel_id': 'UCYO_jab_esuFRV4b17AJtAw',
            'channel': '3Blue1Brown',
            'channel_url': 'https://www.youtube.com/channel/UCYO_jab_esuFRV4b17AJtAw',
            'description': 'md5:4d1da95432004b7ba840ebc895b6b4c9',
            'uploader_url': 'https://www.youtube.com/@3blue1brown',
            'uploader_id': '@3blue1brown',
            'uploader': '3Blue1Brown',
            'channel_is_verified': True,
        },
        'playlist_count': 0,
    }, {
        # Podcasts tab, with rich entry playlistRenderers
        'url': 'https://www.youtube.com/@99percentinvisiblepodcast/podcasts',
        'info_dict': {
            'id': 'UCVMF2HD4ZgC0QHpU9Yq5Xrw',
            'channel_id': 'UCVMF2HD4ZgC0QHpU9Yq5Xrw',
            'uploader_url': 'https://www.youtube.com/@99percentinvisiblepodcast',
            'description': 'md5:3a0ed38f1ad42a68ef0428c04a15695c',
            'title': '99 Percent Invisible - Podcasts',
            'uploader': '99 Percent Invisible',
            'channel_follower_count': int,
            'channel_url': 'https://www.youtube.com/channel/UCVMF2HD4ZgC0QHpU9Yq5Xrw',
            'tags': [],
            'channel': '99 Percent Invisible',
            'uploader_id': '@99percentinvisiblepodcast',
        },
        'playlist_count': 0,
    }, {
        # Releases tab, with rich entry playlistRenderers (same as Podcasts tab)
        'url': 'https://www.youtube.com/@AHimitsu/releases',
        'info_dict': {
            'id': 'UCgFwu-j5-xNJml2FtTrrB3A',
            'channel': 'A Himitsu',
            'uploader_url': 'https://www.youtube.com/@AHimitsu',
            'title': 'A Himitsu - Releases',
            'uploader_id': '@AHimitsu',
            'uploader': 'A Himitsu',
            'channel_id': 'UCgFwu-j5-xNJml2FtTrrB3A',
            'tags': 'count:12',
            'description': 'I make music',
            'channel_url': 'https://www.youtube.com/channel/UCgFwu-j5-xNJml2FtTrrB3A',
            'channel_follower_count': int,
            'channel_is_verified': True,
        },
        'playlist_mincount': 10,
    }, {
        # Playlist with only shorts, shown as reel renderers
        # FIXME: future: YouTube currently doesn't give continuation for this,
        # may do in future.
        'url': 'https://www.youtube.com/playlist?list=UUxqPAgubo4coVn9Lx1FuKcg',
        'info_dict': {
            'id': 'UUxqPAgubo4coVn9Lx1FuKcg',
            'channel_url': 'https://www.youtube.com/channel/UCxqPAgubo4coVn9Lx1FuKcg',
            'view_count': int,
            'uploader_id': '@BangyShorts',
            'description': '',
            'uploader_url': 'https://www.youtube.com/@BangyShorts',
            'channel_id': 'UCxqPAgubo4coVn9Lx1FuKcg',
            'channel': 'Bangy Shorts',
            'uploader': 'Bangy Shorts',
            'tags': [],
            'availability': 'public',
            'modified_date': r're:\d{8}',
            'title': 'Uploads from Bangy Shorts',
        },
        'playlist_mincount': 100,
        'expected_warnings': [r'[Uu]navailable videos (are|will be) hidden'],
    }, {
        'note': 'Tags containing spaces',
        'url': 'https://www.youtube.com/channel/UC7_YxT-KID8kRbqZo7MyscQ',
        'playlist_count': 3,
        'info_dict': {
            'id': 'UC7_YxT-KID8kRbqZo7MyscQ',
            'channel': 'Markiplier',
            'channel_id': 'UC7_YxT-KID8kRbqZo7MyscQ',
            'title': 'Markiplier',
            'channel_follower_count': int,
            'description': 'md5:0c010910558658824402809750dc5d97',
            'uploader_id': '@markiplier',
            'uploader_url': 'https://www.youtube.com/@markiplier',
            'uploader': 'Markiplier',
            'channel_url': 'https://www.youtube.com/channel/UC7_YxT-KID8kRbqZo7MyscQ',
            'channel_is_verified': True,
            'tags': ['markiplier', 'comedy', 'gaming', 'funny videos', 'funny moments',
                     'sketch comedy', 'laughing', 'lets play', 'challenge videos', 'hilarious',
                     'challenges', 'sketches', 'scary games', 'funny games', 'rage games',
                     'mark fischbach'],
        },
    }]

    @classmethod
    def suitable(cls, url):
        return False if YoutubeIE.suitable(url) else super().suitable(url)

    _URL_RE = re.compile(rf'(?P<pre>{_VALID_URL})(?(not_channel)|(?P<tab>/[^?#/]+))?(?P<post>.*)$')

    def _get_url_mobj(self, url):
        mobj = self._URL_RE.match(url).groupdict()
        mobj.update((k, '') for k, v in mobj.items() if v is None)
        return mobj

    def _extract_tab_id_and_name(self, tab, base_url='https://www.youtube.com'):
        tab_name = (tab.get('title') or '').lower()
        tab_url = urljoin(base_url, traverse_obj(
            tab, ('endpoint', 'commandMetadata', 'webCommandMetadata', 'url')))

        tab_id = (tab_url and self._get_url_mobj(tab_url)['tab'][1:]
                  or traverse_obj(tab, 'tabIdentifier', expected_type=str))
        if tab_id:
            return {
                'TAB_ID_SPONSORSHIPS': 'membership',
            }.get(tab_id, tab_id), tab_name

        # Fallback to tab name if we cannot get the tab id.
        # XXX: should we strip non-ascii letters? e.g. in case of 'let's play' tab example on special gaming channel
        # Note that in the case of translated tab name this may result in an empty string, which we don't want.
        if tab_name:
            self.write_debug(f'Falling back to selected tab name: {tab_name}')
        return {
            'home': 'featured',
            'live': 'streams',
        }.get(tab_name, tab_name), tab_name

    def _has_tab(self, tabs, tab_id):
        return any(self._extract_tab_id_and_name(tab)[0] == tab_id for tab in tabs)

    def _empty_playlist(self, item_id, data):
        return self.playlist_result([], item_id, **self._extract_metadata_from_tabs(item_id, data))

    @YoutubeTabBaseInfoExtractor.passthrough_smuggled_data
    def _real_extract(self, url, smuggled_data):
        item_id = self._match_id(url)
        url = urllib.parse.urlunparse(
            urllib.parse.urlparse(url)._replace(netloc='www.youtube.com'))
        compat_opts = self.get_param('compat_opts', [])

        mobj = self._get_url_mobj(url)
        pre, tab, post, is_channel = mobj['pre'], mobj['tab'], mobj['post'], not mobj['not_channel']
        if is_channel and smuggled_data.get('is_music_url'):
            if item_id[:2] == 'VL':  # Youtube music VL channels have an equivalent playlist
                return self.url_result(
                    f'https://music.youtube.com/playlist?list={item_id[2:]}', YoutubeTabIE, item_id[2:])
            elif item_id[:2] == 'MP':  # Resolve albums (/[channel/browse]/MP...) to their equivalent playlist
                mdata = self._extract_tab_endpoint(
                    f'https://music.youtube.com/channel/{item_id}', item_id, default_client='web_music')
                murl = traverse_obj(mdata, ('microformat', 'microformatDataRenderer', 'urlCanonical'),
                                    get_all=False, expected_type=str)
                if not murl:
                    raise ExtractorError('Failed to resolve album to playlist')
                return self.url_result(murl, YoutubeTabIE)
            elif mobj['channel_type'] == 'browse':  # Youtube music /browse/ should be changed to /channel/
                return self.url_result(
                    f'https://music.youtube.com/channel/{item_id}{tab}{post}', YoutubeTabIE, item_id)

        original_tab_id, display_id = tab[1:], f'{item_id}{tab}'
        if is_channel and not tab and 'no-youtube-channel-redirect' not in compat_opts:
            url = f'{pre}/videos{post}'
        if smuggled_data.get('is_music_url'):
            self.report_warning(f'YouTube Music is not directly supported. Redirecting to {url}')

        # Handle both video/playlist URLs
        qs = parse_qs(url)
        video_id, playlist_id = (traverse_obj(qs, (key, 0)) for key in ('v', 'list'))
        if not video_id and mobj['not_channel'].startswith('watch'):
            if not playlist_id:
                # If there is neither video or playlist ids, youtube redirects to home page, which is undesirable
                raise ExtractorError('A video URL was given without video ID', expected=True)
            # Common mistake: https://www.youtube.com/watch?list=playlist_id
            self.report_warning(f'A video URL was given without video ID. Trying to download playlist {playlist_id}')
            return self.url_result(
                f'https://www.youtube.com/playlist?list={playlist_id}', YoutubeTabIE, playlist_id)

        if not self._yes_playlist(playlist_id, video_id):
            return self.url_result(
                f'https://www.youtube.com/watch?v={video_id}', YoutubeIE, video_id)

        data, ytcfg = self._extract_data(url, display_id)

        # YouTube may provide a non-standard redirect to the regional channel
        # See: https://github.com/yt-dlp/yt-dlp/issues/2694
        # https://support.google.com/youtube/answer/2976814#zippy=,conditional-redirects
        redirect_url = traverse_obj(
            data, ('onResponseReceivedActions', ..., 'navigateAction', 'endpoint', 'commandMetadata', 'webCommandMetadata', 'url'), get_all=False)
        if redirect_url and 'no-youtube-channel-redirect' not in compat_opts:
            redirect_url = ''.join((urljoin('https://www.youtube.com', redirect_url), tab, post))
            self.to_screen(f'This playlist is likely not available in your region. Following conditional redirect to {redirect_url}')
            return self.url_result(redirect_url, YoutubeTabIE)

        tabs, extra_tabs = self._extract_tab_renderers(data), []
        if is_channel and tabs and 'no-youtube-channel-redirect' not in compat_opts:
            selected_tab = self._extract_selected_tab(tabs)
            selected_tab_id, selected_tab_name = self._extract_tab_id_and_name(selected_tab, url)  # NB: Name may be translated
            self.write_debug(f'Selected tab: {selected_tab_id!r} ({selected_tab_name}), Requested tab: {original_tab_id!r}')

            # /about is no longer a tab
            if original_tab_id == 'about':
                return self._empty_playlist(item_id, data)

            if not original_tab_id and selected_tab_name:
                self.to_screen('Downloading all uploads of the channel. '
                               'To download only the videos in a specific tab, pass the tab\'s URL')
                if self._has_tab(tabs, 'streams'):
                    extra_tabs.append(''.join((pre, '/streams', post)))
                if self._has_tab(tabs, 'shorts'):
                    extra_tabs.append(''.join((pre, '/shorts', post)))
                # XXX: Members-only tab should also be extracted

                if not extra_tabs and selected_tab_id != 'videos':
                    # Channel does not have streams, shorts or videos tabs
                    if item_id[:2] != 'UC':
                        return self._empty_playlist(item_id, data)

                    # Topic channels don't have /videos. Use the equivalent playlist instead
                    pl_id = f'UU{item_id[2:]}'
                    pl_url = f'https://www.youtube.com/playlist?list={pl_id}'
                    try:
                        data, ytcfg = self._extract_data(pl_url, pl_id, ytcfg=ytcfg, fatal=True, webpage_fatal=True)
                    except ExtractorError:
                        return self._empty_playlist(item_id, data)
                    else:
                        item_id, url = pl_id, pl_url
                        self.to_screen(
                            f'The channel does not have a videos, shorts, or live tab. Redirecting to playlist {pl_id} instead')

                elif extra_tabs and selected_tab_id != 'videos':
                    # When there are shorts/live tabs but not videos tab
                    url, data = f'{pre}{post}', None

            elif (original_tab_id or 'videos') != selected_tab_id:
                if original_tab_id == 'live':
                    # Live tab should have redirected to the video
                    # Except in the case the channel has an actual live tab
                    # Example: https://www.youtube.com/channel/UCEH7P7kyJIkS_gJf93VYbmg/live
                    raise UserNotLive(video_id=item_id)
                elif selected_tab_name:
                    raise ExtractorError(f'This channel does not have a {original_tab_id} tab', expected=True)

                # For channels such as https://www.youtube.com/channel/UCtFRv9O2AHqOZjjynzrv-xg
                url = f'{pre}{post}'

        # YouTube sometimes provides a button to reload playlist with unavailable videos.
        if 'no-youtube-unavailable-videos' not in compat_opts:
            data = self._reload_with_unavailable_videos(display_id, data, ytcfg) or data
        self._extract_and_report_alerts(data, only_once=True)

        tabs, entries = self._extract_tab_renderers(data), []
        if tabs:
            entries = [self._extract_from_tabs(item_id, ytcfg, data, tabs)]
            entries[0].update({
                'extractor_key': YoutubeTabIE.ie_key(),
                'extractor': YoutubeTabIE.IE_NAME,
                'webpage_url': url,
            })
        if self.get_param('playlist_items') == '0':
            entries.extend(self.url_result(u, YoutubeTabIE) for u in extra_tabs)
        else:  # Users expect to get all `video_id`s even with `--flat-playlist`. So don't return `url_result`
            entries.extend(map(self._real_extract, extra_tabs))

        if len(entries) == 1:
            return entries[0]
        elif entries:
            metadata = self._extract_metadata_from_tabs(item_id, data)
            uploads_url = 'the Uploads (UU) playlist URL'
            if try_get(metadata, lambda x: x['channel_id'].startswith('UC')):
                uploads_url = f'https://www.youtube.com/playlist?list=UU{metadata["channel_id"][2:]}'
            self.to_screen(
                'Downloading as multiple playlists, separated by tabs. '
                f'To download as a single playlist instead, pass {uploads_url}')
            return self.playlist_result(entries, item_id, **metadata)

        # Inline playlist
        playlist = traverse_obj(
            data, ('contents', 'twoColumnWatchNextResults', 'playlist', 'playlist'), expected_type=dict)
        if playlist:
            return self._extract_from_playlist(item_id, url, data, playlist, ytcfg)

        video_id = traverse_obj(
            data, ('currentVideoEndpoint', 'watchEndpoint', 'videoId'), expected_type=str) or video_id
        if video_id:
            if tab != '/live':  # live tab is expected to redirect to video
                self.report_warning(f'Unable to recognize playlist. Downloading just video {video_id}')
            return self.url_result(f'https://www.youtube.com/watch?v={video_id}', YoutubeIE, video_id)

        raise ExtractorError('Unable to recognize tab page')


class YoutubePlaylistIE(InfoExtractor):
    IE_DESC = 'YouTube playlists'
    _VALID_URL = r'''(?x)(?:
                        (?:https?://)?
                        (?:\w+\.)?
                        (?:
                            (?:
                                youtube(?:kids)?\.com|
                                {invidious}
                            )
                            /.*?\?.*?\blist=
                        )?
                        (?P<id>{playlist_id})
                     )'''.format(
        playlist_id=YoutubeBaseInfoExtractor._PLAYLIST_ID_RE,
        invidious='|'.join(YoutubeBaseInfoExtractor._INVIDIOUS_SITES),
    )
    IE_NAME = 'youtube:playlist'
    _TESTS = [{
        'note': 'issue #673',
        'url': 'PLBB231211A4F62143',
        'info_dict': {
            'title': '[OLD]Team Fortress 2 (Class-based LP)',
            'id': 'PLBB231211A4F62143',
            'uploader': 'Wickman',
            'uploader_id': '@WickmanVT',
            'description': 'md5:8fa6f52abb47a9552002fa3ddfc57fc2',
            'view_count': int,
            'uploader_url': 'https://www.youtube.com/@WickmanVT',
            'modified_date': r're:\d{8}',
            'channel_id': 'UCKSpbfbl5kRQpTdL7kMc-1Q',
            'channel': 'Wickman',
            'tags': [],
            'channel_url': 'https://www.youtube.com/channel/UCKSpbfbl5kRQpTdL7kMc-1Q',
            'availability': 'public',
        },
        'playlist_mincount': 29,
    }, {
        'url': 'PLtPgu7CB4gbY9oDN3drwC3cMbJggS7dKl',
        'info_dict': {
            'title': 'YDL_safe_search',
            'id': 'PLtPgu7CB4gbY9oDN3drwC3cMbJggS7dKl',
        },
        'playlist_count': 2,
        'skip': 'This playlist is private',
    }, {
        'note': 'embedded',
        'url': 'https://www.youtube.com/embed/videoseries?list=PL6IaIsEjSbf96XFRuNccS_RuEXwNdsoEu',
        'playlist_count': 4,
        'info_dict': {
            'title': 'JODA15',
            'id': 'PL6IaIsEjSbf96XFRuNccS_RuEXwNdsoEu',
            'uploader': 'milan',
            'uploader_id': '@milan5503',
            'description': '',
            'channel_url': 'https://www.youtube.com/channel/UCEI1-PVPcYXjB73Hfelbmaw',
            'tags': [],
            'modified_date': '20140919',
            'view_count': int,
            'channel': 'milan',
            'channel_id': 'UCEI1-PVPcYXjB73Hfelbmaw',
            'uploader_url': 'https://www.youtube.com/@milan5503',
            'availability': 'public',
        },
        'expected_warnings': [r'[Uu]navailable videos? (is|are|will be) hidden', 'Retrying', 'Giving up'],
    }, {
        'url': 'http://www.youtube.com/embed/_xDOZElKyNU?list=PLsyOSbh5bs16vubvKePAQ1x3PhKavfBIl',
        'playlist_mincount': 455,
        'info_dict': {
            'title': '2018 Chinese New Singles (11/6 updated)',
            'id': 'PLsyOSbh5bs16vubvKePAQ1x3PhKavfBIl',
            'uploader': 'LBK',
            'uploader_id': '@music_king',
            'description': 'md5:da521864744d60a198e3a88af4db0d9d',
            'channel': 'LBK',
            'view_count': int,
            'channel_url': 'https://www.youtube.com/channel/UC21nz3_MesPLqtDqwdvnoxA',
            'tags': [],
            'uploader_url': 'https://www.youtube.com/@music_king',
            'channel_id': 'UC21nz3_MesPLqtDqwdvnoxA',
            'modified_date': r're:\d{8}',
            'availability': 'public',
        },
        'expected_warnings': [r'[Uu]navailable videos (are|will be) hidden'],
    }, {
        'url': 'TLGGrESM50VT6acwMjAyMjAxNw',
        'only_matching': True,
    }, {
        # music album playlist
        'url': 'OLAK5uy_m4xAFdmMC5rX3Ji3g93pQe3hqLZw_9LhM',
        'only_matching': True,
    }]

    @classmethod
    def suitable(cls, url):
        if YoutubeTabIE.suitable(url):
            return False
        from ..utils import parse_qs
        qs = parse_qs(url)
        if qs.get('v', [None])[0]:
            return False
        return super().suitable(url)

    def _real_extract(self, url):
        playlist_id = self._match_id(url)
        is_music_url = YoutubeBaseInfoExtractor.is_music_url(url)
        url = update_url_query(
            'https://www.youtube.com/playlist',
            parse_qs(url) or {'list': playlist_id})
        if is_music_url:
            url = smuggle_url(url, {'is_music_url': True})
        return self.url_result(url, ie=YoutubeTabIE.ie_key(), video_id=playlist_id)


class YoutubeYtBeIE(InfoExtractor):
    IE_DESC = 'youtu.be'
    _VALID_URL = rf'https?://youtu\.be/(?P<id>[0-9A-Za-z_-]{{11}})/*?.*?\blist=(?P<playlist_id>{YoutubeBaseInfoExtractor._PLAYLIST_ID_RE})'
    _TESTS = [{
        'url': 'https://youtu.be/yeWKywCrFtk?list=PL2qgrgXsNUG5ig9cat4ohreBjYLAPC0J5',
        'info_dict': {
            'id': 'yeWKywCrFtk',
            'ext': 'mp4',
            'title': 'Small Scale Baler and Braiding Rugs',
            'uploader': 'Backus-Page House Museum',
            'uploader_id': '@backuspagemuseum',
            'uploader_url': r're:https?://(?:www\.)?youtube\.com/@backuspagemuseum',
            'upload_date': '20161008',
            'description': 'md5:800c0c78d5eb128500bffd4f0b4f2e8a',
            'categories': ['Nonprofits & Activism'],
            'tags': list,
            'like_count': int,
            'age_limit': 0,
            'playable_in_embed': True,
            'thumbnail': r're:^https?://.*\.webp',
            'channel': 'Backus-Page House Museum',
            'channel_id': 'UCEfMCQ9bs3tjvjy1s451zaw',
            'live_status': 'not_live',
            'view_count': int,
            'channel_url': 'https://www.youtube.com/channel/UCEfMCQ9bs3tjvjy1s451zaw',
            'availability': 'public',
            'duration': 59,
            'comment_count': int,
            'channel_follower_count': int,
        },
        'params': {
            'noplaylist': True,
            'skip_download': True,
        },
    }, {
        'url': 'https://youtu.be/uWyaPkt-VOI?list=PL9D9FC436B881BA21',
        'only_matching': True,
    }]

    def _real_extract(self, url):
        mobj = self._match_valid_url(url)
        video_id = mobj.group('id')
        playlist_id = mobj.group('playlist_id')
        return self.url_result(
            update_url_query('https://www.youtube.com/watch', {
                'v': video_id,
                'list': playlist_id,
                'feature': 'youtu.be',
            }), ie=YoutubeTabIE.ie_key(), video_id=playlist_id)


class YoutubeLivestreamEmbedIE(InfoExtractor):
    IE_DESC = 'YouTube livestream embeds'
    _VALID_URL = r'https?://(?:\w+\.)?youtube\.com/embed/live_stream/?\?(?:[^#]+&)?channel=(?P<id>[^&#]+)'
    _TESTS = [{
        'url': 'https://www.youtube.com/embed/live_stream?channel=UC2_KI6RB__jGdlnK6dvFEZA',
        'only_matching': True,
    }]

    def _real_extract(self, url):
        channel_id = self._match_id(url)
        return self.url_result(
            f'https://www.youtube.com/channel/{channel_id}/live',
            ie=YoutubeTabIE.ie_key(), video_id=channel_id)


class YoutubeYtUserIE(InfoExtractor):
    IE_DESC = 'YouTube user videos; "ytuser:" prefix'
    IE_NAME = 'youtube:user'
    _VALID_URL = r'ytuser:(?P<id>.+)'
    _TESTS = [{
        'url': 'ytuser:phihag',
        'only_matching': True,
    }]

    def _real_extract(self, url):
        user_id = self._match_id(url)
        return self.url_result(f'https://www.youtube.com/user/{user_id}', YoutubeTabIE, user_id)


class YoutubeFavouritesIE(YoutubeBaseInfoExtractor):
    IE_NAME = 'youtube:favorites'
    IE_DESC = 'YouTube liked videos; ":ytfav" keyword (requires cookies)'
    _VALID_URL = r':ytfav(?:ou?rite)?s?'
    _LOGIN_REQUIRED = True
    _TESTS = [{
        'url': ':ytfav',
        'only_matching': True,
    }, {
        'url': ':ytfavorites',
        'only_matching': True,
    }]

    def _real_extract(self, url):
        return self.url_result(
            'https://www.youtube.com/playlist?list=LL',
            ie=YoutubeTabIE.ie_key())


class YoutubeNotificationsIE(YoutubeTabBaseInfoExtractor):
    IE_NAME = 'youtube:notif'
    IE_DESC = 'YouTube notifications; ":ytnotif" keyword (requires cookies)'
    _VALID_URL = r':ytnotif(?:ication)?s?'
    _LOGIN_REQUIRED = True
    _TESTS = [{
        'url': ':ytnotif',
        'only_matching': True,
    }, {
        'url': ':ytnotifications',
        'only_matching': True,
    }]

    def _extract_notification_menu(self, response, continuation_list):
        notification_list = traverse_obj(
            response,
            ('actions', 0, 'openPopupAction', 'popup', 'multiPageMenuRenderer', 'sections', 0, 'multiPageMenuNotificationSectionRenderer', 'items'),
            ('actions', 0, 'appendContinuationItemsAction', 'continuationItems'),
            expected_type=list) or []
        continuation_list[0] = None
        for item in notification_list:
            entry = self._extract_notification_renderer(item.get('notificationRenderer'))
            if entry:
                yield entry
            continuation = item.get('continuationItemRenderer')
            if continuation:
                continuation_list[0] = continuation

    def _extract_notification_renderer(self, notification):
        video_id = traverse_obj(
            notification, ('navigationEndpoint', 'watchEndpoint', 'videoId'), expected_type=str)
        url = f'https://www.youtube.com/watch?v={video_id}'
        channel_id = None
        if not video_id:
            browse_ep = traverse_obj(
                notification, ('navigationEndpoint', 'browseEndpoint'), expected_type=dict)
            channel_id = self.ucid_or_none(traverse_obj(browse_ep, 'browseId', expected_type=str))
            post_id = self._search_regex(
                r'/post/(.+)', traverse_obj(browse_ep, 'canonicalBaseUrl', expected_type=str),
                'post id', default=None)
            if not channel_id or not post_id:
                return
            # The direct /post url redirects to this in the browser
            url = f'https://www.youtube.com/channel/{channel_id}/community?lb={post_id}'

        channel = traverse_obj(
            notification, ('contextualMenu', 'menuRenderer', 'items', 1, 'menuServiceItemRenderer', 'text', 'runs', 1, 'text'),
            expected_type=str)
        notification_title = self._get_text(notification, 'shortMessage')
        if notification_title:
            notification_title = notification_title.replace('\xad', '')  # remove soft hyphens
        # TODO: handle recommended videos
        title = self._search_regex(
            rf'{re.escape(channel or "")}[^:]+: (.+)', notification_title,
            'video title', default=None)
        timestamp = (self._parse_time_text(self._get_text(notification, 'sentTimeText'))
                     if self._configuration_arg('approximate_date', ie_key=YoutubeTabIE)
                     else None)
        return {
            '_type': 'url',
            'url': url,
            'ie_key': (YoutubeIE if video_id else YoutubeTabIE).ie_key(),
            'video_id': video_id,
            'title': title,
            'channel_id': channel_id,
            'channel': channel,
            'uploader': channel,
            'thumbnails': self._extract_thumbnails(notification, 'videoThumbnail'),
            'timestamp': timestamp,
        }

    def _notification_menu_entries(self, ytcfg):
        continuation_list = [None]
        response = None
        for page in itertools.count(1):
            ctoken = traverse_obj(
                continuation_list, (0, 'continuationEndpoint', 'getNotificationMenuEndpoint', 'ctoken'), expected_type=str)
            response = self._extract_response(
                item_id=f'page {page}', query={'ctoken': ctoken} if ctoken else {}, ytcfg=ytcfg,
                ep='notification/get_notification_menu', check_get_keys='actions',
                headers=self.generate_api_headers(ytcfg=ytcfg, visitor_data=self._extract_visitor_data(response)))
            yield from self._extract_notification_menu(response, continuation_list)
            if not continuation_list[0]:
                break

    def _real_extract(self, url):
        display_id = 'notifications'
        ytcfg = self._download_ytcfg('web', display_id) if not self.skip_webpage else {}
        self._report_playlist_authcheck(ytcfg)
        return self.playlist_result(self._notification_menu_entries(ytcfg), display_id, display_id)


class YoutubeSearchIE(YoutubeTabBaseInfoExtractor, SearchInfoExtractor):
    IE_DESC = 'YouTube search'
    IE_NAME = 'youtube:search'
    _SEARCH_KEY = 'ytsearch'
    _SEARCH_PARAMS = 'EgIQAfABAQ=='  # Videos only
    _TESTS = [{
        'url': 'ytsearch5:youtube-dl test video',
        'playlist_count': 5,
        'info_dict': {
            'id': 'youtube-dl test video',
            'title': 'youtube-dl test video',
        },
    }, {
        'note': 'Suicide/self-harm search warning',
        'url': 'ytsearch1:i hate myself and i wanna die',
        'playlist_count': 1,
        'info_dict': {
            'id': 'i hate myself and i wanna die',
            'title': 'i hate myself and i wanna die',
        },
    }]


class YoutubeSearchDateIE(YoutubeTabBaseInfoExtractor, SearchInfoExtractor):
    IE_NAME = YoutubeSearchIE.IE_NAME + ':date'
    _SEARCH_KEY = 'ytsearchdate'
    IE_DESC = 'YouTube search, newest videos first'
    _SEARCH_PARAMS = 'CAISAhAB8AEB'  # Videos only, sorted by date
    _TESTS = [{
        'url': 'ytsearchdate5:youtube-dl test video',
        'playlist_count': 5,
        'info_dict': {
            'id': 'youtube-dl test video',
            'title': 'youtube-dl test video',
        },
    }]


class YoutubeSearchURLIE(YoutubeTabBaseInfoExtractor):
    IE_DESC = 'YouTube search URLs with sorting and filter support'
    IE_NAME = YoutubeSearchIE.IE_NAME + '_url'
    _VALID_URL = r'https?://(?:www\.)?youtube\.com/(?:results|search)\?([^#]+&)?(?:search_query|q)=(?:[^&]+)(?:[&#]|$)'
    _TESTS = [{
        'url': 'https://www.youtube.com/results?baz=bar&search_query=youtube-dl+test+video&filters=video&lclk=video',
        'playlist_mincount': 5,
        'info_dict': {
            'id': 'youtube-dl test video',
            'title': 'youtube-dl test video',
        },
    }, {
        'url': 'https://www.youtube.com/results?search_query=python&sp=EgIQAg%253D%253D',
        'playlist_mincount': 5,
        'info_dict': {
            'id': 'python',
            'title': 'python',
        },
    }, {
        'url': 'https://www.youtube.com/results?search_query=%23cats',
        'playlist_mincount': 1,
        'info_dict': {
            'id': '#cats',
            'title': '#cats',
            # The test suite does not have support for nested playlists
            # 'entries': [{
            #     'url': r're:https://(www\.)?youtube\.com/hashtag/cats',
            #     'title': '#cats',
            # }],
        },
    }, {
        # Channel results
        'url': 'https://www.youtube.com/results?search_query=kurzgesagt&sp=EgIQAg%253D%253D',
        'info_dict': {
            'id': 'kurzgesagt',
            'title': 'kurzgesagt',
        },
        'playlist': [{
            'info_dict': {
                '_type': 'url',
                'id': 'UCsXVk37bltHxD1rDPwtNM8Q',
                'url': 'https://www.youtube.com/channel/UCsXVk37bltHxD1rDPwtNM8Q',
                'ie_key': 'YoutubeTab',
                'channel': 'Kurzgesagt – In a Nutshell',
                'description': 'md5:4ae48dfa9505ffc307dad26342d06bfc',
                'title': 'Kurzgesagt – In a Nutshell',
                'channel_id': 'UCsXVk37bltHxD1rDPwtNM8Q',
                # No longer available for search as it is set to the handle.
                # 'playlist_count': int,
                'channel_url': 'https://www.youtube.com/channel/UCsXVk37bltHxD1rDPwtNM8Q',
                'thumbnails': list,
                'uploader_id': '@kurzgesagt',
                'uploader_url': 'https://www.youtube.com/@kurzgesagt',
                'uploader': 'Kurzgesagt – In a Nutshell',
                'channel_is_verified': True,
                'channel_follower_count': int,
            },
        }],
        'params': {'extract_flat': True, 'playlist_items': '1'},
        'playlist_mincount': 1,
    }, {
        'url': 'https://www.youtube.com/results?q=test&sp=EgQIBBgB',
        'only_matching': True,
    }]

    def _real_extract(self, url):
        qs = parse_qs(url)
        query = (qs.get('search_query') or qs.get('q'))[0]
        return self.playlist_result(self._search_results(query, qs.get('sp', (None,))[0]), query, query)


class YoutubeMusicSearchURLIE(YoutubeTabBaseInfoExtractor):
    IE_DESC = 'YouTube music search URLs with selectable sections, e.g. #songs'
    IE_NAME = 'youtube:music:search_url'
    _VALID_URL = r'https?://music\.youtube\.com/search\?([^#]+&)?(?:search_query|q)=(?:[^&]+)(?:[&#]|$)'
    _TESTS = [{
        'url': 'https://music.youtube.com/search?q=royalty+free+music',
        'playlist_count': 16,
        'info_dict': {
            'id': 'royalty free music',
            'title': 'royalty free music',
        },
    }, {
        'url': 'https://music.youtube.com/search?q=royalty+free+music&sp=EgWKAQIIAWoKEAoQAxAEEAkQBQ%3D%3D',
        'playlist_mincount': 30,
        'info_dict': {
            'id': 'royalty free music - songs',
            'title': 'royalty free music - songs',
        },
        'params': {'extract_flat': 'in_playlist'},
    }, {
        'url': 'https://music.youtube.com/search?q=royalty+free+music#community+playlists',
        'playlist_mincount': 30,
        'info_dict': {
            'id': 'royalty free music - community playlists',
            'title': 'royalty free music - community playlists',
        },
        'params': {'extract_flat': 'in_playlist'},
    }]

    _SECTIONS = {
        'albums': 'EgWKAQIYAWoKEAoQAxAEEAkQBQ==',
        'artists': 'EgWKAQIgAWoKEAoQAxAEEAkQBQ==',
        'community playlists': 'EgeKAQQoAEABagoQChADEAQQCRAF',
        'featured playlists': 'EgeKAQQoADgBagwQAxAJEAQQDhAKEAU==',
        'songs': 'EgWKAQIIAWoKEAoQAxAEEAkQBQ==',
        'videos': 'EgWKAQIQAWoKEAoQAxAEEAkQBQ==',
    }

    def _real_extract(self, url):
        qs = parse_qs(url)
        query = (qs.get('search_query') or qs.get('q'))[0]
        params = qs.get('sp', (None,))[0]
        if params:
            section = next((k for k, v in self._SECTIONS.items() if v == params), params)
        else:
            section = urllib.parse.unquote_plus(([*url.split('#'), ''])[1]).lower()
            params = self._SECTIONS.get(section)
            if not params:
                section = None
        title = join_nonempty(query, section, delim=' - ')
        return self.playlist_result(self._search_results(query, params, default_client='web_music'), title, title)


class YoutubeFeedsInfoExtractor(InfoExtractor):
    """
    Base class for feed extractors
    Subclasses must re-define the _FEED_NAME property.
    """
    _LOGIN_REQUIRED = True
    _FEED_NAME = 'feeds'

    def _real_initialize(self):
        YoutubeBaseInfoExtractor._check_login_required(self)

    @classproperty
    def IE_NAME(cls):
        return f'youtube:{cls._FEED_NAME}'

    def _real_extract(self, url):
        return self.url_result(
            f'https://www.youtube.com/feed/{self._FEED_NAME}', ie=YoutubeTabIE.ie_key())


class YoutubeWatchLaterIE(InfoExtractor):
    IE_NAME = 'youtube:watchlater'
    IE_DESC = 'Youtube watch later list; ":ytwatchlater" keyword (requires cookies)'
    _VALID_URL = r':ytwatchlater'
    _TESTS = [{
        'url': ':ytwatchlater',
        'only_matching': True,
    }]

    def _real_extract(self, url):
        return self.url_result(
            'https://www.youtube.com/playlist?list=WL', ie=YoutubeTabIE.ie_key())


class YoutubeRecommendedIE(YoutubeFeedsInfoExtractor):
    IE_DESC = 'YouTube recommended videos; ":ytrec" keyword'
    _VALID_URL = r'https?://(?:www\.)?youtube\.com/?(?:[?#]|$)|:ytrec(?:ommended)?'
    _FEED_NAME = 'recommended'
    _LOGIN_REQUIRED = False
    _TESTS = [{
        'url': ':ytrec',
        'only_matching': True,
    }, {
        'url': ':ytrecommended',
        'only_matching': True,
    }, {
        'url': 'https://youtube.com',
        'only_matching': True,
    }]


class YoutubeSubscriptionsIE(YoutubeFeedsInfoExtractor):
    IE_DESC = 'YouTube subscriptions feed; ":ytsubs" keyword (requires cookies)'
    _VALID_URL = r':ytsub(?:scription)?s?'
    _FEED_NAME = 'subscriptions'
    _TESTS = [{
        'url': ':ytsubs',
        'only_matching': True,
    }, {
        'url': ':ytsubscriptions',
        'only_matching': True,
    }]


class YoutubeHistoryIE(YoutubeFeedsInfoExtractor):
    IE_DESC = 'Youtube watch history; ":ythis" keyword (requires cookies)'
    _VALID_URL = r':ythis(?:tory)?'
    _FEED_NAME = 'history'
    _TESTS = [{
        'url': ':ythistory',
        'only_matching': True,
    }]


class YoutubeShortsAudioPivotIE(InfoExtractor):
    IE_DESC = 'YouTube Shorts audio pivot (Shorts using audio of a given video)'
    IE_NAME = 'youtube:shorts:pivot:audio'
    _VALID_URL = r'https?://(?:www\.)?youtube\.com/source/(?P<id>[\w-]{11})/shorts'
    _TESTS = [{
        'url': 'https://www.youtube.com/source/Lyj-MZSAA9o/shorts',
        'only_matching': True,
    }]

    @staticmethod
    def _generate_audio_pivot_params(video_id):
        """
        Generates sfv_audio_pivot browse params for this video id
        """
        pb_params = b'\xf2\x05+\n)\x12\'\n\x0b%b\x12\x0b%b\x1a\x0b%b' % ((video_id.encode(),) * 3)
        return urllib.parse.quote(base64.b64encode(pb_params).decode())

    def _real_extract(self, url):
        video_id = self._match_id(url)
        return self.url_result(
            f'https://www.youtube.com/feed/sfv_audio_pivot?bp={self._generate_audio_pivot_params(video_id)}',
            ie=YoutubeTabIE)


class YoutubeTruncatedURLIE(InfoExtractor):
    IE_NAME = 'youtube:truncated_url'
    IE_DESC = False  # Do not list
    _VALID_URL = r'''(?x)
        (?:https?://)?
        (?:\w+\.)?[yY][oO][uU][tT][uU][bB][eE](?:-nocookie)?\.com/
        (?:watch\?(?:
            feature=[a-z_]+|
            annotation_id=annotation_[^&]+|
            x-yt-cl=[0-9]+|
            hl=[^&]*|
            t=[0-9]+
        )?
        |
            attribution_link\?a=[^&]+
        )
        $
    '''

    _TESTS = [{
        'url': 'https://www.youtube.com/watch?annotation_id=annotation_3951667041',
        'only_matching': True,
    }, {
        'url': 'https://www.youtube.com/watch?',
        'only_matching': True,
    }, {
        'url': 'https://www.youtube.com/watch?x-yt-cl=84503534',
        'only_matching': True,
    }, {
        'url': 'https://www.youtube.com/watch?feature=foo',
        'only_matching': True,
    }, {
        'url': 'https://www.youtube.com/watch?hl=en-GB',
        'only_matching': True,
    }, {
        'url': 'https://www.youtube.com/watch?t=2372',
        'only_matching': True,
    }]

    def _real_extract(self, url):
        raise ExtractorError(
            'Did you forget to quote the URL? Remember that & is a meta '
            'character in most shells, so you want to put the URL in quotes, '
            'like  youtube-dl '
            '"https://www.youtube.com/watch?feature=foo&v=BaW_jenozKc" '
            ' or simply  youtube-dl BaW_jenozKc  .',
            expected=True)


class YoutubeClipIE(YoutubeTabBaseInfoExtractor):
    IE_NAME = 'youtube:clip'
    _VALID_URL = r'https?://(?:www\.)?youtube\.com/clip/(?P<id>[^/?#]+)'
    _TESTS = [{
        # FIXME: Other metadata should be extracted from the clip, not from the base video
        'url': 'https://www.youtube.com/clip/UgytZKpehg-hEMBSn3F4AaABCQ',
        'info_dict': {
            'id': 'UgytZKpehg-hEMBSn3F4AaABCQ',
            'ext': 'mp4',
            'section_start': 29.0,
            'section_end': 39.7,
            'duration': 10.7,
            'age_limit': 0,
            'availability': 'public',
            'categories': ['Gaming'],
            'channel': 'Scott The Woz',
            'channel_id': 'UC4rqhyiTs7XyuODcECvuiiQ',
            'channel_url': 'https://www.youtube.com/channel/UC4rqhyiTs7XyuODcECvuiiQ',
            'description': 'md5:7a4517a17ea9b4bd98996399d8bb36e7',
            'like_count': int,
            'playable_in_embed': True,
            'tags': 'count:17',
            'thumbnail': 'https://i.ytimg.com/vi_webp/ScPX26pdQik/maxresdefault.webp',
            'title': 'Mobile Games on Console - Scott The Woz',
            'upload_date': '20210920',
            'uploader': 'Scott The Woz',
            'uploader_id': '@ScottTheWoz',
            'uploader_url': 'https://www.youtube.com/@ScottTheWoz',
            'view_count': int,
            'live_status': 'not_live',
            'channel_follower_count': int,
            'chapters': 'count:20',
            'comment_count': int,
            'heatmap': 'count:100',
        },
    }]

    def _real_extract(self, url):
        clip_id = self._match_id(url)
        _, data = self._extract_webpage(url, clip_id)

        video_id = traverse_obj(data, ('currentVideoEndpoint', 'watchEndpoint', 'videoId'))
        if not video_id:
            raise ExtractorError('Unable to find video ID')

        clip_data = traverse_obj(data, (
            'engagementPanels', ..., 'engagementPanelSectionListRenderer', 'content', 'clipSectionRenderer',
            'contents', ..., 'clipAttributionRenderer', 'onScrubExit', 'commandExecutorCommand', 'commands', ...,
            'openPopupAction', 'popup', 'notificationActionRenderer', 'actionButton', 'buttonRenderer', 'command',
            'commandExecutorCommand', 'commands', ..., 'loopCommand'), get_all=False)

        return {
            '_type': 'url_transparent',
            'url': f'https://www.youtube.com/watch?v={video_id}',
            'ie_key': YoutubeIE.ie_key(),
            'id': clip_id,
            'section_start': int(clip_data['startTimeMs']) / 1000,
            'section_end': int(clip_data['endTimeMs']) / 1000,
        }


class YoutubeConsentRedirectIE(YoutubeBaseInfoExtractor):
    IE_NAME = 'youtube:consent'
    IE_DESC = False  # Do not list
    _VALID_URL = r'https?://consent\.youtube\.com/m\?'
    _TESTS = [{
        'url': 'https://consent.youtube.com/m?continue=https%3A%2F%2Fwww.youtube.com%2Flive%2FqVv6vCqciTM%3Fcbrd%3D1&gl=NL&m=0&pc=yt&hl=en&src=1',
        'info_dict': {
            'id': 'qVv6vCqciTM',
            'ext': 'mp4',
            'age_limit': 0,
            'uploader_id': '@sana_natori',
            'comment_count': int,
            'chapters': 'count:13',
            'upload_date': '20221223',
            'thumbnail': 'https://i.ytimg.com/vi/qVv6vCqciTM/maxresdefault.jpg',
            'channel_url': 'https://www.youtube.com/channel/UCIdEIHpS0TdkqRkHL5OkLtA',
            'uploader_url': 'https://www.youtube.com/@sana_natori',
            'like_count': int,
            'release_date': '20221223',
            'tags': ['Vtuber', '月ノ美兎', '名取さな', 'にじさんじ', 'クリスマス', '3D配信'],
            'title': '【 #インターネット女クリスマス 】3Dで歌ってはしゃぐインターネットの女たち【月ノ美兎/名取さな】',
            'view_count': int,
            'playable_in_embed': True,
            'duration': 4438,
            'availability': 'public',
            'channel_follower_count': int,
            'channel_id': 'UCIdEIHpS0TdkqRkHL5OkLtA',
            'categories': ['Entertainment'],
            'live_status': 'was_live',
            'release_timestamp': 1671793345,
            'channel': 'さなちゃんねる',
            'description': 'md5:6aebf95cc4a1d731aebc01ad6cc9806d',
            'uploader': 'さなちゃんねる',
            'channel_is_verified': True,
            'heatmap': 'count:100',
        },
        'add_ie': ['Youtube'],
        'params': {'skip_download': 'Youtube'},
    }]

    def _real_extract(self, url):
        redirect_url = url_or_none(parse_qs(url).get('continue', [None])[-1])
        if not redirect_url:
            raise ExtractorError('Invalid cookie consent redirect URL', expected=True)
        return self.url_result(redirect_url)


class YoutubeTruncatedIDIE(InfoExtractor):
    IE_NAME = 'youtube:truncated_id'
    IE_DESC = False  # Do not list
    _VALID_URL = r'https?://(?:www\.)?youtube\.com/watch\?v=(?P<id>[0-9A-Za-z_-]{1,10})$'

    _TESTS = [{
        'url': 'https://www.youtube.com/watch?v=N_708QY7Ob',
        'only_matching': True,
    }]

    def _real_extract(self, url):
        video_id = self._match_id(url)
        raise ExtractorError(
            f'Incomplete YouTube ID {video_id}. URL {url} looks truncated.',
            expected=True)<|MERGE_RESOLUTION|>--- conflicted
+++ resolved
@@ -2940,7 +2940,6 @@
                     if not should_continue:
                         known_idx = idx - 1
                         raise ExtractorError('breaking out of outer loop')
-<<<<<<< HEAD
 
                     frag_duration = last_fragment['duration']
                     frag_start = last_fragment['start'] - (last_seq - idx) * frag_duration
@@ -2957,13 +2956,6 @@
                             'end': frag_end,
                         }
 
-=======
-                    last_segment_url = urljoin(fragment_base_url, f'sq/{idx}')
-                    yield {
-                        'url': last_segment_url,
-                        'fragment_count': last_seq,
-                    }
->>>>>>> add96eb9
                 if known_idx == last_seq:
                     no_fragment_score += 5
                 else:
