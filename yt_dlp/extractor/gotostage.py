import json
<<<<<<< HEAD

from .common import InfoExtractor
from ..compat import compat_str
from ..utils import try_get, url_or_none
=======
>>>>>>> 556aa516

from .common import InfoExtractor
from ..utils import try_get, url_or_none


class GoToStageIE(InfoExtractor):
    _VALID_URL = r'https?://(?:www\.)?gotostage\.com/channel/[a-z0-9]+/recording/(?P<id>[a-z0-9]+)/watch'
    _TESTS = [{
        'url': 'https://www.gotostage.com/channel/8901680603948959494/recording/60bb55548d434f21b9ce4f0e225c4895/watch',
        'md5': 'ca72ce990cdcd7a2bd152f7217e319a2',
        'info_dict': {
            'id': '60bb55548d434f21b9ce4f0e225c4895',
            'ext': 'mp4',
            'title': 'What is GoToStage?',
            'thumbnail': r're:^https?://.*\.jpg$',
            'duration': 93.924711,
        },
    }, {
        'url': 'https://www.gotostage.com/channel/bacc3d3535b34bafacc3f4ef8d4df78a/recording/831e74cd3e0042be96defba627b6f676/watch?source=HOMEPAGE',
        'only_matching': True,
    }]

    def _real_extract(self, url):
        video_id = self._match_id(url)
        metadata = self._download_json(
            f'https://api.gotostage.com/contents?ids={video_id}',
            video_id,
            note='Downloading video metadata',
            errnote='Unable to download video metadata')[0]

        registration_data = {
            'product': metadata['product'],
            'resourceType': metadata['contentType'],
            'productReferenceKey': metadata['productRefKey'],
            'firstName': 'foo',
            'lastName': 'bar',
            'email': 'foobar@example.com',
        }

        registration_response = self._download_json(
            'https://api-registrations.logmeininc.com/registrations',
            video_id,
            data=json.dumps(registration_data).encode(),
            expected_status=409,
            headers={'Content-Type': 'application/json'},
            note='Register user',
            errnote='Unable to register user')

        content_response = self._download_json(
            f'https://api.gotostage.com/contents/{video_id}/asset',
            video_id,
            headers={'x-registrantkey': registration_response['registrationKey']},
            note='Get download url',
            errnote='Unable to get download url')

        return {
            'id': video_id,
            'title': try_get(metadata, lambda x: x['title'], str),
            'url': try_get(content_response, lambda x: x['cdnLocation'], str),
            'ext': 'mp4',
            'thumbnail': url_or_none(try_get(metadata, lambda x: x['thumbnail']['location'])),
            'duration': try_get(metadata, lambda x: x['duration'], float),
            'categories': [try_get(metadata, lambda x: x['category'], str)],
            'is_live': False,
        }<|MERGE_RESOLUTION|>--- conflicted
+++ resolved
@@ -1,11 +1,4 @@
 import json
-<<<<<<< HEAD
-
-from .common import InfoExtractor
-from ..compat import compat_str
-from ..utils import try_get, url_or_none
-=======
->>>>>>> 556aa516
 
 from .common import InfoExtractor
 from ..utils import try_get, url_or_none
