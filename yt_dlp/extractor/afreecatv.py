import functools

from .common import InfoExtractor
from ..utils import (
    ExtractorError,
    OnDemandPagedList,
<<<<<<< HEAD
=======
    UserNotLive,
    date_from_str,
>>>>>>> 9073ae64
    determine_ext,
    filter_dict,
    int_or_none,
<<<<<<< HEAD
    qualities,
=======
    unified_strdate,
>>>>>>> 9073ae64
    unified_timestamp,
    url_or_none,
    urlencode_postdata,
)
from ..utils.traversal import traverse_obj


class AfreecaTVBaseIE(InfoExtractor):
    _NETRC_MACHINE = 'afreecatv'

    def _perform_login(self, username, password):
        login_form = {
            'szWork': 'login',
            'szType': 'json',
            'szUid': username,
            'szPassword': password,
            'isSaveId': 'false',
            'szScriptVar': 'oLoginRet',
            'szAction': '',
        }

        response = self._download_json(
            'https://login.afreecatv.com/app/LoginAction.php', None,
            'Logging in', data=urlencode_postdata(login_form))

        _ERRORS = {
            -4: 'Your account has been suspended due to a violation of our terms and policies.',
            -5: 'https://member.afreecatv.com/app/user_delete_progress.php',
            -6: 'https://login.afreecatv.com/membership/changeMember.php',
            -8: "Hello! AfreecaTV here.\nThe username you have entered belongs to \n an account that requires a legal guardian's consent. \nIf you wish to use our services without restriction, \nplease make sure to go through the necessary verification process.",
            -9: 'https://member.afreecatv.com/app/pop_login_block.php',
            -11: 'https://login.afreecatv.com/afreeca/second_login.php',
            -12: 'https://member.afreecatv.com/app/user_security.php',
            0: 'The username does not exist or you have entered the wrong password.',
            -1: 'The username does not exist or you have entered the wrong password.',
            -3: 'You have entered your username/password incorrectly.',
            -7: 'You cannot use your Global AfreecaTV account to access Korean AfreecaTV.',
            -10: 'Sorry for the inconvenience. \nYour account has been blocked due to an unauthorized access. \nPlease contact our Help Center for assistance.',
            -32008: 'You have failed to log in. Please contact our Help Center.',
        }

        result = int_or_none(response.get('RESULT'))
        if result != 1:
            error = _ERRORS.get(result, 'You have failed to log in.')
            raise ExtractorError(
                'Unable to login: %s said: %s' % (self.IE_NAME, error),
                expected=True)


class AfreecaTVIE(AfreecaTVBaseIE):
    IE_NAME = 'afreecatv'
    IE_DESC = 'afreecatv.com'
    _VALID_URL = r'''(?x)
                    https?://
                        (?:
                            (?:(?:live|afbbs|www)\.)?afreeca(?:tv)?\.com(?::\d+)?
                            (?:
                                /app/(?:index|read_ucc_bbs)\.cgi|
                                /player/[Pp]layer\.(?:swf|html)
                            )\?.*?\bnTitleNo=|
                            vod\.afreecatv\.com/(PLAYER/STATION|player)/
                        )
                        (?P<id>\d+)
                    '''
    _NETRC_MACHINE = 'afreecatv'
    _TESTS = [{
        'url': 'http://live.afreecatv.com:8079/app/index.cgi?szType=read_ucc_bbs&szBjId=dailyapril&nStationNo=16711924&nBbsNo=18605867&nTitleNo=36164052&szSkin=',
        'md5': 'f72c89fe7ecc14c1b5ce506c4996046e',
        'info_dict': {
            'id': '36164052',
            'ext': 'mp4',
            'title': '데일리 에이프릴 요정들의 시상식!',
            'thumbnail': 're:^https?://(?:video|st)img.afreecatv.com/.*$',
            'uploader': 'dailyapril',
            'uploader_id': 'dailyapril',
            'upload_date': '20160503',
        },
        'skip': 'Video is gone',
    }, {
        'url': 'http://afbbs.afreecatv.com:8080/app/read_ucc_bbs.cgi?nStationNo=16711924&nTitleNo=36153164&szBjId=dailyapril&nBbsNo=18605867',
        'info_dict': {
            'id': '36153164',
            'title': "BJ유트루와 함께하는 '팅커벨 메이크업!'",
            'thumbnail': 're:^https?://(?:video|st)img.afreecatv.com/.*$',
            'uploader': 'dailyapril',
            'uploader_id': 'dailyapril',
        },
        'playlist_count': 2,
        'playlist': [{
            'md5': 'd8b7c174568da61d774ef0203159bf97',
            'info_dict': {
                'id': '36153164_1',
                'ext': 'mp4',
                'title': "BJ유트루와 함께하는 '팅커벨 메이크업!'",
                'upload_date': '20160502',
            },
        }, {
            'md5': '58f2ce7f6044e34439ab2d50612ab02b',
            'info_dict': {
                'id': '36153164_2',
                'ext': 'mp4',
                'title': "BJ유트루와 함께하는 '팅커벨 메이크업!'",
                'upload_date': '20160502',
            },
        }],
        'skip': 'Video is gone',
    }, {
        # non standard key
        'url': 'http://vod.afreecatv.com/PLAYER/STATION/20515605',
        'info_dict': {
            'id': '20170411_BE689A0E_190960999_1_2_h',
            'ext': 'mp4',
            'title': '혼자사는여자집',
            'thumbnail': 're:^https?://(?:video|st)img.afreecatv.com/.*$',
            'uploader': '♥이슬이',
            'uploader_id': 'dasl8121',
            'upload_date': '20170411',
            'timestamp': 1491929865,
            'duration': 213,
        },
        'params': {
            'skip_download': True,
        },
    }, {
        # adult content
        'url': 'https://vod.afreecatv.com/player/97267690',
        'info_dict': {
            'id': '20180327_27901457_202289533_1',
            'ext': 'mp4',
            'title': '[생]빨개요♥ (part 1)',
            'thumbnail': 're:^https?://(?:video|st)img.afreecatv.com/.*$',
            'uploader': '[SA]서아',
            'uploader_id': 'bjdyrksu',
            'upload_date': '20180327',
            'duration': 3601,
        },
        'params': {
            'skip_download': True,
        },
        'skip': 'The VOD does not exist',
    }, {
        'url': 'http://www.afreecatv.com/player/Player.swf?szType=szBjId=djleegoon&nStationNo=11273158&nBbsNo=13161095&nTitleNo=36327652',
        'only_matching': True,
    }, {
        'url': 'https://vod.afreecatv.com/player/96753363',
        'info_dict': {
            'id': '20230108_9FF5BEE1_244432674_1',
            'ext': 'mp4',
            'uploader_id': 'rlantnghks',
            'uploader': '페이즈으',
            'duration': 10840,
            'thumbnail': r're:https?://videoimg\.afreecatv\.com/.+',
            'upload_date': '20230108',
            'timestamp': 1673218805,
            'title': '젠지 페이즈',
        },
        'params': {
            'skip_download': True,
        },
    }]

<<<<<<< HEAD
    def _perform_login(self, username, password):
        login_form = {
            'szWork': 'login',
            'szType': 'json',
            'szUid': username,
            'szPassword': password,
            'isSaveId': 'false',
            'szScriptVar': 'oLoginRet',
            'szAction': '',
        }

        response = self._download_json(
            'https://login.afreecatv.com/app/LoginAction.php', None,
            'Logging in', data=urlencode_postdata(login_form))

        _ERRORS = {
            -4: 'Your account has been suspended due to a violation of our terms and policies.',
            -5: 'https://member.afreecatv.com/app/user_delete_progress.php',
            -6: 'https://login.afreecatv.com/membership/changeMember.php',
            -8: "Hello! AfreecaTV here.\nThe username you have entered belongs to \n an account that requires a legal guardian's consent. \nIf you wish to use our services without restriction, \nplease make sure to go through the necessary verification process.",
            -9: 'https://member.afreecatv.com/app/pop_login_block.php',
            -11: 'https://login.afreecatv.com/afreeca/second_login.php',
            -12: 'https://member.afreecatv.com/app/user_security.php',
            0: 'The username does not exist or you have entered the wrong password.',
            -1: 'The username does not exist or you have entered the wrong password.',
            -3: 'You have entered your username/password incorrectly.',
            -7: 'You cannot use your Global AfreecaTV account to access Korean AfreecaTV.',
            -10: 'Sorry for the inconvenience. \nYour account has been blocked due to an unauthorized access. \nPlease contact our Help Center for assistance.',
            -32008: 'You have failed to log in. Please contact our Help Center.',
        }

        result = int_or_none(response.get('RESULT'))
        if result != 1:
            error = _ERRORS.get(result, 'You have failed to log in.')
            raise ExtractorError(
                'Unable to login: %s said: %s' % (self.IE_NAME, error),
                expected=True)
=======
    @staticmethod
    def parse_video_key(key):
        video_key = {}
        m = re.match(r'^(?P<upload_date>\d{8})_\w+_(?P<part>\d+)$', key)
        if m:
            video_key['upload_date'] = m.group('upload_date')
            video_key['part'] = int(m.group('part'))
        return video_key
>>>>>>> 9073ae64

    def _real_extract(self, url):
        video_id = self._match_id(url)
        data = self._download_json(
            'https://api.m.afreecatv.com/station/video/a/view', video_id,
            headers={'Referer': url}, data=urlencode_postdata({
                'nTitleNo': video_id,
                'nApiLevel': 10,
            }))['data']

        error_code = traverse_obj(data, ('code', {int}))
        if error_code == -6221:
            raise ExtractorError('The VOD does not exist', expected=True)
        elif error_code == -6205:
            raise ExtractorError('This VOD is private', expected=True)

        flag = traverse_obj(data, ('flag', {str}))
        if flag == 'PARTIAL_ADULT':
            self.report_warning(
                'In accordance with local laws and regulations, underage users are '
                'restricted from watching adult content. Only content suitable for all '
                f'ages will be downloaded. {self._login_hint(method="netrc")}')
        elif flag == 'ADULT':
            self.raise_login_required(
                'Only users older than 19 are able to watch this video', method='netrc')

        common_info = traverse_obj(data, {
            'title': ('title', {str}),
            'uploader': ('writer_nick', {str}),
            'uploader_id': ('bj_id', {str}),
            'duration': ('total_file_duration', {functools.partial(int_or_none, scale=1000)}),
            'thumbnail': ('thumb', {url_or_none}),
        })

        entries = []
        for file_num, file_element in enumerate(
                traverse_obj(data, ('files', lambda _, v: url_or_none(v['file']))), start=1):
            file_url = file_element['file']
            if determine_ext(file_url) == 'm3u8':
                formats = self._extract_m3u8_formats(
                    file_url, video_id, 'mp4', m3u8_id='hls',
                    note=f'Downloading part {file_num} m3u8 information')
            else:
                formats = [{
                    'url': file_url,
                    'format_id': 'http',
                }]

            entries.append({
                **common_info,
                'id': file_element.get('file_info_key') or f'{video_id}_{file_num}',
                'title': f'{common_info.get("title") or "Untitled"} (part {file_num})',
                'formats': formats,
                **traverse_obj(file_element, {
                    'duration': ('duration', {functools.partial(int_or_none, scale=1000)}),
                    'timestamp': ('file_start', {unified_timestamp}),
                })
            })

        if len(entries) == 1:
            return {
                **entries[0],
                'title': common_info.get('title'),
            }

        return self.playlist_result(entries, video_id, multi_video=True, **common_info)


class AfreecaTVLiveIE(AfreecaTVBaseIE):
    IE_NAME = 'afreecatv:live'
    IE_DESC = 'afreecatv.com livestreams'
    _VALID_URL = r'https?://play\.afreeca(?:tv)?\.com/(?P<id>[^/]+)(?:/(?P<bno>\d+))?'
    _TESTS = [{
        'url': 'https://play.afreecatv.com/pyh3646/237852185',
        'info_dict': {
            'id': '237852185',
            'ext': 'mp4',
            'title': '【 우루과이 오늘은 무슨일이? 】',
            'uploader': '박진우[JINU]',
            'uploader_id': 'pyh3646',
            'timestamp': 1640661495,
            'is_live': True,
        },
        'skip': 'Livestream has ended',
    }, {
        'url': 'https://play.afreecatv.com/pyh3646/237852185',
        'only_matching': True,
    }, {
        'url': 'https://play.afreecatv.com/pyh3646',
        'only_matching': True,
    }]

    _LIVE_API_URL = 'https://live.afreecatv.com/afreeca/player_live_api.php'

    def _real_extract(self, url):
        broadcaster_id, broadcast_no = self._match_valid_url(url).group('id', 'bno')
        channel_info = traverse_obj(self._download_json(
            self._LIVE_API_URL, broadcaster_id, data=urlencode_postdata({'bid': broadcaster_id})),
            ('CHANNEL', {dict})) or {}

        broadcaster_id = channel_info.get('BJID') or broadcaster_id
        broadcast_no = channel_info.get('BNO') or broadcast_no
        if not broadcast_no:
            raise UserNotLive(video_id=broadcaster_id)

        password = self.get_param('videopassword')
        if channel_info.get('BPWD') == 'Y' and password is None:
            raise ExtractorError(
                'This livestream is protected by a password, use the --video-password option',
                expected=True)

        aid = self._download_json(
            self._LIVE_API_URL, broadcast_no, 'Downloading access token for stream',
            'Unable to download access token for stream', data=urlencode_postdata(filter_dict({
                'bno': broadcast_no,
                'stream_type': 'common',
                'type': 'aid',
                'quality': 'master',
                'pwd': password,
            })))['CHANNEL']['AID']

        stream_base_url = channel_info.get('RMD') or 'https://livestream-manager.afreecatv.com'
        stream_info = self._download_json(f'{stream_base_url}/broad_stream_assign.html', broadcast_no, query={
            # works: gs_cdn_pc_app, gs_cdn_mobile_web, gs_cdn_pc_web
            'return_type': 'gs_cdn_pc_app',
            'broad_key': f'{broadcast_no}-common-master-hls',
        }, note='Downloading metadata for stream', errnote='Unable to download metadata for stream')

        formats = self._extract_m3u8_formats(
            stream_info['view_url'], broadcast_no, 'mp4', m3u8_id='hls',
            query={'aid': aid}, headers={'Referer': url})

        station_info = traverse_obj(self._download_json(
            'https://st.afreecatv.com/api/get_station_status.php', broadcast_no,
            'Downloading channel metadata', 'Unable to download channel metadata',
            query={'szBjId': broadcaster_id}, fatal=False), {dict}) or {}

        return {
            'id': broadcast_no,
            'title': channel_info.get('TITLE') or station_info.get('station_title'),
            'uploader': channel_info.get('BJNICK') or station_info.get('station_name'),
            'uploader_id': broadcaster_id,
            'timestamp': unified_timestamp(station_info.get('broad_start')),
            'formats': formats,
            'is_live': True,
            'http_headers': {'Referer': url},
        }


class AfreecaTVUserIE(InfoExtractor):
    IE_NAME = 'afreecatv:user'
    _VALID_URL = r'https?://bj\.afreeca(?:tv)?\.com/(?P<id>[^/]+)/vods/?(?P<slug_type>[^/]+)?'
    _TESTS = [{
        'url': 'https://bj.afreecatv.com/ryuryu24/vods/review',
        'info_dict': {
            '_type': 'playlist',
            'id': 'ryuryu24',
            'title': 'ryuryu24 - review',
        },
        'playlist_count': 218,
    }, {
        'url': 'https://bj.afreecatv.com/parang1995/vods/highlight',
        'info_dict': {
            '_type': 'playlist',
            'id': 'parang1995',
            'title': 'parang1995 - highlight',
        },
        'playlist_count': 997,
    }, {
        'url': 'https://bj.afreecatv.com/ryuryu24/vods',
        'info_dict': {
            '_type': 'playlist',
            'id': 'ryuryu24',
            'title': 'ryuryu24 - all',
        },
        'playlist_count': 221,
    }, {
        'url': 'https://bj.afreecatv.com/ryuryu24/vods/balloonclip',
        'info_dict': {
            '_type': 'playlist',
            'id': 'ryuryu24',
            'title': 'ryuryu24 - balloonclip',
        },
        'playlist_count': 0,
    }]
    _PER_PAGE = 60

    def _fetch_page(self, user_id, user_type, page):
        page += 1
        info = self._download_json(f'https://bjapi.afreecatv.com/api/{user_id}/vods/{user_type}', user_id,
                                   query={'page': page, 'per_page': self._PER_PAGE, 'orderby': 'reg_date'},
                                   note=f'Downloading {user_type} video page {page}')
        for item in info['data']:
            yield self.url_result(
                f'https://vod.afreecatv.com/player/{item["title_no"]}/', AfreecaTVIE, item['title_no'])

    def _real_extract(self, url):
        user_id, user_type = self._match_valid_url(url).group('id', 'slug_type')
        user_type = user_type or 'all'
        entries = OnDemandPagedList(functools.partial(self._fetch_page, user_id, user_type), self._PER_PAGE)
        return self.playlist_result(entries, user_id, f'{user_id} - {user_type}')<|MERGE_RESOLUTION|>--- conflicted
+++ resolved
@@ -4,19 +4,10 @@
 from ..utils import (
     ExtractorError,
     OnDemandPagedList,
-<<<<<<< HEAD
-=======
     UserNotLive,
-    date_from_str,
->>>>>>> 9073ae64
     determine_ext,
     filter_dict,
     int_or_none,
-<<<<<<< HEAD
-    qualities,
-=======
-    unified_strdate,
->>>>>>> 9073ae64
     unified_timestamp,
     url_or_none,
     urlencode_postdata,
@@ -178,55 +169,6 @@
         },
     }]
 
-<<<<<<< HEAD
-    def _perform_login(self, username, password):
-        login_form = {
-            'szWork': 'login',
-            'szType': 'json',
-            'szUid': username,
-            'szPassword': password,
-            'isSaveId': 'false',
-            'szScriptVar': 'oLoginRet',
-            'szAction': '',
-        }
-
-        response = self._download_json(
-            'https://login.afreecatv.com/app/LoginAction.php', None,
-            'Logging in', data=urlencode_postdata(login_form))
-
-        _ERRORS = {
-            -4: 'Your account has been suspended due to a violation of our terms and policies.',
-            -5: 'https://member.afreecatv.com/app/user_delete_progress.php',
-            -6: 'https://login.afreecatv.com/membership/changeMember.php',
-            -8: "Hello! AfreecaTV here.\nThe username you have entered belongs to \n an account that requires a legal guardian's consent. \nIf you wish to use our services without restriction, \nplease make sure to go through the necessary verification process.",
-            -9: 'https://member.afreecatv.com/app/pop_login_block.php',
-            -11: 'https://login.afreecatv.com/afreeca/second_login.php',
-            -12: 'https://member.afreecatv.com/app/user_security.php',
-            0: 'The username does not exist or you have entered the wrong password.',
-            -1: 'The username does not exist or you have entered the wrong password.',
-            -3: 'You have entered your username/password incorrectly.',
-            -7: 'You cannot use your Global AfreecaTV account to access Korean AfreecaTV.',
-            -10: 'Sorry for the inconvenience. \nYour account has been blocked due to an unauthorized access. \nPlease contact our Help Center for assistance.',
-            -32008: 'You have failed to log in. Please contact our Help Center.',
-        }
-
-        result = int_or_none(response.get('RESULT'))
-        if result != 1:
-            error = _ERRORS.get(result, 'You have failed to log in.')
-            raise ExtractorError(
-                'Unable to login: %s said: %s' % (self.IE_NAME, error),
-                expected=True)
-=======
-    @staticmethod
-    def parse_video_key(key):
-        video_key = {}
-        m = re.match(r'^(?P<upload_date>\d{8})_\w+_(?P<part>\d+)$', key)
-        if m:
-            video_key['upload_date'] = m.group('upload_date')
-            video_key['part'] = int(m.group('part'))
-        return video_key
->>>>>>> 9073ae64
-
     def _real_extract(self, url):
         video_id = self._match_id(url)
         data = self._download_json(
