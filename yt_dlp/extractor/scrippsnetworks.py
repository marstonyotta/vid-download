import json
import hashlib

from .aws import AWSIE
from .anvato import AnvatoIE
from .common import InfoExtractor
from ..utils import (
    smuggle_url,
    urlencode_postdata,
    xpath_text,
)


class ScrippsNetworksWatchIE(AWSIE):
    IE_NAME = 'scrippsnetworks:watch'
    _VALID_URL = r'''(?x)
                    https?://
                        watch\.
                        (?P<site>geniuskitchen)\.com/
                        (?:
                            player\.[A-Z0-9]+\.html\#|
                            show/(?:[^/]+/){2}|
                            player/
                        )
                        (?P<id>\d+)
                    '''
    _TESTS = [{
        'url': 'http://watch.geniuskitchen.com/player/3787617/Ample-Hills-Ice-Cream-Bike/',
        'info_dict': {
            'id': '4194875',
            'ext': 'mp4',
            'title': 'Ample Hills Ice Cream Bike',
            'description': 'Courtney Rada churns up a signature GK Now ice cream with The Scoopmaster.',
            'uploader': 'ANV',
            'upload_date': '20171011',
            'timestamp': 1507698000,
        },
        'params': {
            'skip_download': True,
        },
        'add_ie': [AnvatoIE.ie_key()],
        'skip': '404 Not Found',
    }]

    _SNI_TABLE = {
        'geniuskitchen': 'genius',
    }

    _AWS_API_KEY = 'E7wSQmq0qK6xPrF13WmzKiHo4BQ7tip4pQcSXVl1'
    _AWS_PROXY_HOST = 'web.api.video.snidigital.com'

    _AWS_USER_AGENT = 'aws-sdk-js/2.80.0 callback'

    def _real_extract(self, url):
        mobj = self._match_valid_url(url)
        site_id, video_id = mobj.group('site', 'id')

        aws_identity_id_json = json.dumps({
            'IdentityId': '%s:7655847c-0ae7-4d9b-80d6-56c062927eb3' % self._AWS_REGION
        }).encode('utf-8')
        token = self._download_json(
            'https://cognito-identity.%s.amazonaws.com/' % self._AWS_REGION, video_id,
            data=aws_identity_id_json,
            headers={
                'Accept': '*/*',
                'Content-Type': 'application/x-amz-json-1.1',
                'Referer': url,
                'X-Amz-Content-Sha256': hashlib.sha256(aws_identity_id_json).hexdigest(),
                'X-Amz-Target': 'AWSCognitoIdentityService.GetOpenIdToken',
                'X-Amz-User-Agent': self._AWS_USER_AGENT,
            })['Token']

        sts = self._download_xml(
            'https://sts.amazonaws.com/', video_id, data=urlencode_postdata({
                'Action': 'AssumeRoleWithWebIdentity',
                'RoleArn': 'arn:aws:iam::710330595350:role/Cognito_WebAPIUnauth_Role',
                'RoleSessionName': 'web-identity',
                'Version': '2011-06-15',
                'WebIdentityToken': token,
            }), headers={
                'Referer': url,
                'X-Amz-User-Agent': self._AWS_USER_AGENT,
                'Content-Type': 'application/x-www-form-urlencoded; charset=utf-8',
            })

        def get(key):
            return xpath_text(
                sts, './/{https://sts.amazonaws.com/doc/2011-06-15/}%s' % key,
                fatal=True)

        mcp_id = self._aws_execute_api({
            'uri': '/1/web/brands/%s/episodes/scrid/%s' % (self._SNI_TABLE[site_id], video_id),
            'access_key': get('AccessKeyId'),
            'secret_key': get('SecretAccessKey'),
            'session_token': get('SessionToken'),
        }, video_id)['results'][0]['mcpId']

        return self.url_result(
            smuggle_url(
                'anvato:anvato_scripps_app_web_prod_0837996dbe373629133857ae9eb72e740424d80a:%s' % mcp_id,
                {'geo_countries': ['US']}),
            AnvatoIE.ie_key(), video_id=mcp_id)


class ScrippsNetworksIE(InfoExtractor):
    _VALID_URL = r'https?://(?:www\.)?(?P<site>cookingchanneltv|discovery|(?:diy|food)network|hgtv|travelchannel)\.com/videos/[0-9a-z-]+-(?P<id>\d+)'
    _TESTS = [{
        'url': 'https://www.cookingchanneltv.com/videos/the-best-of-the-best-0260338',
        'info_dict': {
            'id': '0260338',
            'ext': 'mp4',
            'title': 'The Best of the Best',
            'description': 'Catch a new episode of MasterChef Canada Tuedsay at 9/8c.',
            'timestamp': 1475678834,
            'upload_date': '20161005',
            'uploader': 'SCNI-SCND',
<<<<<<< HEAD
            'tags': 'count:10',
            'creator': 'Cooking Channel',
=======
            'duration': 29.995,
            'chapters': [{'start_time': 0.0, 'end_time': 29.995, 'title': '<Untitled Chapter 1>'}],
            'thumbnail': 'https://images.dds.discovery.com/up/tp/Scripps_-_Food_Category_Prod/122/987/0260338_630x355.jpg',
>>>>>>> a0b19d31
        },
        'add_ie': ['ThePlatform'],
        'expected_warnings': ['No HLS formats found'],
    }, {
        'url': 'https://www.diynetwork.com/videos/diy-barnwood-tablet-stand-0265790',
        'only_matching': True,
    }, {
        'url': 'https://www.foodnetwork.com/videos/chocolate-strawberry-cake-roll-7524591',
        'only_matching': True,
    }, {
        'url': 'https://www.hgtv.com/videos/cookie-decorating-101-0301929',
        'only_matching': True,
    }, {
        'url': 'https://www.travelchannel.com/videos/two-climates-one-bag-5302184',
        'only_matching': True,
    }, {
        'url': 'https://www.discovery.com/videos/guardians-of-the-glades-cooking-with-tom-cobb-5578368',
        'only_matching': True,
    }]
    _ACCOUNT_MAP = {
        'cookingchanneltv': 2433005105,
        'discovery': 2706091867,
        'diynetwork': 2433004575,
        'foodnetwork': 2433005105,
        'hgtv': 2433004575,
        'travelchannel': 2433005739,
    }
    _TP_TEMPL = 'https://link.theplatform.com/s/ip77QC/media/guid/%d/%s?mbr=true'

    def _real_extract(self, url):
        site, guid = self._match_valid_url(url).groups()
        return self.url_result(smuggle_url(
            self._TP_TEMPL % (self._ACCOUNT_MAP[site], guid),
            {'force_smil_url': True}), 'ThePlatform', guid)<|MERGE_RESOLUTION|>--- conflicted
+++ resolved
@@ -39,7 +39,6 @@
             'skip_download': True,
         },
         'add_ie': [AnvatoIE.ie_key()],
-        'skip': '404 Not Found',
     }]
 
     _SNI_TABLE = {
@@ -114,14 +113,11 @@
             'timestamp': 1475678834,
             'upload_date': '20161005',
             'uploader': 'SCNI-SCND',
-<<<<<<< HEAD
             'tags': 'count:10',
             'creator': 'Cooking Channel',
-=======
             'duration': 29.995,
             'chapters': [{'start_time': 0.0, 'end_time': 29.995, 'title': '<Untitled Chapter 1>'}],
             'thumbnail': 'https://images.dds.discovery.com/up/tp/Scripps_-_Food_Category_Prod/122/987/0260338_630x355.jpg',
->>>>>>> a0b19d31
         },
         'add_ie': ['ThePlatform'],
         'expected_warnings': ['No HLS formats found'],
