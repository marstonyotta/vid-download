--- conflicted
+++ resolved
@@ -19,11 +19,6 @@
 from .downloader.external import get_external_downloader
 from .extractor import list_extractor_classes
 from .extractor.adobepass import MSO_INFO
-<<<<<<< HEAD
-from .extractor.common import InfoExtractor
-from .networking.utils import std_headers
-=======
->>>>>>> a9d069f5
 from .options import parseOpts
 from .postprocessor import (
     FFmpegExtractAudioPP,
