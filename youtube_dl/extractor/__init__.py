from __future__ import unicode_literals

from .abc import ABCIE
from .abc7news import Abc7NewsIE
from .academicearth import AcademicEarthCourseIE
from .acast import (
    ACastIE,
    ACastChannelIE,
)
from .addanime import AddAnimeIE
from .adobetv import (
    AdobeTVIE,
    AdobeTVShowIE,
    AdobeTVChannelIE,
    AdobeTVVideoIE,
)
from .adultswim import AdultSwimIE
from .aftonbladet import AftonbladetIE
from .airmozilla import AirMozillaIE
from .aljazeera import AlJazeeraIE
from .alphaporno import AlphaPornoIE
from .anitube import AnitubeIE
from .anysex import AnySexIE
from .aol import AolIE
from .allocine import AllocineIE
from .aparat import AparatIE
from .appleconnect import AppleConnectIE
from .appletrailers import (
    AppleTrailersIE,
    AppleTrailersSectionIE,
)
from .archiveorg import ArchiveOrgIE
from .ard import (
    ARDIE,
    ARDMediathekIE,
    SportschauIE,
)
from .arte import (
    ArteTvIE,
    ArteTVPlus7IE,
    ArteTVCreativeIE,
    ArteTVConcertIE,
    ArteTVFutureIE,
    ArteTVDDCIE,
    ArteTVEmbedIE,
)
from .atresplayer import AtresPlayerIE
from .atttechchannel import ATTTechChannelIE
from .audimedia import AudiMediaIE
from .audiomack import AudiomackIE, AudiomackAlbumIE
from .azubu import AzubuIE
from .baidu import BaiduVideoIE
from .bambuser import BambuserIE, BambuserChannelIE
from .bandcamp import BandcampIE, BandcampAlbumIE
from .bbc import (
    BBCCoUkIE,
    BBCCoUkArticleIE,
    BBCIE,
)
from .beeg import BeegIE
from .behindkink import BehindKinkIE
from .beatportpro import BeatportProIE
from .bet import BetIE
from .bild import BildIE
from .bilibili import BiliBiliIE
from .bleacherreport import (
    BleacherReportIE,
    BleacherReportCMSIE,
)
from .blinkx import BlinkxIE
from .bloomberg import BloombergIE
from .bpb import BpbIE
from .br import BRIE
from .breakcom import BreakIE
from .brightcove import (
    BrightcoveLegacyIE,
    BrightcoveNewIE,
)
from .buzzfeed import BuzzFeedIE
from .byutv import BYUtvIE
from .c56 import C56IE
from .camdemy import (
    CamdemyIE,
    CamdemyFolderIE
)
from .canalplus import CanalplusIE
from .canalc2 import Canalc2IE
from .cbs import CBSIE
from .cbsnews import CBSNewsIE
from .cbssports import CBSSportsIE
from .ccc import CCCIE
from .ceskatelevize import CeskaTelevizeIE
from .channel9 import Channel9IE
from .chaturbate import ChaturbateIE
from .chilloutzone import ChilloutzoneIE
from .chirbit import (
    ChirbitIE,
    ChirbitProfileIE,
)
from .cinchcast import CinchcastIE
from .cinemassacre import CinemassacreIE
from .clipfish import ClipfishIE
from .cliphunter import CliphunterIE
from .clipsyndicate import ClipsyndicateIE
from .cloudy import CloudyIE
from .clubic import ClubicIE
from .clyp import ClypIE
from .cmt import CMTIE
from .cnet import CNETIE
from .cnn import (
    CNNIE,
    CNNBlogsIE,
    CNNArticleIE,
)
from .collegehumor import CollegeHumorIE
from .collegerama import CollegeRamaIE
from .comedycentral import ComedyCentralIE, ComedyCentralShowsIE
from .comcarcoff import ComCarCoffIE
from .commonmistakes import CommonMistakesIE, UnicodeBOMIE
from .condenast import CondeNastIE
from .cracked import CrackedIE
from .criterion import CriterionIE
from .crooksandliars import CrooksAndLiarsIE
from .crunchyroll import (
    CrunchyrollIE,
    CrunchyrollShowPlaylistIE
)
from .cspan import CSpanIE
from .ctsnews import CtsNewsIE
from .dailymotion import (
    DailymotionIE,
    DailymotionPlaylistIE,
    DailymotionUserIE,
    DailymotionCloudIE,
)
from .daum import (
    DaumIE,
    DaumClipIE,
)
from .dbtv import DBTVIE
from .dcn import (
    DCNIE,
    DCNVideoIE,
    DCNLiveIE,
    DCNSeasonIE,
)
from .dctp import DctpTvIE
from .deezer import DeezerPlaylistIE
from .democracynow import DemocracynowIE
from .dfb import DFBIE
from .dhm import DHMIE
from .dotsub import DotsubIE
from .douyutv import DouyuTVIE
from .dplay import DPlayIE
from .dramafever import (
    DramaFeverIE,
    DramaFeverSeriesIE,
)
from .dreisat import DreiSatIE
from .drbonanza import DRBonanzaIE
from .drtuber import DrTuberIE
from .drtv import DRTVIE
from .dvtv import DVTVIE
from .dump import DumpIE
from .dumpert import DumpertIE
from .defense import DefenseGouvFrIE
from .discovery import DiscoveryIE
from .dropbox import DropboxIE
from .eagleplatform import EaglePlatformIE
from .ebaumsworld import EbaumsWorldIE
from .echomsk import EchoMskIE
from .ehow import EHowIE
from .eighttracks import EightTracksIE
from .einthusan import EinthusanIE
from .eitb import EitbIE
from .ellentv import (
    EllenTVIE,
    EllenTVClipsIE,
)
from .elpais import ElPaisIE
from .embedly import EmbedlyIE
from .engadget import EngadgetIE
from .eporner import EpornerIE
from .eroprofile import EroProfileIE
from .escapist import EscapistIE
from .espn import ESPNIE
from .esri import EsriVideoIE
from .europa import EuropaIE
from .everyonesmixtape import EveryonesMixtapeIE
from .exfm import ExfmIE
from .expotv import ExpoTVIE
from .extremetube import ExtremeTubeIE
from .facebook import FacebookIE
from .faz import FazIE
from .fc2 import FC2IE
from .fczenit import FczenitIE
from .firstpost import FirstpostIE
from .firsttv import FirstTVIE
from .fivemin import FiveMinIE
from .fivetv import FiveTVIE
from .fktv import FKTVIE
from .flickr import FlickrIE
from .folketinget import FolketingetIE
from .footyroom import FootyRoomIE
from .fourtube import FourTubeIE
from .foxgay import FoxgayIE
from .foxnews import FoxNewsIE
from .foxsports import FoxSportsIE
from .franceculture import (
    FranceCultureIE,
    FranceCultureEmissionIE,
)
from .franceinter import FranceInterIE
from .francetv import (
    PluzzIE,
    FranceTvInfoIE,
    FranceTVIE,
    GenerationQuoiIE,
    CultureboxIE,
)
from .freesound import FreesoundIE
from .freespeech import FreespeechIE
from .freevideo import FreeVideoIE
from .funimation import FunimationIE
from .funnyordie import FunnyOrDieIE
from .gameinformer import GameInformerIE
from .gamekings import GamekingsIE
from .gameone import (
    GameOneIE,
    GameOnePlaylistIE,
)
from .gamersyde import GamersydeIE
from .gamespot import GameSpotIE
from .gamestar import GameStarIE
from .gametrailers import GametrailersIE
from .gazeta import GazetaIE
from .gdcvault import GDCVaultIE
from .generic import GenericIE
from .gfycat import GfycatIE
from .giantbomb import GiantBombIE
from .giga import GigaIE
from .glide import GlideIE
from .globo import (
    GloboIE,
    GloboArticleIE,
)
from .godtube import GodTubeIE
from .goldenmoustache import GoldenMoustacheIE
from .golem import GolemIE
from .googledrive import GoogleDriveIE
from .googleplus import GooglePlusIE
from .googlesearch import GoogleSearchIE
from .goshgay import GoshgayIE
from .gputechconf import GPUTechConfIE
from .groupon import GrouponIE
from .hark import HarkIE
from .hearthisat import HearThisAtIE
from .heise import HeiseIE
from .hellporno import HellPornoIE
from .helsinki import HelsinkiIE
from .hentaistigma import HentaiStigmaIE
from .historicfilms import HistoricFilmsIE
from .history import HistoryIE
from .hitbox import HitboxIE, HitboxLiveIE
from .hornbunny import HornBunnyIE
from .hotnewhiphop import HotNewHipHopIE
from .hotstar import HotStarIE
from .howcast import HowcastIE
from .howstuffworks import HowStuffWorksIE
from .huffpost import HuffPostIE
from .hypem import HypemIE
from .iconosquare import IconosquareIE
from .ign import (
    IGNIE,
    OneUPIE,
    PCMagIE,
)
from .imdb import (
    ImdbIE,
    ImdbListIE
)
from .imgur import (
    ImgurIE,
    ImgurAlbumIE,
)
from .ina import InaIE
from .indavideo import (
    IndavideoIE,
    IndavideoEmbedIE,
)
from .infoq import InfoQIE
from .instagram import InstagramIE, InstagramUserIE
from .internetvideoarchive import InternetVideoArchiveIE
from .iprima import IPrimaIE
from .iqiyi import IqiyiIE
from .ir90tv import Ir90TvIE
from .ivi import (
    IviIE,
    IviCompilationIE
)
from .izlesene import IzleseneIE
from .jadorecettepub import JadoreCettePubIE
from .jeuxvideo import JeuxVideoIE
from .jove import JoveIE
<<<<<<< HEAD
from .jukebox import JukeboxIE
from .jwplatform import JWPlatformIE
=======
>>>>>>> 3da39996
from .jpopsukitv import JpopsukiIE
from .kaltura import KalturaIE
from .kanalplay import KanalPlayIE
from .kankan import KankanIE
from .karaoketv import KaraoketvIE
from .karrierevideos import KarriereVideosIE
from .keezmovies import KeezMoviesIE
from .khanacademy import KhanAcademyIE
from .kickstarter import KickStarterIE
from .keek import KeekIE
from .kontrtube import KontrTubeIE
from .krasview import KrasViewIE
from .ku6 import Ku6IE
from .kuwo import (
    KuwoIE,
    KuwoAlbumIE,
    KuwoChartIE,
    KuwoSingerIE,
    KuwoCategoryIE,
    KuwoMvIE,
)
from .la7 import LA7IE
from .laola1tv import Laola1TvIE
from .lecture2go import Lecture2GoIE
from .letv import (
    LetvIE,
    LetvTvIE,
    LetvPlaylistIE
)
from .libsyn import LibsynIE
from .lifenews import (
    LifeNewsIE,
    LifeEmbedIE,
)
from .limelight import (
    LimelightMediaIE,
    LimelightChannelIE,
    LimelightChannelListIE,
)
from .liveleak import LiveLeakIE
from .livestream import (
    LivestreamIE,
    LivestreamOriginalIE,
    LivestreamShortenerIE,
)
from .lnkgo import LnkGoIE
from .lrt import LRTIE
from .lynda import (
    LyndaIE,
    LyndaCourseIE
)
from .m6 import M6IE
from .macgamestore import MacGameStoreIE
from .mailru import MailRuIE
from .makertv import MakerTVIE
from .malemotion import MalemotionIE
from .mdr import MDRIE
from .metacafe import MetacafeIE
from .metacritic import MetacriticIE
from .mgoon import MgoonIE
from .minhateca import MinhatecaIE
from .ministrygrid import MinistryGridIE
from .miomio import MioMioIE
from .mit import TechTVMITIE, MITIE, OCWMITIE
from .mitele import MiTeleIE
from .mixcloud import MixcloudIE
from .mlb import MLBIE
from .mpora import MporaIE
from .moevideo import MoeVideoIE
from .mofosex import MofosexIE
from .mojvideo import MojvideoIE
from .moniker import MonikerIE
from .mooshare import MooshareIE
from .morningstar import MorningstarIE
from .motherless import MotherlessIE
from .motorsport import MotorsportIE
from .movieclips import MovieClipsIE
from .moviezine import MoviezineIE
from .mtv import (
    MTVIE,
    MTVServicesEmbeddedIE,
    MTVIggyIE,
    MTVDEIE,
)
from .muenchentv import MuenchenTVIE
from .musicplayon import MusicPlayOnIE
from .muzu import MuzuTVIE
from .mwave import MwaveIE
from .myspace import MySpaceIE, MySpaceAlbumIE
from .myspass import MySpassIE
from .myvi import MyviIE
from .myvideo import MyVideoIE
from .myvidster import MyVidsterIE
from .nationalgeographic import NationalGeographicIE
from .naver import NaverIE
from .nba import NBAIE
from .nbc import (
    NBCIE,
    NBCNewsIE,
    NBCSportsIE,
    NBCSportsVPlayerIE,
    MSNBCIE,
)
from .ndr import (
    NDRIE,
    NJoyIE,
    NDREmbedBaseIE,
    NDREmbedIE,
    NJoyEmbedIE,
)
from .ndtv import NDTVIE
from .netzkino import NetzkinoIE
from .nerdcubed import NerdCubedFeedIE
from .nerdist import NerdistIE
from .neteasemusic import (
    NetEaseMusicIE,
    NetEaseMusicAlbumIE,
    NetEaseMusicSingerIE,
    NetEaseMusicListIE,
    NetEaseMusicMvIE,
    NetEaseMusicProgramIE,
    NetEaseMusicDjRadioIE,
)
from .newgrounds import NewgroundsIE
from .newstube import NewstubeIE
from .nextmedia import (
    NextMediaIE,
    NextMediaActionNewsIE,
    AppleDailyIE,
)
from .nfb import NFBIE
from .nfl import NFLIE
from .nhl import (
    NHLIE,
    NHLNewsIE,
    NHLVideocenterIE,
)
from .niconico import NiconicoIE, NiconicoPlaylistIE
from .ninegag import NineGagIE
from .noco import NocoIE
from .normalboots import NormalbootsIE
from .nosvideo import NosVideoIE
from .nova import NovaIE
from .novamov import (
    NovaMovIE,
    WholeCloudIE,
    NowVideoIE,
    VideoWeedIE,
    CloudTimeIE,
)
from .nowness import (
    NownessIE,
    NownessPlaylistIE,
    NownessSeriesIE,
)
from .nowtv import (
    NowTVIE,
    NowTVListIE,
)
from .npo import (
    NPOIE,
    NPOLiveIE,
    NPORadioIE,
    NPORadioFragmentIE,
    VPROIE,
    WNLIE
)
from .nrk import (
    NRKIE,
    NRKPlaylistIE,
    NRKTVIE,
)
from .ntvde import NTVDeIE
from .ntvru import NTVRuIE
from .nytimes import (
    NYTimesIE,
    NYTimesArticleIE,
)
from .nuvid import NuvidIE
from .odnoklassniki import OdnoklassnikiIE
from .oktoberfesttv import OktoberfestTVIE
from .onionstudios import OnionStudiosIE
from .ooyala import (
    OoyalaIE,
    OoyalaExternalIE,
)
from .orf import (
    ORFTVthekIE,
    ORFOE1IE,
    ORFFM4IE,
    ORFIPTVIE,
)
from .parliamentliveuk import ParliamentLiveUKIE
from .patreon import PatreonIE
from .pbs import PBSIE
from .periscope import PeriscopeIE
from .philharmoniedeparis import PhilharmonieDeParisIE
from .phoenix import PhoenixIE
from .photobucket import PhotobucketIE
from .pinkbike import PinkbikeIE
from .planetaplay import PlanetaPlayIE
from .pladform import PladformIE
from .played import PlayedIE
from .playfm import PlayFMIE
from .playtvak import PlaytvakIE
from .playvid import PlayvidIE
from .playwire import PlaywireIE
from .pluralsight import (
    PluralsightIE,
    PluralsightCourseIE,
)
from .podomatic import PodomaticIE
from .porn91 import Porn91IE
from .pornhd import PornHdIE
from .pornhub import (
    PornHubIE,
    PornHubPlaylistIE,
)
from .pornotube import PornotubeIE
from .pornovoisines import PornoVoisinesIE
from .pornoxo import PornoXOIE
from .primesharetv import PrimeShareTVIE
from .promptfile import PromptFileIE
from .prosiebensat1 import ProSiebenSat1IE
from .puls4 import Puls4IE
from .pyvideo import PyvideoIE
from .qqmusic import (
    QQMusicIE,
    QQMusicSingerIE,
    QQMusicAlbumIE,
    QQMusicToplistIE,
    QQMusicPlaylistIE,
)
from .quickvid import QuickVidIE
from .r7 import R7IE
from .radiode import RadioDeIE
from .radiojavan import RadioJavanIE
from .radiobremen import RadioBremenIE
from .radiofrance import RadioFranceIE
from .rai import (
    RaiTVIE,
    RaiIE,
)
from .rbmaradio import RBMARadioIE
from .rds import RDSIE
from .redtube import RedTubeIE
from .restudy import RestudyIE
from .reverbnation import ReverbNationIE
from .ringtv import RingTVIE
from .ro220 import Ro220IE
from .rottentomatoes import RottenTomatoesIE
from .roxwel import RoxwelIE
from .rtbf import RTBFIE
from .rte import RteIE
from .rtlnl import RtlNlIE
from .rtl2 import RTL2IE
from .rtp import RTPIE
from .rts import RTSIE
from .rtve import RTVEALaCartaIE, RTVELiveIE, RTVEInfantilIE
from .rtvnh import RTVNHIE
from .ruhd import RUHDIE
from .rutube import (
    RutubeIE,
    RutubeChannelIE,
    RutubeEmbedIE,
    RutubeMovieIE,
    RutubePersonIE,
)
from .rutv import RUTVIE
from .ruutu import RuutuIE
from .sandia import SandiaIE
from .safari import (
    SafariIE,
    SafariCourseIE,
)
from .sapo import SapoIE
from .savefrom import SaveFromIE
from .sbs import SBSIE
from .scivee import SciVeeIE
from .screencast import ScreencastIE
from .screencastomatic import ScreencastOMaticIE
from .screenwavemedia import ScreenwaveMediaIE, TeamFourIE
from .senateisvp import SenateISVPIE
from .servingsys import ServingSysIE
from .sexu import SexuIE
from .sexykarma import SexyKarmaIE
from .shahid import ShahidIE
from .shared import SharedIE
from .sharesix import ShareSixIE
from .sina import SinaIE
from .skynewsarabia import (
    SkyNewsArabiaIE,
    SkyNewsArabiaArticleIE,
)
from .slideshare import SlideshareIE
from .slutload import SlutloadIE
from .smotri import (
    SmotriIE,
    SmotriCommunityIE,
    SmotriUserIE,
    SmotriBroadcastIE,
)
from .snagfilms import (
    SnagFilmsIE,
    SnagFilmsEmbedIE,
)
from .snotr import SnotrIE
from .sohu import SohuIE
from .soundcloud import (
    SoundcloudIE,
    SoundcloudSetIE,
    SoundcloudUserIE,
    SoundcloudPlaylistIE,
    SoundcloudSearchIE
)
from .soundgasm import (
    SoundgasmIE,
    SoundgasmProfileIE
)
from .southpark import (
    SouthParkIE,
    SouthParkDeIE,
    SouthParkDkIE,
    SouthParkEsIE,
    SouthParkNlIE
)
from .space import SpaceIE
from .spankbang import SpankBangIE
from .spankwire import SpankwireIE
from .spiegel import SpiegelIE, SpiegelArticleIE
from .spiegeltv import SpiegeltvIE
from .spike import SpikeIE
from .stitcher import StitcherIE
from .sport5 import Sport5IE
from .sportbox import (
    SportBoxIE,
    SportBoxEmbedIE,
)
from .sportdeutschland import SportDeutschlandIE
from .srgssr import (
    SRGSSRIE,
    SRGSSRPlayIE,
)
from .srmediathek import SRMediathekIE
from .ssa import SSAIE
from .stanfordoc import StanfordOpenClassroomIE
from .steam import SteamIE
from .streamcloud import StreamcloudIE
from .streamcz import StreamCZIE
from .streetvoice import StreetVoiceIE
from .sunporno import SunPornoIE
from .svt import (
    SVTIE,
    SVTPlayIE,
)
from .swrmediathek import SWRMediathekIE
from .syfy import SyfyIE
from .sztvhu import SztvHuIE
from .tagesschau import TagesschauIE
from .tapely import TapelyIE
from .tass import TassIE
from .teachertube import (
    TeacherTubeIE,
    TeacherTubeUserIE,
)
from .teachingchannel import TeachingChannelIE
from .teamcoco import TeamcocoIE
from .techtalks import TechTalksIE
from .ted import TEDIE
from .tele13 import Tele13IE
from .telebruxelles import TeleBruxellesIE
from .telecinco import TelecincoIE
from .telegraaf import TelegraafIE
from .telemb import TeleMBIE
from .teletask import TeleTaskIE
from .tenplay import TenPlayIE
from .testurl import TestURLIE
from .testtube import TestTubeIE
from .tf1 import TF1IE
from .theintercept import TheInterceptIE
from .theonion import TheOnionIE
from .theplatform import (
    ThePlatformIE,
    ThePlatformFeedIE,
)
from .thesixtyone import TheSixtyOneIE
from .thisamericanlife import ThisAmericanLifeIE
from .thisav import ThisAVIE
from .tinypic import TinyPicIE
from .tlc import TlcIE, TlcDeIE
from .tmz import (
    TMZIE,
    TMZArticleIE,
)
from .tnaflix import (
    TNAFlixIE,
    EMPFlixIE,
    MovieFapIE,
)
from .toggle import ToggleIE
from .thvideo import (
    THVideoIE,
    THVideoPlaylistIE
)
from .toutv import TouTvIE
from .toypics import ToypicsUserIE, ToypicsIE
from .traileraddict import TrailerAddictIE
from .trilulilu import TriluliluIE
from .trutube import TruTubeIE
from .tube8 import Tube8IE
from .tubitv import TubiTvIE
from .tudou import TudouIE
from .tumblr import TumblrIE
from .tunein import (
    TuneInClipIE,
    TuneInStationIE,
    TuneInProgramIE,
    TuneInTopicIE,
    TuneInShortenerIE,
)
from .turbo import TurboIE
from .tutv import TutvIE
from .tv2 import (
    TV2IE,
    TV2ArticleIE,
)
from .tv4 import TV4IE
from .tvc import (
    TVCIE,
    TVCArticleIE,
)
from .tvigle import TvigleIE
from .tvp import TvpIE, TvpSeriesIE
from .tvplay import TVPlayIE
from .tweakers import TweakersIE
from .twentyfourvideo import TwentyFourVideoIE
from .twentytwotracks import (
    TwentyTwoTracksIE,
    TwentyTwoTracksGenreIE
)
from .twitch import (
    TwitchVideoIE,
    TwitchChapterIE,
    TwitchVodIE,
    TwitchProfileIE,
    TwitchPastBroadcastsIE,
    TwitchBookmarksIE,
    TwitchStreamIE,
)
from .twitter import TwitterCardIE, TwitterIE
from .ubu import UbuIE
from .udemy import (
    UdemyIE,
    UdemyCourseIE
)
from .udn import UDNEmbedIE
from .ultimedia import UltimediaIE
from .unistra import UnistraIE
from .urort import UrortIE
from .ustream import UstreamIE, UstreamChannelIE
from .varzesh3 import Varzesh3IE
from .vbox7 import Vbox7IE
from .veehd import VeeHDIE
from .veoh import VeohIE
from .vessel import VesselIE
from .vesti import VestiIE
from .vevo import VevoIE
from .vgtv import (
    BTArticleIE,
    BTVestlendingenIE,
    VGTVIE,
)
from .vh1 import VH1IE
from .vice import ViceIE
from .viddler import ViddlerIE
from .videodetective import VideoDetectiveIE
from .videofyme import VideofyMeIE
from .videomega import VideoMegaIE
from .videopremium import VideoPremiumIE
from .videott import VideoTtIE
from .vidme import VidmeIE
from .vidzi import VidziIE
from .vier import VierIE, VierVideosIE
from .viewster import ViewsterIE
from .viidea import ViideaIE
from .vimeo import (
    VimeoIE,
    VimeoAlbumIE,
    VimeoChannelIE,
    VimeoGroupsIE,
    VimeoLikesIE,
    VimeoReviewIE,
    VimeoUserIE,
    VimeoWatchLaterIE,
)
from .vimple import VimpleIE
from .vine import (
    VineIE,
    VineUserIE,
)
from .viki import (
    VikiIE,
    VikiChannelIE,
)
from .vk import (
    VKIE,
    VKUserVideosIE,
)
from .vlive import VLiveIE
from .vodlocker import VodlockerIE
from .voicerepublic import VoiceRepublicIE
from .vporn import VpornIE
from .vrt import VRTIE
from .vube import VubeIE
from .vuclip import VuClipIE
from .vulture import VultureIE
from .walla import WallaIE
from .washingtonpost import WashingtonPostIE
from .wat import WatIE
from .wayofthemaster import WayOfTheMasterIE
from .wdr import (
    WDRIE,
    WDRMobileIE,
    WDRMausIE,
)
from .webofstories import (
    WebOfStoriesIE,
    WebOfStoriesPlaylistIE,
)
from .weibo import WeiboIE
from .wimp import WimpIE
from .wistia import WistiaIE
from .worldstarhiphop import WorldStarHipHopIE
from .wrzuta import WrzutaIE
from .wsj import WSJIE
from .xbef import XBefIE
from .xboxclips import XboxClipsIE
from .xfileshare import XFileShareIE
from .xhamster import (
    XHamsterIE,
    XHamsterEmbedIE,
)
from .xminus import XMinusIE
from .xnxx import XNXXIE
from .xstream import XstreamIE
from .xtube import XTubeUserIE, XTubeIE
from .xuite import XuiteIE
from .xvideos import XVideosIE
from .xxxymovies import XXXYMoviesIE
from .yahoo import (
    YahooIE,
    YahooSearchIE,
)
from .yam import YamIE
from .yandexmusic import (
    YandexMusicTrackIE,
    YandexMusicAlbumIE,
    YandexMusicPlaylistIE,
)
from .yesjapan import YesJapanIE
from .yinyuetai import YinYueTaiIE
from .ynet import YnetIE
from .youjizz import YouJizzIE
from .youku import YoukuIE
from .youporn import YouPornIE
from .yourupload import YourUploadIE
from .youtube import (
    YoutubeIE,
    YoutubeChannelIE,
    YoutubeFavouritesIE,
    YoutubeHistoryIE,
    YoutubePlaylistIE,
    YoutubeRecommendedIE,
    YoutubeSearchDateIE,
    YoutubeSearchIE,
    YoutubeSearchURLIE,
    YoutubeShowIE,
    YoutubeSubscriptionsIE,
    YoutubeTruncatedIDIE,
    YoutubeTruncatedURLIE,
    YoutubeUserIE,
    YoutubePlaylistsIE,
    YoutubeWatchLaterIE,
)
from .zapiks import ZapiksIE
from .zdf import ZDFIE, ZDFChannelIE
from .zingmp3 import (
    ZingMp3SongIE,
    ZingMp3AlbumIE,
)

_ALL_CLASSES = [
    klass
    for name, klass in globals().items()
    if name.endswith('IE') and name != 'GenericIE'
]
_ALL_CLASSES.append(GenericIE)


def gen_extractors():
    """ Return a list of an instance of every supported extractor.
    The order does matter; the first extractor matched is the one handling the URL.
    """
    return [klass() for klass in _ALL_CLASSES]


def list_extractors(age_limit):
    """
    Return a list of extractors that are suitable for the given age,
    sorted by extractor ID.
    """

    return sorted(
        filter(lambda ie: ie.is_suitable(age_limit), gen_extractors()),
        key=lambda ie: ie.IE_NAME.lower())


def get_info_extractor(ie_name):
    """Returns the info extractor class with the given ie_name"""
    return globals()[ie_name + 'IE']<|MERGE_RESOLUTION|>--- conflicted
+++ resolved
@@ -302,11 +302,7 @@
 from .jadorecettepub import JadoreCettePubIE
 from .jeuxvideo import JeuxVideoIE
 from .jove import JoveIE
-<<<<<<< HEAD
-from .jukebox import JukeboxIE
 from .jwplatform import JWPlatformIE
-=======
->>>>>>> 3da39996
 from .jpopsukitv import JpopsukiIE
 from .kaltura import KalturaIE
 from .kanalplay import KanalPlayIE
