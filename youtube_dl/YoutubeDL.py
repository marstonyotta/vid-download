#!/usr/bin/env python
# -*- coding: utf-8 -*-

from __future__ import absolute_import

import io
import os
import re
import shutil
import socket
import sys
import time
import traceback

from .utils import *
from .extractor import get_info_extractor, gen_extractors
from .FileDownloader import FileDownloader


class YoutubeDL(object):
    """YoutubeDL class.

    YoutubeDL objects are the ones responsible of downloading the
    actual video file and writing it to disk if the user has requested
    it, among some other tasks. In most cases there should be one per
    program. As, given a video URL, the downloader doesn't know how to
    extract all the needed information, task that InfoExtractors do, it
    has to pass the URL to one of them.

    For this, YoutubeDL objects have a method that allows
    InfoExtractors to be registered in a given order. When it is passed
    a URL, the YoutubeDL object handles it to the first InfoExtractor it
    finds that reports being able to handle it. The InfoExtractor extracts
    all the information about the video or videos the URL refers to, and
    YoutubeDL process the extracted information, possibly using a File
    Downloader to download the video.

    YoutubeDL objects accept a lot of parameters. In order not to saturate
    the object constructor with arguments, it receives a dictionary of
    options instead. These options are available through the params
    attribute for the InfoExtractors to use. The YoutubeDL also
    registers itself as the downloader in charge for the InfoExtractors
    that are added to it, so this is a "mutual registration".

    Available options:

    username:          Username for authentication purposes.
    password:          Password for authentication purposes.
    videopassword:     Password for acces a video.
    usenetrc:          Use netrc for authentication instead.
    verbose:           Print additional info to stdout.
    quiet:             Do not print messages to stdout.
    forceurl:          Force printing final URL.
    forcetitle:        Force printing title.
    forceid:           Force printing ID.
    forcethumbnail:    Force printing thumbnail URL.
    forcedescription:  Force printing description.
    forcefilename:     Force printing final filename.
    simulate:          Do not download the video files.
    format:            Video format code.
    format_limit:      Highest quality format to try.
    outtmpl:           Template for output names.
    restrictfilenames: Do not allow "&" and spaces in file names
    ignoreerrors:      Do not stop on download errors.
    nooverwrites:      Prevent overwriting files.
    playliststart:     Playlist item to start at.
    playlistend:       Playlist item to end at.
    matchtitle:        Download only matching titles.
    rejecttitle:       Reject downloads for matching titles.
    logtostderr:       Log messages to stderr instead of stdout.
    writedescription:  Write the video description to a .description file
    writeinfojson:     Write the video description to a .info.json file
    writethumbnail:    Write the thumbnail image to a file
    writesubtitles:    Write the video subtitles to a file
    writeautomaticsub: Write the automatic subtitles to a file
    allsubtitles:      Downloads all the subtitles of the video
    listsubtitles:     Lists all available subtitles for the video
    subtitlesformat:   Subtitle format [srt/sbv/vtt] (default=srt)
<<<<<<< HEAD
    subtitleslangs:     Language of the subtitles to download
=======
    subtitleslangs:    List of languages of the subtitles to download
>>>>>>> a7130543
    keepvideo:         Keep the video file after post-processing
    daterange:         A DateRange object, download only if the upload_date is in the range.
    skip_download:     Skip the actual download of the video file
    
    The following parameters are not used by YoutubeDL itself, they are used by
    the FileDownloader:
    nopart, updatetime, buffersize, ratelimit, min_filesize, max_filesize, test,
    noresizebuffer, retries, continuedl, noprogress, consoletitle
    """

    params = None
    _ies = []
    _pps = []
    _download_retcode = None
    _num_downloads = None
    _screen_file = None

    def __init__(self, params):
        """Create a FileDownloader object with the given options."""
        self._ies = []
        self._ies_instances = {}
        self._pps = []
        self._progress_hooks = []
        self._download_retcode = 0
        self._num_downloads = 0
        self._screen_file = [sys.stdout, sys.stderr][params.get('logtostderr', False)]
        self.params = params
        self.fd = FileDownloader(self, self.params)

        if '%(stitle)s' in self.params['outtmpl']:
            self.report_warning(u'%(stitle)s is deprecated. Use the %(title)s and the --restrict-filenames flag(which also secures %(uploader)s et al) instead.')

    def add_info_extractor(self, ie):
        """Add an InfoExtractor object to the end of the list."""
        self._ies.append(ie)
        self._ies_instances[ie.ie_key()] = ie
        ie.set_downloader(self)

    def get_info_extractor(self, ie_key):
        """
        Get an instance of an IE with name ie_key, it will try to get one from
        the _ies list, if there's no instance it will create a new one and add
        it to the extractor list.
        """
        ie = self._ies_instances.get(ie_key)
        if ie is None:
            ie = get_info_extractor(ie_key)()
            self.add_info_extractor(ie)
        return ie

    def add_default_info_extractors(self):
        """
        Add the InfoExtractors returned by gen_extractors to the end of the list
        """
        for ie in gen_extractors():
            self.add_info_extractor(ie)

    def add_post_processor(self, pp):
        """Add a PostProcessor object to the end of the chain."""
        self._pps.append(pp)
        pp.set_downloader(self)

    def to_screen(self, message, skip_eol=False):
        """Print message to stdout if not in quiet mode."""
        assert type(message) == type(u'')
        if not self.params.get('quiet', False):
            terminator = [u'\n', u''][skip_eol]
            output = message + terminator
            if 'b' in getattr(self._screen_file, 'mode', '') or sys.version_info[0] < 3: # Python 2 lies about the mode of sys.stdout/sys.stderr
                output = output.encode(preferredencoding(), 'ignore')
            self._screen_file.write(output)
            self._screen_file.flush()

    def to_stderr(self, message):
        """Print message to stderr."""
        assert type(message) == type(u'')
        output = message + u'\n'
        if 'b' in getattr(self._screen_file, 'mode', '') or sys.version_info[0] < 3: # Python 2 lies about the mode of sys.stdout/sys.stderr
            output = output.encode(preferredencoding())
        sys.stderr.write(output)

    def fixed_template(self):
        """Checks if the output template is fixed."""
        return (re.search(u'(?u)%\\(.+?\\)s', self.params['outtmpl']) is None)

    def trouble(self, message=None, tb=None):
        """Determine action to take when a download problem appears.

        Depending on if the downloader has been configured to ignore
        download errors or not, this method may throw an exception or
        not when errors are found, after printing the message.

        tb, if given, is additional traceback information.
        """
        if message is not None:
            self.to_stderr(message)
        if self.params.get('verbose'):
            if tb is None:
                if sys.exc_info()[0]:  # if .trouble has been called from an except block
                    tb = u''
                    if hasattr(sys.exc_info()[1], 'exc_info') and sys.exc_info()[1].exc_info[0]:
                        tb += u''.join(traceback.format_exception(*sys.exc_info()[1].exc_info))
                    tb += compat_str(traceback.format_exc())
                else:
                    tb_data = traceback.format_list(traceback.extract_stack())
                    tb = u''.join(tb_data)
            self.to_stderr(tb)
        if not self.params.get('ignoreerrors', False):
            if sys.exc_info()[0] and hasattr(sys.exc_info()[1], 'exc_info') and sys.exc_info()[1].exc_info[0]:
                exc_info = sys.exc_info()[1].exc_info
            else:
                exc_info = sys.exc_info()
            raise DownloadError(message, exc_info)
        self._download_retcode = 1

    def report_warning(self, message):
        '''
        Print the message to stderr, it will be prefixed with 'WARNING:'
        If stderr is a tty file the 'WARNING:' will be colored
        '''
        if sys.stderr.isatty() and os.name != 'nt':
            _msg_header=u'\033[0;33mWARNING:\033[0m'
        else:
            _msg_header=u'WARNING:'
        warning_message=u'%s %s' % (_msg_header,message)
        self.to_stderr(warning_message)

    def report_error(self, message, tb=None):
        '''
        Do the same as trouble, but prefixes the message with 'ERROR:', colored
        in red if stderr is a tty file.
        '''
        if sys.stderr.isatty() and os.name != 'nt':
            _msg_header = u'\033[0;31mERROR:\033[0m'
        else:
            _msg_header = u'ERROR:'
        error_message = u'%s %s' % (_msg_header, message)
        self.trouble(error_message, tb)

    def slow_down(self, start_time, byte_counter):
        """Sleep if the download speed is over the rate limit."""
        rate_limit = self.params.get('ratelimit', None)
        if rate_limit is None or byte_counter == 0:
            return
        now = time.time()
        elapsed = now - start_time
        if elapsed <= 0.0:
            return
        speed = float(byte_counter) / elapsed
        if speed > rate_limit:
            time.sleep((byte_counter - rate_limit * (now - start_time)) / rate_limit)

    def report_writedescription(self, descfn):
        """ Report that the description file is being written """
        self.to_screen(u'[info] Writing video description to: ' + descfn)

    def report_writesubtitles(self, sub_filename):
        """ Report that the subtitles file is being written """
        self.to_screen(u'[info] Writing video subtitles to: ' + sub_filename)

    def report_writeinfojson(self, infofn):
        """ Report that the metadata file has been written """
        self.to_screen(u'[info] Video description metadata as JSON to: ' + infofn)

    def report_file_already_downloaded(self, file_name):
        """Report file has already been fully downloaded."""
        try:
            self.to_screen(u'[download] %s has already been downloaded' % file_name)
        except (UnicodeEncodeError) as err:
            self.to_screen(u'[download] The file has already been downloaded')

    def increment_downloads(self):
        """Increment the ordinal that assigns a number to each file."""
        self._num_downloads += 1

    def prepare_filename(self, info_dict):
        """Generate the output filename."""
        try:
            template_dict = dict(info_dict)

            template_dict['epoch'] = int(time.time())
            autonumber_size = self.params.get('autonumber_size')
            if autonumber_size is None:
                autonumber_size = 5
            autonumber_templ = u'%0' + str(autonumber_size) + u'd'
            template_dict['autonumber'] = autonumber_templ % self._num_downloads
            if template_dict['playlist_index'] is not None:
                template_dict['playlist_index'] = u'%05d' % template_dict['playlist_index']

            sanitize = lambda k,v: sanitize_filename(
                u'NA' if v is None else compat_str(v),
                restricted=self.params.get('restrictfilenames'),
                is_id=(k==u'id'))
            template_dict = dict((k, sanitize(k, v)) for k,v in template_dict.items())

            filename = self.params['outtmpl'] % template_dict
            return filename
        except KeyError as err:
            self.report_error(u'Erroneous output template')
            return None
        except ValueError as err:
            self.report_error(u'Error in output template: ' + str(err) + u' (encoding: ' + repr(preferredencoding()) + ')')
            return None

    def _match_entry(self, info_dict):
        """ Returns None iff the file should be downloaded """

        title = info_dict['title']
        matchtitle = self.params.get('matchtitle', False)
        if matchtitle:
            if not re.search(matchtitle, title, re.IGNORECASE):
                return u'[download] "' + title + '" title did not match pattern "' + matchtitle + '"'
        rejecttitle = self.params.get('rejecttitle', False)
        if rejecttitle:
            if re.search(rejecttitle, title, re.IGNORECASE):
                return u'"' + title + '" title matched reject pattern "' + rejecttitle + '"'
        date = info_dict.get('upload_date', None)
        if date is not None:
            dateRange = self.params.get('daterange', DateRange())
            if date not in dateRange:
                return u'[download] %s upload date is not in range %s' % (date_from_str(date).isoformat(), dateRange)
        return None
        
    def extract_info(self, url, download=True, ie_key=None, extra_info={}):
        '''
        Returns a list with a dictionary for each video we find.
        If 'download', also downloads the videos.
        extra_info is a dict containing the extra values to add to each result
         '''
        
        if ie_key:
            ies = [self.get_info_extractor(ie_key)]
        else:
            ies = self._ies

        for ie in ies:
            if not ie.suitable(url):
                continue

            if not ie.working():
                self.report_warning(u'The program functionality for this site has been marked as broken, '
                                    u'and will probably not work.')

            try:
                ie_result = ie.extract(url)
                if ie_result is None: # Finished already (backwards compatibility; listformats and friends should be moved here)
                    break
                if isinstance(ie_result, list):
                    # Backwards compatibility: old IE result format
                    for result in ie_result:
                        result.update(extra_info)
                    ie_result = {
                        '_type': 'compat_list',
                        'entries': ie_result,
                    }
                else:
                    ie_result.update(extra_info)
                if 'extractor' not in ie_result:
                    ie_result['extractor'] = ie.IE_NAME
                return self.process_ie_result(ie_result, download=download)
            except ExtractorError as de: # An error we somewhat expected
                self.report_error(compat_str(de), de.format_traceback())
                break
            except Exception as e:
                if self.params.get('ignoreerrors', False):
                    self.report_error(compat_str(e), tb=compat_str(traceback.format_exc()))
                    break
                else:
                    raise
        else:
            self.report_error(u'no suitable InfoExtractor: %s' % url)
        
    def process_ie_result(self, ie_result, download=True, extra_info={}):
        """
        Take the result of the ie(may be modified) and resolve all unresolved
        references (URLs, playlist items).

        It will also download the videos if 'download'.
        Returns the resolved ie_result.
        """

        result_type = ie_result.get('_type', 'video') # If not given we suppose it's a video, support the default old system
        if result_type == 'video':
            ie_result.update(extra_info)
            if 'playlist' not in ie_result:
                # It isn't part of a playlist
                ie_result['playlist'] = None
                ie_result['playlist_index'] = None
            if download:
                self.process_info(ie_result)
            return ie_result
        elif result_type == 'url':
            # We have to add extra_info to the results because it may be
            # contained in a playlist
            return self.extract_info(ie_result['url'],
                                     download,
                                     ie_key=ie_result.get('ie_key'),
                                     extra_info=extra_info)
        elif result_type == 'playlist':
            # We process each entry in the playlist
            playlist = ie_result.get('title', None) or ie_result.get('id', None)
            self.to_screen(u'[download] Downloading playlist: %s'  % playlist)

            playlist_results = []

            n_all_entries = len(ie_result['entries'])
            playliststart = self.params.get('playliststart', 1) - 1
            playlistend = self.params.get('playlistend', -1)

            if playlistend == -1:
                entries = ie_result['entries'][playliststart:]
            else:
                entries = ie_result['entries'][playliststart:playlistend]

            n_entries = len(entries)

            self.to_screen(u"[%s] playlist '%s': Collected %d video ids (downloading %d of them)" %
                (ie_result['extractor'], playlist, n_all_entries, n_entries))

            for i,entry in enumerate(entries,1):
                self.to_screen(u'[download] Downloading video #%s of %s' %(i, n_entries))
                extra = {
                         'playlist': playlist, 
                         'playlist_index': i + playliststart,
                         }
                if not 'extractor' in entry:
                    # We set the extractor, if it's an url it will be set then to
                    # the new extractor, but if it's already a video we must make
                    # sure it's present: see issue #877
                    entry['extractor'] = ie_result['extractor']
                entry_result = self.process_ie_result(entry,
                                                      download=download,
                                                      extra_info=extra)
                playlist_results.append(entry_result)
            ie_result['entries'] = playlist_results
            return ie_result
        elif result_type == 'compat_list':
            def _fixup(r):
                r.setdefault('extractor', ie_result['extractor'])
                return r
            ie_result['entries'] = [
                self.process_ie_result(_fixup(r), download=download)
                for r in ie_result['entries']
            ]
            return ie_result
        else:
            raise Exception('Invalid result type: %s' % result_type)

    def process_info(self, info_dict):
        """Process a single resolved IE result."""

        assert info_dict.get('_type', 'video') == 'video'
        #We increment the download the download count here to match the previous behaviour.
        self.increment_downloads()

        info_dict['fulltitle'] = info_dict['title']
        if len(info_dict['title']) > 200:
            info_dict['title'] = info_dict['title'][:197] + u'...'

        # Keep for backwards compatibility
        info_dict['stitle'] = info_dict['title']

        if not 'format' in info_dict:
            info_dict['format'] = info_dict['ext']

        reason = self._match_entry(info_dict)
        if reason is not None:
            self.to_screen(u'[download] ' + reason)
            return

        max_downloads = self.params.get('max_downloads')
        if max_downloads is not None:
            if self._num_downloads > int(max_downloads):
                raise MaxDownloadsReached()

        filename = self.prepare_filename(info_dict)

        # Forced printings
        if self.params.get('forcetitle', False):
            compat_print(info_dict['title'])
        if self.params.get('forceid', False):
            compat_print(info_dict['id'])
        if self.params.get('forceurl', False):
            # For RTMP URLs, also include the playpath
            compat_print(info_dict['url'] + info_dict.get('play_path', u''))
        if self.params.get('forcethumbnail', False) and 'thumbnail' in info_dict:
            compat_print(info_dict['thumbnail'])
        if self.params.get('forcedescription', False) and 'description' in info_dict:
            compat_print(info_dict['description'])
        if self.params.get('forcefilename', False) and filename is not None:
            compat_print(filename)
        if self.params.get('forceformat', False):
            compat_print(info_dict['format'])

        # Do nothing else if in simulate mode
        if self.params.get('simulate', False):
            return

        if filename is None:
            return

        try:
            dn = os.path.dirname(encodeFilename(filename))
            if dn != '' and not os.path.exists(dn):
                os.makedirs(dn)
        except (OSError, IOError) as err:
            self.report_error(u'unable to create directory ' + compat_str(err))
            return

        if self.params.get('writedescription', False):
            try:
                descfn = filename + u'.description'
                self.report_writedescription(descfn)
                with io.open(encodeFilename(descfn), 'w', encoding='utf-8') as descfile:
                    descfile.write(info_dict['description'])
            except (OSError, IOError):
                self.report_error(u'Cannot write description file ' + descfn)
                return

        subtitles_are_requested = any([self.params.get('writesubtitles', False),
                                       self.params.get('writeautomaticsub'),
                                       self.params.get('allsubtitles', False)])

        if  subtitles_are_requested and 'subtitles' in info_dict and info_dict['subtitles']:
            # subtitles download errors are already managed as troubles in relevant IE
            # that way it will silently go on when used with unsupporting IE
            subtitles = info_dict['subtitles']
            sub_format = self.params.get('subtitlesformat')
            for sub_lang in subtitles.keys():
                sub = subtitles[sub_lang]
                if sub is None:
                    continue
                try:
                    sub_filename = subtitles_filename(filename, sub_lang, sub_format)
                    self.report_writesubtitles(sub_filename)
                    with io.open(encodeFilename(sub_filename), 'w', encoding='utf-8') as subfile:
                            subfile.write(sub)
                except (OSError, IOError):
                    self.report_error(u'Cannot write subtitles file ' + descfn)
                    return

        if self.params.get('writeinfojson', False):
            infofn = filename + u'.info.json'
            self.report_writeinfojson(infofn)
            try:
                json_info_dict = dict((k, v) for k,v in info_dict.items() if not k in ['urlhandle'])
                write_json_file(json_info_dict, encodeFilename(infofn))
            except (OSError, IOError):
                self.report_error(u'Cannot write metadata to JSON file ' + infofn)
                return

        if self.params.get('writethumbnail', False):
            if info_dict.get('thumbnail') is not None:
                thumb_format = determine_ext(info_dict['thumbnail'], u'jpg')
                thumb_filename = filename.rpartition('.')[0] + u'.' + thumb_format
                self.to_screen(u'[%s] %s: Downloading thumbnail ...' %
                               (info_dict['extractor'], info_dict['id']))
                uf = compat_urllib_request.urlopen(info_dict['thumbnail'])
                with open(thumb_filename, 'wb') as thumbf:
                    shutil.copyfileobj(uf, thumbf)
                self.to_screen(u'[%s] %s: Writing thumbnail to: %s' %
                               (info_dict['extractor'], info_dict['id'], thumb_filename))

        if not self.params.get('skip_download', False):
            if self.params.get('nooverwrites', False) and os.path.exists(encodeFilename(filename)):
                success = True
            else:
                try:
                    success = self.fd._do_download(filename, info_dict)
                except (OSError, IOError) as err:
                    raise UnavailableVideoError(err)
                except (compat_urllib_error.URLError, compat_http_client.HTTPException, socket.error) as err:
                    self.report_error(u'unable to download video data: %s' % str(err))
                    return
                except (ContentTooShortError, ) as err:
                    self.report_error(u'content too short (expected %s bytes and served %s)' % (err.expected, err.downloaded))
                    return

            if success:
                try:
                    self.post_process(filename, info_dict)
                except (PostProcessingError) as err:
                    self.report_error(u'postprocessing: %s' % str(err))
                    return

    def download(self, url_list):
        """Download a given list of URLs."""
        if len(url_list) > 1 and self.fixed_template():
            raise SameFileError(self.params['outtmpl'])

        for url in url_list:
            try:
                #It also downloads the videos
                videos = self.extract_info(url)
            except UnavailableVideoError:
                self.report_error(u'unable to download video')
            except MaxDownloadsReached:
                self.to_screen(u'[info] Maximum number of downloaded files reached.')
                raise

        return self._download_retcode

    def post_process(self, filename, ie_info):
        """Run all the postprocessors on the given file."""
        info = dict(ie_info)
        info['filepath'] = filename
        keep_video = None
        for pp in self._pps:
            try:
                keep_video_wish,new_info = pp.run(info)
                if keep_video_wish is not None:
                    if keep_video_wish:
                        keep_video = keep_video_wish
                    elif keep_video is None:
                        # No clear decision yet, let IE decide
                        keep_video = keep_video_wish
            except PostProcessingError as e:
                self.report_error(e.msg)
        if keep_video is False and not self.params.get('keepvideo', False):
            try:
                self.to_screen(u'Deleting original file %s (pass -k to keep)' % filename)
                os.remove(encodeFilename(filename))
            except (IOError, OSError):
                self.report_warning(u'Unable to remove downloaded video file')<|MERGE_RESOLUTION|>--- conflicted
+++ resolved
@@ -76,11 +76,7 @@
     allsubtitles:      Downloads all the subtitles of the video
     listsubtitles:     Lists all available subtitles for the video
     subtitlesformat:   Subtitle format [srt/sbv/vtt] (default=srt)
-<<<<<<< HEAD
-    subtitleslangs:     Language of the subtitles to download
-=======
     subtitleslangs:    List of languages of the subtitles to download
->>>>>>> a7130543
     keepvideo:         Keep the video file after post-processing
     daterange:         A DateRange object, download only if the upload_date is in the range.
     skip_download:     Skip the actual download of the video file
