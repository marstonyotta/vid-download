--- conflicted
+++ resolved
@@ -44,11 +44,7 @@
                 'Cryptodome',
                 # requests >=2.32.0 breaks py2exe builds due to certifi dependency
                 'requests',
-<<<<<<< HEAD
-                'urllib3'
-=======
                 'urllib3',
->>>>>>> 556aa516
             ],
             'dll_excludes': ['w9xpopen.exe', 'crypt32.dll'],
             # Modules that are only imported dynamically must be added here
