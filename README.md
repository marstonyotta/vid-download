<!-- MANPAGE: BEGIN EXCLUDED SECTION -->
<div align="center">

[![YT-DLP](https://raw.githubusercontent.com/yt-dlp/yt-dlp/master/.github/banner.svg)](#readme)

[![Release version](https://img.shields.io/github/v/release/yt-dlp/yt-dlp?color=brightgreen&label=Download&style=for-the-badge)](#installation "Installation")
[![PyPi](https://img.shields.io/badge/-PyPi-blue.svg?logo=pypi&labelColor=555555&style=for-the-badge)](https://pypi.org/project/yt-dlp "PyPi")
[![Donate](https://img.shields.io/badge/_-Donate-red.svg?logo=githubsponsors&labelColor=555555&style=for-the-badge)](Collaborators.md#collaborators "Donate")
[![Matrix](https://img.shields.io/matrix/yt-dlp:matrix.org?color=brightgreen&labelColor=555555&label=&logo=element&style=for-the-badge)](https://matrix.to/#/#yt-dlp:matrix.org "Matrix")
[![Discord](https://img.shields.io/discord/807245652072857610?color=blue&labelColor=555555&label=&logo=discord&style=for-the-badge)](https://discord.gg/H5MNcFW63r "Discord")
[![Supported Sites](https://img.shields.io/badge/-Supported_Sites-brightgreen.svg?style=for-the-badge)](supportedsites.md "Supported Sites")
[![License: Unlicense](https://img.shields.io/badge/-Unlicense-blue.svg?style=for-the-badge)](LICENSE "License")
[![CI Status](https://img.shields.io/github/actions/workflow/status/yt-dlp/yt-dlp/core.yml?branch=master&label=Tests&style=for-the-badge)](https://github.com/yt-dlp/yt-dlp/actions "CI Status")
[![Commits](https://img.shields.io/github/commit-activity/m/yt-dlp/yt-dlp?label=commits&style=for-the-badge)](https://github.com/yt-dlp/yt-dlp/commits "Commit History")
[![Last Commit](https://img.shields.io/github/last-commit/yt-dlp/yt-dlp/master?label=&style=for-the-badge&display_timestamp=committer)](https://github.com/yt-dlp/yt-dlp/pulse/monthly "Last activity")

</div>
<!-- MANPAGE: END EXCLUDED SECTION -->

yt-dlp is a [youtube-dl](https://github.com/ytdl-org/youtube-dl) fork based on the now inactive [youtube-dlc](https://github.com/blackjack4494/yt-dlc). The main focus of this project is adding new features and patches while also keeping up to date with the original project

<!-- MANPAGE: MOVE "USAGE AND OPTIONS" SECTION HERE -->

<!-- MANPAGE: BEGIN EXCLUDED SECTION -->
* [NEW FEATURES](#new-features)
    * [Differences in default behavior](#differences-in-default-behavior)
* [INSTALLATION](#installation)
    * [Detailed instructions](https://github.com/yt-dlp/yt-dlp/wiki/Installation)
    * [Update](#update)
    * [Release Files](#release-files)
    * [Dependencies](#dependencies)
    * [Compile](#compile)
* [USAGE AND OPTIONS](#usage-and-options)
    * [General Options](#general-options)
    * [Network Options](#network-options)
    * [Geo-restriction](#geo-restriction)
    * [Video Selection](#video-selection)
    * [Download Options](#download-options)
    * [Filesystem Options](#filesystem-options)
    * [Thumbnail Options](#thumbnail-options)
    * [Internet Shortcut Options](#internet-shortcut-options)
    * [Verbosity and Simulation Options](#verbosity-and-simulation-options)
    * [Workarounds](#workarounds)
    * [Video Format Options](#video-format-options)
    * [Subtitle Options](#subtitle-options)
    * [Authentication Options](#authentication-options)
    * [Post-processing Options](#post-processing-options)
    * [SponsorBlock Options](#sponsorblock-options)
    * [Extractor Options](#extractor-options)
* [CONFIGURATION](#configuration)
    * [Configuration file encoding](#configuration-file-encoding)
    * [Authentication with netrc](#authentication-with-netrc)
    * [Notes about environment variables](#notes-about-environment-variables)
* [OUTPUT TEMPLATE](#output-template)
    * [Output template examples](#output-template-examples)
* [FORMAT SELECTION](#format-selection)
    * [Filtering Formats](#filtering-formats)
    * [Sorting Formats](#sorting-formats)
    * [Format Selection examples](#format-selection-examples)
* [MODIFYING METADATA](#modifying-metadata)
    * [Modifying metadata examples](#modifying-metadata-examples)
* [EXTRACTOR ARGUMENTS](#extractor-arguments)
* [PLUGINS](#plugins)
    * [Installing Plugins](#installing-plugins)
    * [Developing Plugins](#developing-plugins)
* [EMBEDDING YT-DLP](#embedding-yt-dlp)
    * [Embedding examples](#embedding-examples)
* [DEPRECATED OPTIONS](#deprecated-options)
* [CONTRIBUTING](CONTRIBUTING.md#contributing-to-yt-dlp)
    * [Opening an Issue](CONTRIBUTING.md#opening-an-issue)
    * [Developer Instructions](CONTRIBUTING.md#developer-instructions)
* [WIKI](https://github.com/yt-dlp/yt-dlp/wiki)
    * [FAQ](https://github.com/yt-dlp/yt-dlp/wiki/FAQ)
<!-- MANPAGE: END EXCLUDED SECTION -->


# NEW FEATURES

* Forked from [**yt-dlc@f9401f2**](https://github.com/blackjack4494/yt-dlc/commit/f9401f2a91987068139c5f757b12fc711d4c0cee) and merged with [**youtube-dl@42f2d4**](https://github.com/ytdl-org/youtube-dl/commit/07af47960f3bb262ead02490ce65c8c45c01741e) ([exceptions](https://github.com/yt-dlp/yt-dlp/issues/21))

* **[SponsorBlock Integration](#sponsorblock-options)**: You can mark/remove sponsor sections in YouTube videos by utilizing the [SponsorBlock](https://sponsor.ajay.app) API

* **[Format Sorting](#sorting-formats)**: The default format sorting options have been changed so that higher resolution and better codecs will be now preferred instead of simply using larger bitrate. Furthermore, you can now specify the sort order using `-S`. This allows for much easier format selection than what is possible by simply using `--format` ([examples](#format-selection-examples))

* **Merged with animelover1984/youtube-dl**: You get most of the features and improvements from [animelover1984/youtube-dl](https://github.com/animelover1984/youtube-dl) including `--write-comments`, `BiliBiliSearch`, `BilibiliChannel`, Embedding thumbnail in mp4/ogg/opus, playlist infojson etc. Note that NicoNico livestreams are not available. See [#31](https://github.com/yt-dlp/yt-dlp/pull/31) for details.

* **YouTube improvements**:
    * Supports Clips, Stories (`ytstories:<channel UCID>`), Search (including filters)**\***, YouTube Music Search, Channel-specific search, Search prefixes (`ytsearch:`, `ytsearchdate:`)**\***, Mixes, and Feeds (`:ytfav`, `:ytwatchlater`, `:ytsubs`, `:ythistory`, `:ytrec`, `:ytnotif`)
    * Fix for [n-sig based throttling](https://github.com/ytdl-org/youtube-dl/issues/29326) **\***
    * Supports some (but not all) age-gated content without cookies
    * Download livestreams from the start using `--live-from-start` (*experimental*)
    * `255kbps` audio is extracted (if available) from YouTube Music when premium cookies are given
    * Channel URLs download all uploads of the channel, including shorts and live

* **Cookies from browser**: Cookies can be automatically extracted from all major web browsers using `--cookies-from-browser BROWSER[+KEYRING][:PROFILE][::CONTAINER]`

* **Download time range**: Videos can be downloaded partially based on either timestamps or chapters using `--download-sections`

* **Split video by chapters**: Videos can be split into multiple files based on chapters using `--split-chapters`

* **Multi-threaded fragment downloads**: Download multiple fragments of m3u8/mpd videos in parallel. Use `--concurrent-fragments` (`-N`) option to set the number of threads used

* **Aria2c with HLS/DASH**: You can use `aria2c` as the external downloader for DASH(mpd) and HLS(m3u8) formats

* **New and fixed extractors**: Many new extractors have been added and a lot of existing ones have been fixed. See the [changelog](Changelog.md) or the [list of supported sites](supportedsites.md)

* **New MSOs**: Philo, Spectrum, SlingTV, Cablevision, RCN etc.

* **Subtitle extraction from manifests**: Subtitles can be extracted from streaming media manifests. See [commit/be6202f](https://github.com/yt-dlp/yt-dlp/commit/be6202f12b97858b9d716e608394b51065d0419f) for details

* **Multiple paths and output templates**: You can give different [output templates](#output-template) and download paths for different types of files. You can also set a temporary path where intermediary files are downloaded to using `--paths` (`-P`)

* **Portable Configuration**: Configuration files are automatically loaded from the home and root directories. See [CONFIGURATION](#configuration) for details

* **Output template improvements**: Output templates can now have date-time formatting, numeric offsets, object traversal etc. See [output template](#output-template) for details. Even more advanced operations can also be done with the help of `--parse-metadata` and `--replace-in-metadata`

* **Other new options**: Many new options have been added such as `--alias`, `--print`, `--concat-playlist`, `--wait-for-video`, `--retry-sleep`, `--sleep-requests`, `--convert-thumbnails`, `--force-download-archive`, `--force-overwrites`, `--break-match-filter` etc

* **Improvements**: Regex and other operators in `--format`/`--match-filter`, multiple `--postprocessor-args` and `--downloader-args`, faster archive checking, more [format selection options](#format-selection), merge multi-video/audio, multiple `--config-locations`, `--exec` at different stages, etc

* **Plugins**: Extractors and PostProcessors can be loaded from an external file. See [plugins](#plugins) for details

* **Self updater**: The releases can be updated using `yt-dlp -U`, and downgraded using `--update-to` if required

* **Nightly builds**: [Automated nightly builds](#update-channels) can be used with `--update-to nightly`

See [changelog](Changelog.md) or [commits](https://github.com/yt-dlp/yt-dlp/commits) for the full list of changes

Features marked with a **\*** have been back-ported to youtube-dl

### Differences in default behavior

Some of yt-dlp's default options are different from that of youtube-dl and youtube-dlc:

* yt-dlp supports only [Python 3.7+](## "Windows 7"), and *may* remove support for more versions as they [become EOL](https://devguide.python.org/versions/#python-release-cycle); while [youtube-dl still supports Python 2.6+ and 3.2+](https://github.com/ytdl-org/youtube-dl/issues/30568#issue-1118238743)
* The options `--auto-number` (`-A`), `--title` (`-t`) and `--literal` (`-l`), no longer work. See [removed options](#Removed) for details
* `avconv` is not supported as an alternative to `ffmpeg`
* yt-dlp stores config files in slightly different locations to youtube-dl. See [CONFIGURATION](#configuration) for a list of correct locations
* The default [output template](#output-template) is `%(title)s [%(id)s].%(ext)s`. There is no real reason for this change. This was changed before yt-dlp was ever made public and now there are no plans to change it back to `%(title)s-%(id)s.%(ext)s`. Instead, you may use `--compat-options filename`
* The default [format sorting](#sorting-formats) is different from youtube-dl and prefers higher resolution and better codecs rather than higher bitrates. You can use the `--format-sort` option to change this to any order you prefer, or use `--compat-options format-sort` to use youtube-dl's sorting order
* The default format selector is `bv*+ba/b`. This means that if a combined video + audio format that is better than the best video-only format is found, the former will be preferred. Use `-f bv+ba/b` or `--compat-options format-spec` to revert this
* Unlike youtube-dlc, yt-dlp does not allow merging multiple audio/video streams into one file by default (since this conflicts with the use of `-f bv*+ba`). If needed, this feature must be enabled using `--audio-multistreams` and `--video-multistreams`. You can also use `--compat-options multistreams` to enable both
* `--no-abort-on-error` is enabled by default. Use `--abort-on-error` or `--compat-options abort-on-error` to abort on errors instead
* When writing metadata files such as thumbnails, description or infojson, the same information (if available) is also written for playlists. Use `--no-write-playlist-metafiles` or `--compat-options no-playlist-metafiles` to not write these files
* `--add-metadata` attaches the `infojson` to `mkv` files in addition to writing the metadata when used with `--write-info-json`. Use `--no-embed-info-json` or `--compat-options no-attach-info-json` to revert this
* Some metadata are embedded into different fields when using `--add-metadata` as compared to youtube-dl. Most notably, `comment` field contains the `webpage_url` and `synopsis` contains the `description`. You can [use `--parse-metadata`](#modifying-metadata) to modify this to your liking or use `--compat-options embed-metadata` to revert this
* `playlist_index` behaves differently when used with options like `--playlist-reverse` and `--playlist-items`. See [#302](https://github.com/yt-dlp/yt-dlp/issues/302) for details. You can use `--compat-options playlist-index` if you want to keep the earlier behavior
* The output of `-F` is listed in a new format. Use `--compat-options list-formats` to revert this
* Live chats (if available) are considered as subtitles. Use `--sub-langs all,-live_chat` to download all subtitles except live chat. You can also use `--compat-options no-live-chat` to prevent any live chat/danmaku from downloading
* YouTube channel URLs download all uploads of the channel. To download only the videos in a specific tab, pass the tab's URL. If the channel does not show the requested tab, an error will be raised. Also, `/live` URLs raise an error if there are no live videos instead of silently downloading the entire channel. You may use `--compat-options no-youtube-channel-redirect` to revert all these redirections
* Unavailable videos are also listed for YouTube playlists. Use `--compat-options no-youtube-unavailable-videos` to remove this
* The upload dates extracted from YouTube are in UTC [when available](https://github.com/yt-dlp/yt-dlp/blob/89e4d86171c7b7c997c77d4714542e0383bf0db0/yt_dlp/extractor/youtube.py#L3898-L3900). Use `--compat-options no-youtube-prefer-utc-upload-date` to prefer the non-UTC upload date.
* If `ffmpeg` is used as the downloader, the downloading and merging of formats happen in a single step when possible. Use `--compat-options no-direct-merge` to revert this
* Thumbnail embedding in `mp4` is done with mutagen if possible. Use `--compat-options embed-thumbnail-atomicparsley` to force the use of AtomicParsley instead
* Some internal metadata such as filenames are removed by default from the infojson. Use `--no-clean-infojson` or `--compat-options no-clean-infojson` to revert this
* When `--embed-subs` and `--write-subs` are used together, the subtitles are written to disk and also embedded in the media file. You can use just `--embed-subs` to embed the subs and automatically delete the separate file. See [#630 (comment)](https://github.com/yt-dlp/yt-dlp/issues/630#issuecomment-893659460) for more info. `--compat-options no-keep-subs` can be used to revert this
* `certifi` will be used for SSL root certificates, if installed. If you want to use system certificates (e.g. self-signed), use `--compat-options no-certifi`
* yt-dlp's sanitization of invalid characters in filenames is different/smarter than in youtube-dl. You can use `--compat-options filename-sanitization` to revert to youtube-dl's behavior
* yt-dlp tries to parse the external downloader outputs into the standard progress output if possible (Currently implemented: [~~aria2c~~](https://github.com/yt-dlp/yt-dlp/issues/5931)). You can use `--compat-options no-external-downloader-progress` to get the downloader output as-is
* yt-dlp versions between 2021.09.01 and 2023.01.02 applies `--match-filter` to nested playlists. This was an unintentional side-effect of [8f18ac](https://github.com/yt-dlp/yt-dlp/commit/8f18aca8717bb0dd49054555af8d386e5eda3a88) and is fixed in [d7b460](https://github.com/yt-dlp/yt-dlp/commit/d7b460d0e5fc710950582baed2e3fc616ed98a80). Use `--compat-options playlist-match-filter` to revert this

For ease of use, a few more compat options are available:

* `--compat-options all`: Use all compat options (Do NOT use)
* `--compat-options youtube-dl`: Same as `--compat-options all,-multistreams,-playlist-match-filter`
* `--compat-options youtube-dlc`: Same as `--compat-options all,-no-live-chat,-no-youtube-channel-redirect,-playlist-match-filter`
* `--compat-options 2021`: Same as `--compat-options 2022,no-certifi,filename-sanitization,no-youtube-prefer-utc-upload-date`
* `--compat-options 2022`: Same as `--compat-options playlist-match-filter,no-external-downloader-progress`. Use this to enable all future compat options


# INSTALLATION

<!-- MANPAGE: BEGIN EXCLUDED SECTION -->
[![Windows](https://img.shields.io/badge/-Windows_x64-blue.svg?style=for-the-badge&logo=windows)](https://github.com/yt-dlp/yt-dlp/releases/latest/download/yt-dlp.exe)
[![Unix](https://img.shields.io/badge/-Linux/BSD-red.svg?style=for-the-badge&logo=linux)](https://github.com/yt-dlp/yt-dlp/releases/latest/download/yt-dlp)
[![MacOS](https://img.shields.io/badge/-MacOS-lightblue.svg?style=for-the-badge&logo=apple)](https://github.com/yt-dlp/yt-dlp/releases/latest/download/yt-dlp_macos)
[![PyPi](https://img.shields.io/badge/-PyPi-blue.svg?logo=pypi&labelColor=555555&style=for-the-badge)](https://pypi.org/project/yt-dlp)
[![Source Tarball](https://img.shields.io/badge/-Source_tar-green.svg?style=for-the-badge)](https://github.com/yt-dlp/yt-dlp/releases/latest/download/yt-dlp.tar.gz)
[![Other variants](https://img.shields.io/badge/-Other-grey.svg?style=for-the-badge)](#release-files)
[![All versions](https://img.shields.io/badge/-All_Versions-lightgrey.svg?style=for-the-badge)](https://github.com/yt-dlp/yt-dlp/releases)
<!-- MANPAGE: END EXCLUDED SECTION -->

You can install yt-dlp using [the binaries](#release-files), [pip](https://pypi.org/project/yt-dlp) or one using a third-party package manager. See [the wiki](https://github.com/yt-dlp/yt-dlp/wiki/Installation) for detailed instructions


## UPDATE
You can use `yt-dlp -U` to update if you are using the [release binaries](#release-files)

If you [installed with pip](https://github.com/yt-dlp/yt-dlp/wiki/Installation#with-pip), simply re-run the same command that was used to install the program

For other third-party package managers, see [the wiki](https://github.com/yt-dlp/yt-dlp/wiki/Installation#third-party-package-managers) or refer their documentation

<a id="update-channels"/>

There are currently two release channels for binaries, `stable` and `nightly`.
`stable` is the default channel, and many of its changes have been tested by users of the nightly channel.
The `nightly` channel has releases built after each push to the master branch, and will have the most recent fixes and additions, but also have more risk of regressions. They are available in [their own repo](https://github.com/yt-dlp/yt-dlp-nightly-builds/releases).

When using `--update`/`-U`, a release binary will only update to its current channel.
`--update-to CHANNEL` can be used to switch to a different channel when a newer version is available. `--update-to [CHANNEL@]TAG` can also be used to upgrade or downgrade to specific tags from a channel.

You may also use `--update-to <repository>` (`<owner>/<repository>`) to update to a channel on a completely different repository. Be careful with what repository you are updating to though, there is no verification done for binaries from different repositories.

Example usage:
* `yt-dlp --update-to nightly` change to `nightly` channel and update to its latest release
* `yt-dlp --update-to stable@2023.02.17` upgrade/downgrade to release to `stable` channel tag `2023.02.17`
* `yt-dlp --update-to 2023.01.06` upgrade/downgrade to tag `2023.01.06` if it exists on the current channel
* `yt-dlp --update-to example/yt-dlp@2023.03.01` upgrade/downgrade to the release from the `example/yt-dlp` repository, tag `2023.03.01`

<!-- MANPAGE: BEGIN EXCLUDED SECTION -->
## RELEASE FILES

#### Recommended

File|Description
:---|:---
[yt-dlp](https://github.com/yt-dlp/yt-dlp/releases/latest/download/yt-dlp)|Platform-independent [zipimport](https://docs.python.org/3/library/zipimport.html) binary. Needs Python (recommended for **Linux/BSD**)
[yt-dlp.exe](https://github.com/yt-dlp/yt-dlp/releases/latest/download/yt-dlp.exe)|Windows (Win7 SP1+) standalone x64 binary (recommended for **Windows**)
[yt-dlp_macos](https://github.com/yt-dlp/yt-dlp/releases/latest/download/yt-dlp_macos)|Universal MacOS (10.15+) standalone executable (recommended for **MacOS**)

#### Alternatives

File|Description
:---|:---
[yt-dlp_x86.exe](https://github.com/yt-dlp/yt-dlp/releases/latest/download/yt-dlp_x86.exe)|Windows (Vista SP2+) standalone x86 (32-bit) binary
[yt-dlp_min.exe](https://github.com/yt-dlp/yt-dlp/releases/latest/download/yt-dlp_min.exe)|Windows (Win7 SP1+) standalone x64 binary built with `py2exe`<br/> ([Not recommended](#standalone-py2exe-builds-windows))
[yt-dlp_linux](https://github.com/yt-dlp/yt-dlp/releases/latest/download/yt-dlp_linux)|Linux standalone x64 binary
[yt-dlp_linux.zip](https://github.com/yt-dlp/yt-dlp/releases/latest/download/yt-dlp_linux.zip)|Unpackaged Linux executable (no auto-update)
[yt-dlp_linux_armv7l](https://github.com/yt-dlp/yt-dlp/releases/latest/download/yt-dlp_linux_armv7l)|Linux standalone armv7l (32-bit) binary
[yt-dlp_linux_aarch64](https://github.com/yt-dlp/yt-dlp/releases/latest/download/yt-dlp_linux_aarch64)|Linux standalone aarch64 (64-bit) binary
[yt-dlp_win.zip](https://github.com/yt-dlp/yt-dlp/releases/latest/download/yt-dlp_win.zip)|Unpackaged Windows executable (no auto-update)
[yt-dlp_macos.zip](https://github.com/yt-dlp/yt-dlp/releases/latest/download/yt-dlp_macos.zip)|Unpackaged MacOS (10.15+) executable (no auto-update)
[yt-dlp_macos_legacy](https://github.com/yt-dlp/yt-dlp/releases/latest/download/yt-dlp_macos_legacy)|MacOS (10.9+) standalone x64 executable

#### Misc

File|Description
:---|:---
[yt-dlp.tar.gz](https://github.com/yt-dlp/yt-dlp/releases/latest/download/yt-dlp.tar.gz)|Source tarball
[SHA2-512SUMS](https://github.com/yt-dlp/yt-dlp/releases/latest/download/SHA2-512SUMS)|GNU-style SHA512 sums
[SHA2-512SUMS.sig](https://github.com/yt-dlp/yt-dlp/releases/latest/download/SHA2-512SUMS.sig)|GPG signature file for SHA512 sums
[SHA2-256SUMS](https://github.com/yt-dlp/yt-dlp/releases/latest/download/SHA2-256SUMS)|GNU-style SHA256 sums
[SHA2-256SUMS.sig](https://github.com/yt-dlp/yt-dlp/releases/latest/download/SHA2-256SUMS.sig)|GPG signature file for SHA256 sums

The public key that can be used to verify the GPG signatures is [available here](https://github.com/yt-dlp/yt-dlp/blob/master/public.key)
Example usage:
```
curl -L https://github.com/yt-dlp/yt-dlp/raw/master/public.key | gpg --import
gpg --verify SHA2-256SUMS.sig SHA2-256SUMS
gpg --verify SHA2-512SUMS.sig SHA2-512SUMS
```
<!-- MANPAGE: END EXCLUDED SECTION -->

**Note**: The manpages, shell completion (autocomplete) files etc. are available inside the [source tarball](https://github.com/yt-dlp/yt-dlp/releases/latest/download/yt-dlp.tar.gz)

## DEPENDENCIES
Python versions 3.7+ (CPython and PyPy) are supported. Other versions and implementations may or may not work correctly.

<!-- Python 3.5+ uses VC++14 and it is already embedded in the binary created
<!x-- https://www.microsoft.com/en-us/download/details.aspx?id=26999 --x>
On windows, [Microsoft Visual C++ 2010 SP1 Redistributable Package (x86)](https://download.microsoft.com/download/1/6/5/165255E7-1014-4D0A-B094-B6A430A6BFFC/vcredist_x86.exe) is also necessary to run yt-dlp. You probably already have this, but if the executable throws an error due to missing `MSVCR100.dll` you need to install it manually.
-->

While all the other dependencies are optional, `ffmpeg` and `ffprobe` are highly recommended

### Strongly recommended

* [**ffmpeg** and **ffprobe**](https://www.ffmpeg.org) - Required for [merging separate video and audio files](#format-selection) as well as for various [post-processing](#post-processing-options) tasks. License [depends on the build](https://www.ffmpeg.org/legal.html)

    There are bugs in ffmpeg that causes various issues when used alongside yt-dlp. Since ffmpeg is such an important dependency, we provide [custom builds](https://github.com/yt-dlp/FFmpeg-Builds#ffmpeg-static-auto-builds) with patches for some of these issues at [yt-dlp/FFmpeg-Builds](https://github.com/yt-dlp/FFmpeg-Builds). See [the readme](https://github.com/yt-dlp/FFmpeg-Builds#patches-applied) for details on the specific issues solved by these builds
    
    **Important**: What you need is ffmpeg *binary*, **NOT** [the python package of the same name](https://pypi.org/project/ffmpeg)

### Networking
* [**certifi**](https://github.com/certifi/python-certifi)\* - Provides Mozilla's root certificate bundle. Licensed under [MPLv2](https://github.com/certifi/python-certifi/blob/master/LICENSE)
* [**brotli**](https://github.com/google/brotli)\* or [**brotlicffi**](https://github.com/python-hyper/brotlicffi) - [Brotli](https://en.wikipedia.org/wiki/Brotli) content encoding support. Both licensed under MIT <sup>[1](https://github.com/google/brotli/blob/master/LICENSE) [2](https://github.com/python-hyper/brotlicffi/blob/master/LICENSE) </sup>
* [**websockets**](https://github.com/aaugustin/websockets)\* - For downloading over websocket. Licensed under [BSD-3-Clause](https://github.com/aaugustin/websockets/blob/main/LICENSE)

### Metadata

* [**mutagen**](https://github.com/quodlibet/mutagen)\* - For `--embed-thumbnail` in certain formats. Licensed under [GPLv2+](https://github.com/quodlibet/mutagen/blob/master/COPYING)
* [**AtomicParsley**](https://github.com/wez/atomicparsley) - For `--embed-thumbnail` in `mp4`/`m4a` files when `mutagen`/`ffmpeg` cannot. Licensed under [GPLv2+](https://github.com/wez/atomicparsley/blob/master/COPYING)
* [**xattr**](https://github.com/xattr/xattr), [**pyxattr**](https://github.com/iustin/pyxattr) or [**setfattr**](http://savannah.nongnu.org/projects/attr) - For writing xattr metadata (`--xattr`) on **Linux**. Licensed under [MIT](https://github.com/xattr/xattr/blob/master/LICENSE.txt), [LGPL2.1](https://github.com/iustin/pyxattr/blob/master/COPYING) and [GPLv2+](http://git.savannah.nongnu.org/cgit/attr.git/tree/doc/COPYING) respectively

### Misc

* [**pycryptodomex**](https://github.com/Legrandin/pycryptodome)\* - For decrypting AES-128 HLS streams and various other data. Licensed under [BSD-2-Clause](https://github.com/Legrandin/pycryptodome/blob/master/LICENSE.rst)
* [**phantomjs**](https://github.com/ariya/phantomjs) - Used in extractors where javascript needs to be run. Licensed under [BSD-3-Clause](https://github.com/ariya/phantomjs/blob/master/LICENSE.BSD)
* [**secretstorage**](https://github.com/mitya57/secretstorage) - For `--cookies-from-browser` to access the **Gnome** keyring while decrypting cookies of **Chromium**-based browsers on **Linux**. Licensed under [BSD-3-Clause](https://github.com/mitya57/secretstorage/blob/master/LICENSE)
* Any external downloader that you want to use with `--downloader`

### Deprecated

* [**avconv** and **avprobe**](https://www.libav.org) - Now **deprecated** alternative to ffmpeg. License [depends on the build](https://libav.org/legal)
* [**sponskrub**](https://github.com/faissaloo/SponSkrub) - For using the now **deprecated** [sponskrub options](#sponskrub-options). Licensed under [GPLv3+](https://github.com/faissaloo/SponSkrub/blob/master/LICENCE.md)
* [**rtmpdump**](http://rtmpdump.mplayerhq.hu) - For downloading `rtmp` streams. ffmpeg can be used instead with `--downloader ffmpeg`. Licensed under [GPLv2+](http://rtmpdump.mplayerhq.hu)
* [**mplayer**](http://mplayerhq.hu/design7/info.html) or [**mpv**](https://mpv.io) - For downloading `rstp`/`mms` streams. ffmpeg can be used instead with `--downloader ffmpeg`. Licensed under [GPLv2+](https://github.com/mpv-player/mpv/blob/master/Copyright)

To use or redistribute the dependencies, you must agree to their respective licensing terms.

The standalone release binaries are built with the Python interpreter and the packages marked with **\*** included.

If you do not have the necessary dependencies for a task you are attempting, yt-dlp will warn you. All the currently available dependencies are visible at the top of the `--verbose` output


## COMPILE

### Standalone PyInstaller Builds
To build the standalone executable, you must have Python and `pyinstaller` (plus any of yt-dlp's [optional dependencies](#dependencies) if needed). Once you have all the necessary dependencies installed, simply run `pyinst.py`. The executable will be built for the same architecture (x86/ARM, 32/64 bit) as the Python used.

    python3 -m pip install -U pyinstaller -r requirements.txt
    python3 devscripts/make_lazy_extractors.py
    python3 pyinst.py

On some systems, you may need to use `py` or `python` instead of `python3`.

`pyinst.py` accepts any arguments that can be passed to `pyinstaller`, such as `--onefile/-F` or `--onedir/-D`, which is further [documented here](https://pyinstaller.org/en/stable/usage.html#what-to-generate).

**Note**: Pyinstaller versions below 4.4 [do not support](https://github.com/pyinstaller/pyinstaller#requirements-and-tested-platforms) Python installed from the Windows store without using a virtual environment.

**Important**: Running `pyinstaller` directly **without** using `pyinst.py` is **not** officially supported. This may or may not work correctly.

### Platform-independent Binary (UNIX)
You will need the build tools `python` (3.7+), `zip`, `make` (GNU), `pandoc`\* and `pytest`\*.

After installing these, simply run `make`.

You can also run `make yt-dlp` instead to compile only the binary without updating any of the additional files. (The build tools marked with **\*** are not needed for this)

### Standalone Py2Exe Builds (Windows)

While we provide the option to build with [py2exe](https://www.py2exe.org), it is recommended to build [using PyInstaller](#standalone-pyinstaller-builds) instead since the py2exe builds **cannot contain `pycryptodomex`/`certifi` and needs VC++14** on the target computer to run.

If you wish to build it anyway, install Python and py2exe, and then simply run `setup.py py2exe`

    py -m pip install -U py2exe -r requirements.txt
    py devscripts/make_lazy_extractors.py
    py setup.py py2exe

### Related scripts

* **`devscripts/update-version.py`** - Update the version number based on current date.
* **`devscripts/set-variant.py`** - Set the build variant of the executable.
* **`devscripts/make_changelog.py`** - Create a markdown changelog using short commit messages and update `CONTRIBUTORS` file.
* **`devscripts/make_lazy_extractors.py`** - Create lazy extractors. Running this before building the binaries (any variant) will improve their startup performance. Set the environment variable `YTDLP_NO_LAZY_EXTRACTORS=1` if you wish to forcefully disable lazy extractor loading.

Note: See their `--help` for more info.

### Forking the project
If you fork the project on GitHub, you can run your fork's [build workflow](.github/workflows/build.yml) to automatically build the selected version(s) as artifacts. Alternatively, you can run the [release workflow](.github/workflows/release.yml) or enable the [nightly workflow](.github/workflows/release-nightly.yml) to create full (pre-)releases.

# USAGE AND OPTIONS

<!-- MANPAGE: BEGIN EXCLUDED SECTION -->
    yt-dlp [OPTIONS] [--] URL [URL...]

`Ctrl+F` is your friend :D
<!-- MANPAGE: END EXCLUDED SECTION -->

<!-- Auto generated -->
## General Options:
    -h, --help                      Print this help text and exit
    --version                       Print program version and exit
    -U, --update                    Update this program to the latest version
    --no-update                     Do not check for updates (default)
    --update-to [CHANNEL]@[TAG]     Upgrade/downgrade to a specific version.
                                    CHANNEL can be a repository as well. CHANNEL
                                    and TAG default to "stable" and "latest"
                                    respectively if omitted; See "UPDATE" for
                                    details. Supported channels: stable, nightly
    -i, --ignore-errors             Ignore download and postprocessing errors.
                                    The download will be considered successful
                                    even if the postprocessing fails
    --no-abort-on-error             Continue with next video on download errors;
                                    e.g. to skip unavailable videos in a
                                    playlist (default)
    --abort-on-error                Abort downloading of further videos if an
                                    error occurs (Alias: --no-ignore-errors)
    --dump-user-agent               Display the current user-agent and exit
    --list-extractors               List all supported extractors and exit
    --extractor-descriptions        Output descriptions of all supported
                                    extractors and exit
    --use-extractors NAMES          Extractor names to use separated by commas.
                                    You can also use regexes, "all", "default"
                                    and "end" (end URL matching); e.g. --ies
                                    "holodex.*,end,youtube". Prefix the name
                                    with a "-" to exclude it, e.g. --ies
                                    default,-generic. Use --list-extractors for
                                    a list of extractor names. (Alias: --ies)
    --default-search PREFIX         Use this prefix for unqualified URLs. E.g.
                                    "gvsearch2:python" downloads two videos from
                                    google videos for the search term "python".
                                    Use the value "auto" to let yt-dlp guess
                                    ("auto_warning" to emit a warning when
                                    guessing). "error" just throws an error. The
                                    default value "fixup_error" repairs broken
                                    URLs, but emits an error if this is not
                                    possible instead of searching
    --ignore-config                 Don't load any more configuration files
                                    except those given by --config-locations.
                                    For backward compatibility, if this option
                                    is found inside the system configuration
                                    file, the user configuration is not loaded.
                                    (Alias: --no-config)
    --no-config-locations           Do not load any custom configuration files
                                    (default). When given inside a configuration
                                    file, ignore all previous --config-locations
                                    defined in the current file
    --config-locations PATH         Location of the main configuration file;
                                    either the path to the config or its
                                    containing directory ("-" for stdin). Can be
                                    used multiple times and inside other
                                    configuration files
    --flat-playlist                 Do not extract the videos of a playlist,
                                    only list them
    --no-flat-playlist              Fully extract the videos of a playlist
                                    (default)
    --live-from-start               Download livestreams from the start.
                                    Currently only supported for YouTube
                                    (Experimental)
    --no-live-from-start            Download livestreams from the current time
                                    (default)
    --wait-for-video MIN[-MAX]      Wait for scheduled streams to become
                                    available. Pass the minimum number of
                                    seconds (or range) to wait between retries
    --no-wait-for-video             Do not wait for scheduled streams (default)
    --mark-watched                  Mark videos watched (even with --simulate)
    --no-mark-watched               Do not mark videos watched (default)
    --color [STREAM:]POLICY         Whether to emit color codes in output,
                                    optionally prefixed by the STREAM (stdout or
                                    stderr) to apply the setting to. Can be one
                                    of "always", "auto" (default), "never", or
                                    "no_color" (use non color terminal
                                    sequences). Can be used multiple times
    --compat-options OPTS           Options that can help keep compatibility
                                    with youtube-dl or youtube-dlc
                                    configurations by reverting some of the
                                    changes made in yt-dlp. See "Differences in
                                    default behavior" for details
    --alias ALIASES OPTIONS         Create aliases for an option string. Unless
                                    an alias starts with a dash "-", it is
                                    prefixed with "--". Arguments are parsed
                                    according to the Python string formatting
                                    mini-language. E.g. --alias get-audio,-X
                                    "-S=aext:{0},abr -x --audio-format {0}"
                                    creates options "--get-audio" and "-X" that
                                    takes an argument (ARG0) and expands to
                                    "-S=aext:ARG0,abr -x --audio-format ARG0".
                                    All defined aliases are listed in the --help
                                    output. Alias options can trigger more
                                    aliases; so be careful to avoid defining
                                    recursive options. As a safety measure, each
                                    alias may be triggered a maximum of 100
                                    times. This option can be used multiple times

## Network Options:
    --proxy URL                     Use the specified HTTP/HTTPS/SOCKS proxy. To
                                    enable SOCKS proxy, specify a proper scheme,
                                    e.g. socks5://user:pass@127.0.0.1:1080/.
                                    Pass in an empty string (--proxy "") for
                                    direct connection
    --socket-timeout SECONDS        Time to wait before giving up, in seconds
    --source-address IP             Client-side IP address to bind to
    -4, --force-ipv4                Make all connections via IPv4
    -6, --force-ipv6                Make all connections via IPv6
    --enable-file-urls              Enable file:// URLs. This is disabled by
                                    default for security reasons.

## Geo-restriction:
    --geo-verification-proxy URL    Use this proxy to verify the IP address for
                                    some geo-restricted sites. The default proxy
                                    specified by --proxy (or none, if the option
                                    is not present) is used for the actual
                                    downloading
    --xff VALUE                     How to fake X-Forwarded-For HTTP header to
                                    try bypassing geographic restriction. One of
                                    "default" (only when known to be useful),
                                    "never", an IP block in CIDR notation, or a
                                    two-letter ISO 3166-2 country code

## Video Selection:
    -I, --playlist-items ITEM_SPEC  Comma separated playlist_index of the items
                                    to download. You can specify a range using
                                    "[START]:[STOP][:STEP]". For backward
                                    compatibility, START-STOP is also supported.
                                    Use negative indices to count from the right
                                    and negative STEP to download in reverse
                                    order. E.g. "-I 1:3,7,-5::2" used on a
                                    playlist of size 15 will download the items
                                    at index 1,2,3,7,11,13,15
    --min-filesize SIZE             Abort download if filesize is smaller than
                                    SIZE, e.g. 50k or 44.6M
    --max-filesize SIZE             Abort download if filesize is larger than
                                    SIZE, e.g. 50k or 44.6M
    --date DATE                     Download only videos uploaded on this date.
                                    The date can be "YYYYMMDD" or in the format 
                                    [now|today|yesterday][-N[day|week|month|year]].
                                    E.g. "--date today-2weeks" downloads only
                                    videos uploaded on the same day two weeks ago
    --datebefore DATE               Download only videos uploaded on or before
                                    this date. The date formats accepted is the
                                    same as --date
    --dateafter DATE                Download only videos uploaded on or after
                                    this date. The date formats accepted is the
                                    same as --date
    --match-filters FILTER          Generic video filter. Any "OUTPUT TEMPLATE"
                                    field can be compared with a number or a
                                    string using the operators defined in
                                    "Filtering Formats". You can also simply
                                    specify a field to match if the field is
                                    present, use "!field" to check if the field
                                    is not present, and "&" to check multiple
                                    conditions. Use a "\" to escape "&" or
                                    quotes if needed. If used multiple times,
                                    the filter matches if atleast one of the
                                    conditions are met. E.g. --match-filter
                                    !is_live --match-filter "like_count>?100 &
                                    description~='(?i)\bcats \& dogs\b'" matches
                                    only videos that are not live OR those that
                                    have a like count more than 100 (or the like
                                    field is not available) and also has a
                                    description that contains the phrase "cats &
                                    dogs" (caseless). Use "--match-filter -" to
                                    interactively ask whether to download each
                                    video
    --no-match-filters              Do not use any --match-filter (default)
    --break-match-filters FILTER    Same as "--match-filters" but stops the
                                    download process when a video is rejected
    --no-break-match-filters        Do not use any --break-match-filters (default)
    --no-playlist                   Download only the video, if the URL refers
                                    to a video and a playlist
    --yes-playlist                  Download the playlist, if the URL refers to
                                    a video and a playlist
    --age-limit YEARS               Download only videos suitable for the given
                                    age
    --download-archive FILE         Download only videos not listed in the
                                    archive file. Record the IDs of all
                                    downloaded videos in it
    --no-download-archive           Do not use archive file (default)
    --max-downloads NUMBER          Abort after downloading NUMBER files
    --break-on-existing             Stop the download process when encountering
                                    a file that is in the archive
    --break-per-input               Alters --max-downloads, --break-on-existing,
                                    --break-match-filter, and autonumber to
                                    reset per input URL
    --no-break-per-input            --break-on-existing and similar options
                                    terminates the entire download queue
    --skip-playlist-after-errors N  Number of allowed failures until the rest of
                                    the playlist is skipped

## Download Options:
    -N, --concurrent-fragments N    Number of fragments of a dash/hlsnative
                                    video that should be downloaded concurrently
                                    (default is 1)
    -r, --limit-rate RATE           Maximum download rate in bytes per second,
                                    e.g. 50K or 4.2M
    --throttled-rate RATE           Minimum download rate in bytes per second
                                    below which throttling is assumed and the
                                    video data is re-extracted, e.g. 100K
    -R, --retries RETRIES           Number of retries (default is 10), or
                                    "infinite"
    --file-access-retries RETRIES   Number of times to retry on file access
                                    error (default is 3), or "infinite"
    --fragment-retries RETRIES      Number of retries for a fragment (default is
                                    10), or "infinite" (DASH, hlsnative and ISM)
    --retry-sleep [TYPE:]EXPR       Time to sleep between retries in seconds
                                    (optionally) prefixed by the type of retry
                                    (http (default), fragment, file_access,
                                    extractor) to apply the sleep to. EXPR can
                                    be a number, linear=START[:END[:STEP=1]] or
                                    exp=START[:END[:BASE=2]]. This option can be
                                    used multiple times to set the sleep for the
                                    different retry types, e.g. --retry-sleep
                                    linear=1::2 --retry-sleep fragment:exp=1:20
    --skip-unavailable-fragments    Skip unavailable fragments for DASH,
                                    hlsnative and ISM downloads (default)
                                    (Alias: --no-abort-on-unavailable-fragments)
    --abort-on-unavailable-fragments
                                    Abort download if a fragment is unavailable
                                    (Alias: --no-skip-unavailable-fragments)
    --keep-fragments                Keep downloaded fragments on disk after
                                    downloading is finished
    --no-keep-fragments             Delete downloaded fragments after
                                    downloading is finished (default)
    --buffer-size SIZE              Size of download buffer, e.g. 1024 or 16K
                                    (default is 1024)
    --resize-buffer                 The buffer size is automatically resized
                                    from an initial value of --buffer-size
                                    (default)
    --no-resize-buffer              Do not automatically adjust the buffer size
    --http-chunk-size SIZE          Size of a chunk for chunk-based HTTP
                                    downloading, e.g. 10485760 or 10M (default
                                    is disabled). May be useful for bypassing
                                    bandwidth throttling imposed by a webserver
                                    (experimental)
    --playlist-random               Download playlist videos in random order
    --lazy-playlist                 Process entries in the playlist as they are
                                    received. This disables n_entries,
                                    --playlist-random and --playlist-reverse
    --no-lazy-playlist              Process videos in the playlist only after
                                    the entire playlist is parsed (default)
    --xattr-set-filesize            Set file xattribute ytdl.filesize with
                                    expected file size
    --hls-use-mpegts                Use the mpegts container for HLS videos;
                                    allowing some players to play the video
                                    while downloading, and reducing the chance
                                    of file corruption if download is
                                    interrupted. This is enabled by default for
                                    live streams
    --no-hls-use-mpegts             Do not use the mpegts container for HLS
                                    videos. This is default when not downloading
                                    live streams
    --download-sections REGEX       Download only chapters that match the
                                    regular expression. A "*" prefix denotes
                                    time-range instead of chapter. Negative
                                    timestamps are calculated from the end.
                                    "*from-url" can be used to download between
                                    the "start_time" and "end_time" extracted
                                    from the URL. Needs ffmpeg. This option can
                                    be used multiple times to download multiple
                                    sections, e.g. --download-sections
                                    "*10:15-inf" --download-sections "intro"
    --downloader [PROTO:]NAME       Name or path of the external downloader to
                                    use (optionally) prefixed by the protocols
                                    (http, ftp, m3u8, dash, rstp, rtmp, mms) to
                                    use it for. Currently supports native,
                                    aria2c, avconv, axel, curl, ffmpeg, httpie,
                                    wget. You can use this option multiple times
                                    to set different downloaders for different
                                    protocols. E.g. --downloader aria2c
                                    --downloader "dash,m3u8:native" will use
                                    aria2c for http/ftp downloads, and the
                                    native downloader for dash/m3u8 downloads
                                    (Alias: --external-downloader)
    --downloader-args NAME:ARGS     Give these arguments to the external
                                    downloader. Specify the downloader name and
                                    the arguments separated by a colon ":". For
                                    ffmpeg, arguments can be passed to different
                                    positions using the same syntax as
                                    --postprocessor-args. You can use this
                                    option multiple times to give different
                                    arguments to different downloaders (Alias:
                                    --external-downloader-args)

## Filesystem Options:
    -a, --batch-file FILE           File containing URLs to download ("-" for
                                    stdin), one URL per line. Lines starting
                                    with "#", ";" or "]" are considered as
                                    comments and ignored
    --no-batch-file                 Do not read URLs from batch file (default)
    -P, --paths [TYPES:]PATH        The paths where the files should be
                                    downloaded. Specify the type of file and the
                                    path separated by a colon ":". All the same
                                    TYPES as --output are supported.
                                    Additionally, you can also provide "home"
                                    (default) and "temp" paths. All intermediary
                                    files are first downloaded to the temp path
                                    and then the final files are moved over to
                                    the home path after download is finished.
                                    This option is ignored if --output is an
                                    absolute path
    -o, --output [TYPES:]TEMPLATE   Output filename template; see "OUTPUT
                                    TEMPLATE" for details
    --output-na-placeholder TEXT    Placeholder for unavailable fields in
                                    "OUTPUT TEMPLATE" (default: "NA")
    --restrict-filenames            Restrict filenames to only ASCII characters,
                                    and avoid "&" and spaces in filenames
    --no-restrict-filenames         Allow Unicode characters, "&" and spaces in
                                    filenames (default)
    --windows-filenames             Force filenames to be Windows-compatible
    --no-windows-filenames          Make filenames Windows-compatible only if
                                    using Windows (default)
    --trim-filenames LENGTH         Limit the filename length (excluding
                                    extension) to the specified number of
                                    characters
    -w, --no-overwrites             Do not overwrite any files
    --force-overwrites              Overwrite all video and metadata files. This
                                    option includes --no-continue
    --no-force-overwrites           Do not overwrite the video, but overwrite
                                    related files (default)
    -c, --continue                  Resume partially downloaded files/fragments
                                    (default)
    --no-continue                   Do not resume partially downloaded
                                    fragments. If the file is not fragmented,
                                    restart download of the entire file
    --part                          Use .part files instead of writing directly
                                    into output file (default)
    --no-part                       Do not use .part files - write directly into
                                    output file
    --mtime                         Use the Last-modified header to set the file
                                    modification time (default)
    --no-mtime                      Do not use the Last-modified header to set
                                    the file modification time
    --write-description             Write video description to a .description file
    --no-write-description          Do not write video description (default)
    --write-info-json               Write video metadata to a .info.json file
                                    (this may contain personal information)
    --no-write-info-json            Do not write video metadata (default)
    --write-playlist-metafiles      Write playlist metadata in addition to the
                                    video metadata when using --write-info-json,
                                    --write-description etc. (default)
    --no-write-playlist-metafiles   Do not write playlist metadata when using
                                    --write-info-json, --write-description etc.
    --clean-info-json               Remove some internal metadata such as
                                    filenames from the infojson (default)
    --no-clean-info-json            Write all fields to the infojson
    --write-comments                Retrieve video comments to be placed in the
                                    infojson. The comments are fetched even
                                    without this option if the extraction is
                                    known to be quick (Alias: --get-comments)
    --no-write-comments             Do not retrieve video comments unless the
                                    extraction is known to be quick (Alias:
                                    --no-get-comments)
    --load-info-json FILE           JSON file containing the video information
                                    (created with the "--write-info-json" option)
    --cookies FILE                  Netscape formatted file to read cookies from
                                    and dump cookie jar in
    --no-cookies                    Do not read/dump cookies from/to file
                                    (default)
    --cookies-from-browser BROWSER[+KEYRING][:PROFILE][::CONTAINER]
                                    The name of the browser to load cookies
                                    from. Currently supported browsers are:
                                    brave, chrome, chromium, edge, firefox,
                                    opera, safari, vivaldi. Optionally, the
                                    KEYRING used for decrypting Chromium cookies
                                    on Linux, the name/path of the PROFILE to
                                    load cookies from, and the CONTAINER name
                                    (if Firefox) ("none" for no container) can
                                    be given with their respective seperators.
                                    By default, all containers of the most
                                    recently accessed profile are used.
<<<<<<< HEAD
                                    Currently supported keyrings are:
                                    basic_text, gnome_keyring, kwallet4,
                                    kwallet5, kwallet6
=======
                                    Currently supported keyrings are: basictext,
                                    gnomekeyring, kwallet, kwallet5, kwallet6
>>>>>>> 6aaabd0e
    --no-cookies-from-browser       Do not load cookies from browser (default)
    --cache-dir DIR                 Location in the filesystem where yt-dlp can
                                    store some downloaded information (such as
                                    client ids and signatures) permanently. By
                                    default ${XDG_CACHE_HOME}/yt-dlp
    --no-cache-dir                  Disable filesystem caching
    --rm-cache-dir                  Delete all filesystem cache files

## Thumbnail Options:
    --write-thumbnail               Write thumbnail image to disk
    --no-write-thumbnail            Do not write thumbnail image to disk (default)
    --write-all-thumbnails          Write all thumbnail image formats to disk
    --list-thumbnails               List available thumbnails of each video.
                                    Simulate unless --no-simulate is used

## Internet Shortcut Options:
    --write-link                    Write an internet shortcut file, depending
                                    on the current platform (.url, .webloc or
                                    .desktop). The URL may be cached by the OS
    --write-url-link                Write a .url Windows internet shortcut. The
                                    OS caches the URL based on the file path
    --write-webloc-link             Write a .webloc macOS internet shortcut
    --write-desktop-link            Write a .desktop Linux internet shortcut

## Verbosity and Simulation Options:
    -q, --quiet                     Activate quiet mode. If used with --verbose,
                                    print the log to stderr
    --no-quiet                      Deactivate quiet mode. (Default)
    --no-warnings                   Ignore warnings
    -s, --simulate                  Do not download the video and do not write
                                    anything to disk
    --no-simulate                   Download the video even if printing/listing
                                    options are used
    --ignore-no-formats-error       Ignore "No video formats" error. Useful for
                                    extracting metadata even if the videos are
                                    not actually available for download
                                    (experimental)
    --no-ignore-no-formats-error    Throw error when no downloadable video
                                    formats are found (default)
    --skip-download                 Do not download the video but write all
                                    related files (Alias: --no-download)
    -O, --print [WHEN:]TEMPLATE     Field name or output template to print to
                                    screen, optionally prefixed with when to
                                    print it, separated by a ":". Supported
                                    values of "WHEN" are the same as that of
                                    --use-postprocessor (default: video).
                                    Implies --quiet. Implies --simulate unless
                                    --no-simulate or later stages of WHEN are
                                    used. This option can be used multiple times
    --print-to-file [WHEN:]TEMPLATE FILE
                                    Append given template to the file. The
                                    values of WHEN and TEMPLATE are same as that
                                    of --print. FILE uses the same syntax as the
                                    output template. This option can be used
                                    multiple times
    -j, --dump-json                 Quiet, but print JSON information for each
                                    video. Simulate unless --no-simulate is
                                    used. See "OUTPUT TEMPLATE" for a
                                    description of available keys
    -J, --dump-single-json          Quiet, but print JSON information for each
                                    url or infojson passed. Simulate unless
                                    --no-simulate is used. If the URL refers to
                                    a playlist, the whole playlist information
                                    is dumped in a single line
    --force-write-archive           Force download archive entries to be written
                                    as far as no errors occur, even if -s or
                                    another simulation option is used (Alias:
                                    --force-download-archive)
    --newline                       Output progress bar as new lines
    --no-progress                   Do not print progress bar
    --progress                      Show progress bar, even if in quiet mode
    --console-title                 Display progress in console titlebar
    --progress-template [TYPES:]TEMPLATE
                                    Template for progress outputs, optionally
                                    prefixed with one of "download:" (default),
                                    "download-title:" (the console title),
                                    "postprocess:",  or "postprocess-title:".
                                    The video's fields are accessible under the
                                    "info" key and the progress attributes are
                                    accessible under "progress" key. E.g.
                                    --console-title --progress-template
                                    "download-title:%(info.id)s-%(progress.eta)s"
    -v, --verbose                   Print various debugging information
    --dump-pages                    Print downloaded pages encoded using base64
                                    to debug problems (very verbose)
    --write-pages                   Write downloaded intermediary pages to files
                                    in the current directory to debug problems
    --print-traffic                 Display sent and read HTTP traffic

## Workarounds:
    --encoding ENCODING             Force the specified encoding (experimental)
    --legacy-server-connect         Explicitly allow HTTPS connection to servers
                                    that do not support RFC 5746 secure
                                    renegotiation
    --no-check-certificates         Suppress HTTPS certificate validation
    --prefer-insecure               Use an unencrypted connection to retrieve
                                    information about the video (Currently
                                    supported only for YouTube)
    --add-headers FIELD:VALUE       Specify a custom HTTP header and its value,
                                    separated by a colon ":". You can use this
                                    option multiple times
    --bidi-workaround               Work around terminals that lack
                                    bidirectional text support. Requires bidiv
                                    or fribidi executable in PATH
    --sleep-requests SECONDS        Number of seconds to sleep between requests
                                    during data extraction
    --sleep-interval SECONDS        Number of seconds to sleep before each
                                    download. This is the minimum time to sleep
                                    when used along with --max-sleep-interval
                                    (Alias: --min-sleep-interval)
    --max-sleep-interval SECONDS    Maximum number of seconds to sleep. Can only
                                    be used along with --min-sleep-interval
    --sleep-subtitles SECONDS       Number of seconds to sleep before each
                                    subtitle download

## Video Format Options:
    -f, --format FORMAT             Video format code, see "FORMAT SELECTION"
                                    for more details
    -S, --format-sort SORTORDER     Sort the formats by the fields given, see
                                    "Sorting Formats" for more details
    --format-sort-force             Force user specified sort order to have
                                    precedence over all fields, see "Sorting
                                    Formats" for more details (Alias: --S-force)
    --no-format-sort-force          Some fields have precedence over the user
                                    specified sort order (default)
    --video-multistreams            Allow multiple video streams to be merged
                                    into a single file
    --no-video-multistreams         Only one video stream is downloaded for each
                                    output file (default)
    --audio-multistreams            Allow multiple audio streams to be merged
                                    into a single file
    --no-audio-multistreams         Only one audio stream is downloaded for each
                                    output file (default)
    --prefer-free-formats           Prefer video formats with free containers
                                    over non-free ones of same quality. Use with
                                    "-S ext" to strictly prefer free containers
                                    irrespective of quality
    --no-prefer-free-formats        Don't give any special preference to free
                                    containers (default)
    --check-formats                 Make sure formats are selected only from
                                    those that are actually downloadable
    --check-all-formats             Check all formats for whether they are
                                    actually downloadable
    --no-check-formats              Do not check that the formats are actually
                                    downloadable
    -F, --list-formats              List available formats of each video.
                                    Simulate unless --no-simulate is used
    --merge-output-format FORMAT    Containers that may be used when merging
                                    formats, separated by "/", e.g. "mp4/mkv".
                                    Ignored if no merge is required. (currently
                                    supported: avi, flv, mkv, mov, mp4, webm)

## Subtitle Options:
    --write-subs                    Write subtitle file
    --no-write-subs                 Do not write subtitle file (default)
    --write-auto-subs               Write automatically generated subtitle file
                                    (Alias: --write-automatic-subs)
    --no-write-auto-subs            Do not write auto-generated subtitles
                                    (default) (Alias: --no-write-automatic-subs)
    --list-subs                     List available subtitles of each video.
                                    Simulate unless --no-simulate is used
    --sub-format FORMAT             Subtitle format; accepts formats preference,
                                    e.g. "srt" or "ass/srt/best"
    --sub-langs LANGS               Languages of the subtitles to download (can
                                    be regex) or "all" separated by commas, e.g.
                                    --sub-langs "en.*,ja". You can prefix the
                                    language code with a "-" to exclude it from
                                    the requested languages, e.g. --sub-langs
                                    all,-live_chat. Use --list-subs for a list
                                    of available language tags

## Authentication Options:
    -u, --username USERNAME         Login with this account ID
    -p, --password PASSWORD         Account password. If this option is left
                                    out, yt-dlp will ask interactively
    -2, --twofactor TWOFACTOR       Two-factor authentication code
    -n, --netrc                     Use .netrc authentication data
    --netrc-location PATH           Location of .netrc authentication data;
                                    either the path or its containing directory.
                                    Defaults to ~/.netrc
    --netrc-cmd NETRC_CMD           Command to execute to get the credentials
                                    for an extractor.
    --video-password PASSWORD       Video password (vimeo, youku)
    --ap-mso MSO                    Adobe Pass multiple-system operator (TV
                                    provider) identifier, use --ap-list-mso for
                                    a list of available MSOs
    --ap-username USERNAME          Multiple-system operator account login
    --ap-password PASSWORD          Multiple-system operator account password.
                                    If this option is left out, yt-dlp will ask
                                    interactively
    --ap-list-mso                   List all supported multiple-system operators
    --client-certificate CERTFILE   Path to client certificate file in PEM
                                    format. May include the private key
    --client-certificate-key KEYFILE
                                    Path to private key file for client
                                    certificate
    --client-certificate-password PASSWORD
                                    Password for client certificate private key,
                                    if encrypted. If not provided, and the key
                                    is encrypted, yt-dlp will ask interactively

## Post-Processing Options:
    -x, --extract-audio             Convert video files to audio-only files
                                    (requires ffmpeg and ffprobe)
    --audio-format FORMAT           Format to convert the audio to when -x is
                                    used. (currently supported: best (default),
                                    aac, alac, flac, m4a, mp3, opus, vorbis,
                                    wav). You can specify multiple rules using
                                    similar syntax as --remux-video
    --audio-quality QUALITY         Specify ffmpeg audio quality to use when
                                    converting the audio with -x. Insert a value
                                    between 0 (best) and 10 (worst) for VBR or a
                                    specific bitrate like 128K (default 5)
    --remux-video FORMAT            Remux the video into another container if
                                    necessary (currently supported: avi, flv,
                                    gif, mkv, mov, mp4, webm, aac, aiff, alac,
                                    flac, m4a, mka, mp3, ogg, opus, vorbis,
                                    wav). If target container does not support
                                    the video/audio codec, remuxing will fail.
                                    You can specify multiple rules; e.g.
                                    "aac>m4a/mov>mp4/mkv" will remux aac to m4a,
                                    mov to mp4 and anything else to mkv
    --recode-video FORMAT           Re-encode the video into another format if
                                    necessary. The syntax and supported formats
                                    are the same as --remux-video
    --postprocessor-args NAME:ARGS  Give these arguments to the postprocessors.
                                    Specify the postprocessor/executable name
                                    and the arguments separated by a colon ":"
                                    to give the argument to the specified
                                    postprocessor/executable. Supported PP are:
                                    Merger, ModifyChapters, SplitChapters,
                                    ExtractAudio, VideoRemuxer, VideoConvertor,
                                    Metadata, EmbedSubtitle, EmbedThumbnail,
                                    SubtitlesConvertor, ThumbnailsConvertor,
                                    FixupStretched, FixupM4a, FixupM3u8,
                                    FixupTimestamp and FixupDuration. The
                                    supported executables are: AtomicParsley,
                                    FFmpeg and FFprobe. You can also specify
                                    "PP+EXE:ARGS" to give the arguments to the
                                    specified executable only when being used by
                                    the specified postprocessor. Additionally,
                                    for ffmpeg/ffprobe, "_i"/"_o" can be
                                    appended to the prefix optionally followed
                                    by a number to pass the argument before the
                                    specified input/output file, e.g. --ppa
                                    "Merger+ffmpeg_i1:-v quiet". You can use
                                    this option multiple times to give different
                                    arguments to different postprocessors.
                                    (Alias: --ppa)
    -k, --keep-video                Keep the intermediate video file on disk
                                    after post-processing
    --no-keep-video                 Delete the intermediate video file after
                                    post-processing (default)
    --post-overwrites               Overwrite post-processed files (default)
    --no-post-overwrites            Do not overwrite post-processed files
    --embed-subs                    Embed subtitles in the video (only for mp4,
                                    webm and mkv videos)
    --no-embed-subs                 Do not embed subtitles (default)
    --embed-thumbnail               Embed thumbnail in the video as cover art
    --no-embed-thumbnail            Do not embed thumbnail (default)
    --embed-metadata                Embed metadata to the video file. Also
                                    embeds chapters/infojson if present unless
                                    --no-embed-chapters/--no-embed-info-json are
                                    used (Alias: --add-metadata)
    --no-embed-metadata             Do not add metadata to file (default)
                                    (Alias: --no-add-metadata)
    --embed-chapters                Add chapter markers to the video file
                                    (Alias: --add-chapters)
    --no-embed-chapters             Do not add chapter markers (default) (Alias:
                                    --no-add-chapters)
    --embed-info-json               Embed the infojson as an attachment to
                                    mkv/mka video files
    --no-embed-info-json            Do not embed the infojson as an attachment
                                    to the video file
    --parse-metadata [WHEN:]FROM:TO
                                    Parse additional metadata like title/artist
                                    from other fields; see "MODIFYING METADATA"
                                    for details. Supported values of "WHEN" are
                                    the same as that of --use-postprocessor
                                    (default: pre_process)
    --replace-in-metadata [WHEN:]FIELDS REGEX REPLACE
                                    Replace text in a metadata field using the
                                    given regex. This option can be used
                                    multiple times. Supported values of "WHEN"
                                    are the same as that of --use-postprocessor
                                    (default: pre_process)
    --xattrs                        Write metadata to the video file's xattrs
                                    (using dublin core and xdg standards)
    --concat-playlist POLICY        Concatenate videos in a playlist. One of
                                    "never", "always", or "multi_video"
                                    (default; only when the videos form a single
                                    show). All the video files must have same
                                    codecs and number of streams to be
                                    concatable. The "pl_video:" prefix can be
                                    used with "--paths" and "--output" to set
                                    the output filename for the concatenated
                                    files. See "OUTPUT TEMPLATE" for details
    --fixup POLICY                  Automatically correct known faults of the
                                    file. One of never (do nothing), warn (only
                                    emit a warning), detect_or_warn (the
                                    default; fix file if we can, warn
                                    otherwise), force (try fixing even if file
                                    already exists)
    --ffmpeg-location PATH          Location of the ffmpeg binary; either the
                                    path to the binary or its containing directory
    --exec [WHEN:]CMD               Execute a command, optionally prefixed with
                                    when to execute it, separated by a ":".
                                    Supported values of "WHEN" are the same as
                                    that of --use-postprocessor (default:
                                    after_move). Same syntax as the output
                                    template can be used to pass any field as
                                    arguments to the command. If no fields are
                                    passed, %(filepath,_filename|)q is appended
                                    to the end of the command. This option can
                                    be used multiple times
    --no-exec                       Remove any previously defined --exec
    --convert-subs FORMAT           Convert the subtitles to another format
                                    (currently supported: ass, lrc, srt, vtt)
                                    (Alias: --convert-subtitles)
    --convert-thumbnails FORMAT     Convert the thumbnails to another format
                                    (currently supported: jpg, png, webp). You
                                    can specify multiple rules using similar
                                    syntax as --remux-video
    --split-chapters                Split video into multiple files based on
                                    internal chapters. The "chapter:" prefix can
                                    be used with "--paths" and "--output" to set
                                    the output filename for the split files. See
                                    "OUTPUT TEMPLATE" for details
    --no-split-chapters             Do not split video based on chapters (default)
    --remove-chapters REGEX         Remove chapters whose title matches the
                                    given regular expression. The syntax is the
                                    same as --download-sections. This option can
                                    be used multiple times
    --no-remove-chapters            Do not remove any chapters from the file
                                    (default)
    --force-keyframes-at-cuts       Force keyframes at cuts when
                                    downloading/splitting/removing sections.
                                    This is slow due to needing a re-encode, but
                                    the resulting video may have fewer artifacts
                                    around the cuts
    --no-force-keyframes-at-cuts    Do not force keyframes around the chapters
                                    when cutting/splitting (default)
    --use-postprocessor NAME[:ARGS]
                                    The (case sensitive) name of plugin
                                    postprocessors to be enabled, and
                                    (optionally) arguments to be passed to it,
                                    separated by a colon ":". ARGS are a
                                    semicolon ";" delimited list of NAME=VALUE.
                                    The "when" argument determines when the
                                    postprocessor is invoked. It can be one of
                                    "pre_process" (after video extraction),
                                    "after_filter" (after video passes filter),
                                    "video" (after --format; before
                                    --print/--output), "before_dl" (before each
                                    video download), "post_process" (after each
                                    video download; default), "after_move"
                                    (after moving video file to it's final
                                    locations), "after_video" (after downloading
                                    and processing all formats of a video), or
                                    "playlist" (at end of playlist). This option
                                    can be used multiple times to add different
                                    postprocessors

## SponsorBlock Options:
Make chapter entries for, or remove various segments (sponsor,
    introductions, etc.) from downloaded YouTube videos using the
    [SponsorBlock API](https://sponsor.ajay.app)

    --sponsorblock-mark CATS        SponsorBlock categories to create chapters
                                    for, separated by commas. Available
                                    categories are sponsor, intro, outro,
                                    selfpromo, preview, filler, interaction,
                                    music_offtopic, poi_highlight, chapter, all
                                    and default (=all). You can prefix the
                                    category with a "-" to exclude it. See [1]
                                    for description of the categories. E.g.
                                    --sponsorblock-mark all,-preview
                                    [1] https://wiki.sponsor.ajay.app/w/Segment_Categories
    --sponsorblock-remove CATS      SponsorBlock categories to be removed from
                                    the video file, separated by commas. If a
                                    category is present in both mark and remove,
                                    remove takes precedence. The syntax and
                                    available categories are the same as for
                                    --sponsorblock-mark except that "default"
                                    refers to "all,-filler" and poi_highlight,
                                    chapter are not available
    --sponsorblock-chapter-title TEMPLATE
                                    An output template for the title of the
                                    SponsorBlock chapters created by
                                    --sponsorblock-mark. The only available
                                    fields are start_time, end_time, category,
                                    categories, name, category_names. Defaults
                                    to "[SponsorBlock]: %(category_names)l"
    --no-sponsorblock               Disable both --sponsorblock-mark and
                                    --sponsorblock-remove
    --sponsorblock-api URL          SponsorBlock API location, defaults to
                                    https://sponsor.ajay.app

## Extractor Options:
    --extractor-retries RETRIES     Number of retries for known extractor errors
                                    (default is 3), or "infinite"
    --allow-dynamic-mpd             Process dynamic DASH manifests (default)
                                    (Alias: --no-ignore-dynamic-mpd)
    --ignore-dynamic-mpd            Do not process dynamic DASH manifests
                                    (Alias: --no-allow-dynamic-mpd)
    --hls-split-discontinuity       Split HLS playlists to different formats at
                                    discontinuities such as ad breaks
    --no-hls-split-discontinuity    Do not split HLS playlists to different
                                    formats at discontinuities such as ad breaks
                                    (default)
    --extractor-args IE_KEY:ARGS    Pass ARGS arguments to the IE_KEY extractor.
                                    See "EXTRACTOR ARGUMENTS" for details. You
                                    can use this option multiple times to give
                                    arguments for different extractors

# CONFIGURATION

You can configure yt-dlp by placing any supported command line option to a configuration file. The configuration is loaded from the following locations:

1. **Main Configuration**:
    * The file given by `--config-location`
1. **Portable Configuration**: (Recommended for portable installations)
    * If using a binary, `yt-dlp.conf` in the same directory as the binary
    * If running from source-code, `yt-dlp.conf` in the parent directory of `yt_dlp`
1. **Home Configuration**:
    * `yt-dlp.conf` in the home path given by `-P`
    * If `-P` is not given, the current directory is searched
1. **User Configuration**:
    * `${XDG_CONFIG_HOME}/yt-dlp.conf`
    * `${XDG_CONFIG_HOME}/yt-dlp/config` (recommended on Linux/macOS)
    * `${XDG_CONFIG_HOME}/yt-dlp/config.txt`
    * `${APPDATA}/yt-dlp.conf`
    * `${APPDATA}/yt-dlp/config` (recommended on Windows)
    * `${APPDATA}/yt-dlp/config.txt`
    * `~/yt-dlp.conf`
    * `~/yt-dlp.conf.txt`
    * `~/.yt-dlp/config`
    * `~/.yt-dlp/config.txt`

    See also: [Notes about environment variables](#notes-about-environment-variables)
1. **System Configuration**:
    * `/etc/yt-dlp.conf`
    * `/etc/yt-dlp/config`
    * `/etc/yt-dlp/config.txt`

E.g. with the following configuration file yt-dlp will always extract the audio, not copy the mtime, use a proxy and save all videos under `YouTube` directory in your home directory:
```
# Lines starting with # are comments

# Always extract audio
-x

# Do not copy the mtime
--no-mtime

# Use this proxy
--proxy 127.0.0.1:3128

# Save all videos under YouTube directory in your home directory
-o ~/YouTube/%(title)s.%(ext)s
```

**Note**: Options in configuration file are just the same options aka switches used in regular command line calls; thus there **must be no whitespace** after `-` or `--`, e.g. `-o` or `--proxy` but not `- o` or `-- proxy`. They must also be quoted when necessary as-if it were a UNIX shell.

You can use `--ignore-config` if you want to disable all configuration files for a particular yt-dlp run. If `--ignore-config` is found inside any configuration file, no further configuration will be loaded. For example, having the option in the portable configuration file prevents loading of home, user, and system configurations. Additionally, (for backward compatibility) if `--ignore-config` is found inside the system configuration file, the user configuration is not loaded.

### Configuration file encoding

The configuration files are decoded according to the UTF BOM if present, and in the encoding from system locale otherwise.

If you want your file to be decoded differently, add `# coding: ENCODING` to the beginning of the file (e.g. `# coding: shift-jis`). There must be no characters before that, even spaces or BOM.

### Authentication with netrc

You may also want to configure automatic credentials storage for extractors that support authentication (by providing login and password with `--username` and `--password`) in order not to pass credentials as command line arguments on every yt-dlp execution and prevent tracking plain text passwords in the shell command history. You can achieve this using a [`.netrc` file](https://stackoverflow.com/tags/.netrc/info) on a per-extractor basis. For that you will need to create a `.netrc` file in `--netrc-location` and restrict permissions to read/write by only you:
```
touch ${HOME}/.netrc
chmod a-rwx,u+rw ${HOME}/.netrc
```
After that you can add credentials for an extractor in the following format, where *extractor* is the name of the extractor in lowercase:
```
machine <extractor> login <username> password <password>
```
E.g.
```
machine youtube login myaccount@gmail.com password my_youtube_password
machine twitch login my_twitch_account_name password my_twitch_password
```
To activate authentication with the `.netrc` file you should pass `--netrc` to yt-dlp or place it in the [configuration file](#configuration).

The default location of the .netrc file is `~` (see below).

As an alternative to using the `.netrc` file, which has the disadvantage of keeping your passwords in a plain text file, you can configure a custom shell command to provide the credentials for an extractor. This is done by providing the `--netrc-cmd` parameter, it shall output the credentials in the netrc format and return `0` on success, other values will be treated as an error. `{}` in the command will be replaced by the name of the extractor to make it possible to select the credentials for the right extractor.

E.g. To use an encrypted `.netrc` file stored as `.authinfo.gpg`
```
yt-dlp --netrc-cmd 'gpg --decrypt ~/.authinfo.gpg' https://www.youtube.com/watch?v=BaW_jenozKc
```


### Notes about environment variables
* Environment variables are normally specified as `${VARIABLE}`/`$VARIABLE` on UNIX and `%VARIABLE%` on Windows; but is always shown as `${VARIABLE}` in this documentation
* yt-dlp also allow using UNIX-style variables on Windows for path-like options; e.g. `--output`, `--config-location`
* If unset, `${XDG_CONFIG_HOME}` defaults to `~/.config` and `${XDG_CACHE_HOME}` to `~/.cache`
* On Windows, `~` points to `${HOME}` if present; or, `${USERPROFILE}` or `${HOMEDRIVE}${HOMEPATH}` otherwise
* On Windows, `${USERPROFILE}` generally points to `C:\Users\<user name>` and `${APPDATA}` to `${USERPROFILE}\AppData\Roaming`

# OUTPUT TEMPLATE

The `-o` option is used to indicate a template for the output file names while `-P` option is used to specify the path each type of file should be saved to.

<!-- MANPAGE: BEGIN EXCLUDED SECTION -->
**tl;dr:** [navigate me to examples](#output-template-examples).
<!-- MANPAGE: END EXCLUDED SECTION -->

The simplest usage of `-o` is not to set any template arguments when downloading a single file, like in `yt-dlp -o funny_video.flv "https://some/video"` (hard-coding file extension like this is _not_ recommended and could break some post-processing).

It may however also contain special sequences that will be replaced when downloading each video. The special sequences may be formatted according to [Python string formatting operations](https://docs.python.org/3/library/stdtypes.html#printf-style-string-formatting), e.g. `%(NAME)s` or `%(NAME)05d`. To clarify, that is a percent symbol followed by a name in parentheses, followed by formatting operations.

The field names themselves (the part inside the parenthesis) can also have some special formatting:

1. **Object traversal**: The dictionaries and lists available in metadata can be traversed by using a dot `.` separator; e.g. `%(tags.0)s`, `%(subtitles.en.-1.ext)s`. You can do Python slicing with colon `:`; E.g. `%(id.3:7:-1)s`, `%(formats.:.format_id)s`. Curly braces `{}` can be used to build dictionaries with only specific keys; e.g. `%(formats.:.{format_id,height})#j`. An empty field name `%()s` refers to the entire infodict; e.g. `%(.{id,title})s`. Note that all the fields that become available using this method are not listed below. Use `-j` to see such fields

1. **Addition**: Addition and subtraction of numeric fields can be done using `+` and `-` respectively. E.g. `%(playlist_index+10)03d`, `%(n_entries+1-playlist_index)d`

1. **Date/time Formatting**: Date/time fields can be formatted according to [strftime formatting](https://docs.python.org/3/library/datetime.html#strftime-and-strptime-format-codes) by specifying it separated from the field name using a `>`. E.g. `%(duration>%H-%M-%S)s`, `%(upload_date>%Y-%m-%d)s`, `%(epoch-3600>%H-%M-%S)s`

1. **Alternatives**: Alternate fields can be specified separated with a `,`. E.g. `%(release_date>%Y,upload_date>%Y|Unknown)s`

1. **Replacement**: A replacement value can be specified using a `&` separator according to the [`str.format` mini-language](https://docs.python.org/3/library/string.html#format-specification-mini-language). If the field is *not* empty, this replacement value will be used instead of the actual field content. This is done after alternate fields are considered; thus the replacement is used if *any* of the alternative fields is *not* empty. E.g. `%(chapters&has chapters|no chapters)s`, `%(title&TITLE={:>20}|NO TITLE)s`

1. **Default**: A literal default value can be specified for when the field is empty using a `|` separator. This overrides `--output-na-placeholder`. E.g. `%(uploader|Unknown)s`

1. **More Conversions**: In addition to the normal format types `diouxXeEfFgGcrs`, yt-dlp additionally supports converting to `B` = **B**ytes, `j` = **j**son (flag `#` for pretty-printing, `+` for Unicode), `h` = HTML escaping, `l` = a comma separated **l**ist (flag `#` for `\n` newline-separated), `q` = a string **q**uoted for the terminal (flag `#` to split a list into different arguments), `D` = add **D**ecimal suffixes (e.g. 10M) (flag `#` to use 1024 as factor), and `S` = **S**anitize as filename (flag `#` for restricted)

1. **Unicode normalization**: The format type `U` can be used for NFC [Unicode normalization](https://docs.python.org/3/library/unicodedata.html#unicodedata.normalize). The alternate form flag (`#`) changes the normalization to NFD and the conversion flag `+` can be used for NFKC/NFKD compatibility equivalence normalization. E.g. `%(title)+.100U` is NFKC

To summarize, the general syntax for a field is:
```
%(name[.keys][addition][>strf][,alternate][&replacement][|default])[flags][width][.precision][length]type
```

Additionally, you can set different output templates for the various metadata files separately from the general output template by specifying the type of file followed by the template separated by a colon `:`. The different file types supported are `subtitle`, `thumbnail`, `description`, `annotation` (deprecated), `infojson`, `link`, `pl_thumbnail`, `pl_description`, `pl_infojson`, `chapter`, `pl_video`. E.g. `-o "%(title)s.%(ext)s" -o "thumbnail:%(title)s\%(title)s.%(ext)s"`  will put the thumbnails in a folder with the same name as the video. If any of the templates is empty, that type of file will not be written. E.g. `--write-thumbnail -o "thumbnail:"` will write thumbnails only for playlists and not for video.

<a id="outtmpl-postprocess-note"/>

**Note**: Due to post-processing (i.e. merging etc.), the actual output filename might differ. Use `--print after_move:filepath` to get the name after all post-processing is complete.

The available fields are:

 - `id` (string): Video identifier
 - `title` (string): Video title
 - `fulltitle` (string): Video title ignoring live timestamp and generic title
 - `ext` (string): Video filename extension
 - `alt_title` (string): A secondary title of the video
 - `description` (string): The description of the video
 - `display_id` (string): An alternative identifier for the video
 - `uploader` (string): Full name of the video uploader
 - `license` (string): License name the video is licensed under
 - `creator` (string): The creator of the video
 - `timestamp` (numeric): UNIX timestamp of the moment the video became available
 - `upload_date` (string): Video upload date in UTC (YYYYMMDD)
 - `release_timestamp` (numeric): UNIX timestamp of the moment the video was released
 - `release_date` (string): The date (YYYYMMDD) when the video was released in UTC
 - `modified_timestamp` (numeric): UNIX timestamp of the moment the video was last modified
 - `modified_date` (string): The date (YYYYMMDD) when the video was last modified in UTC
 - `uploader_id` (string): Nickname or id of the video uploader
 - `channel` (string): Full name of the channel the video is uploaded on
 - `channel_id` (string): Id of the channel
 - `channel_follower_count` (numeric): Number of followers of the channel
 - `channel_is_verified` (boolean): Whether the channel is verified on the platform
 - `location` (string): Physical location where the video was filmed
 - `duration` (numeric): Length of the video in seconds
 - `duration_string` (string): Length of the video (HH:mm:ss)
 - `view_count` (numeric): How many users have watched the video on the platform
 - `concurrent_view_count` (numeric): How many users are currently watching the video on the platform.
 - `like_count` (numeric): Number of positive ratings of the video
 - `dislike_count` (numeric): Number of negative ratings of the video
 - `repost_count` (numeric): Number of reposts of the video
 - `average_rating` (numeric): Average rating give by users, the scale used depends on the webpage
 - `comment_count` (numeric): Number of comments on the video (For some extractors, comments are only downloaded at the end, and so this field cannot be used)
 - `age_limit` (numeric): Age restriction for the video (years)
 - `live_status` (string): One of "not_live", "is_live", "is_upcoming", "was_live", "post_live" (was live, but VOD is not yet processed)
 - `is_live` (boolean): Whether this video is a live stream or a fixed-length video
 - `was_live` (boolean): Whether this video was originally a live stream
 - `playable_in_embed` (string): Whether this video is allowed to play in embedded players on other sites
 - `availability` (string): Whether the video is "private", "premium_only", "subscriber_only", "needs_auth", "unlisted" or "public"
 - `start_time` (numeric): Time in seconds where the reproduction should start, as specified in the URL
 - `end_time` (numeric): Time in seconds where the reproduction should end, as specified in the URL
 - `extractor` (string): Name of the extractor
 - `extractor_key` (string): Key name of the extractor
 - `epoch` (numeric): Unix epoch of when the information extraction was completed
 - `autonumber` (numeric): Number that will be increased with each download, starting at `--autonumber-start`, padded with leading zeros to 5 digits
 - `video_autonumber` (numeric): Number that will be increased with each video
 - `n_entries` (numeric): Total number of extracted items in the playlist
 - `playlist_id` (string): Identifier of the playlist that contains the video
 - `playlist_title` (string): Name of the playlist that contains the video
 - `playlist` (string): `playlist_id` or `playlist_title`
 - `playlist_count` (numeric): Total number of items in the playlist. May not be known if entire playlist is not extracted
 - `playlist_index` (numeric): Index of the video in the playlist padded with leading zeros according the final index
 - `playlist_autonumber` (numeric): Position of the video in the playlist download queue padded with leading zeros according to the total length of the playlist
 - `playlist_uploader` (string): Full name of the playlist uploader
 - `playlist_uploader_id` (string): Nickname or id of the playlist uploader
 - `webpage_url` (string): A URL to the video webpage which if given to yt-dlp should allow to get the same result again
 - `webpage_url_basename` (string): The basename of the webpage URL
 - `webpage_url_domain` (string): The domain of the webpage URL
 - `original_url` (string): The URL given by the user (or same as `webpage_url` for playlist entries)
 
All the fields in [Filtering Formats](#filtering-formats) can also be used

Available for the video that belongs to some logical chapter or section:

 - `chapter` (string): Name or title of the chapter the video belongs to
 - `chapter_number` (numeric): Number of the chapter the video belongs to
 - `chapter_id` (string): Id of the chapter the video belongs to

Available for the video that is an episode of some series or programme:

 - `series` (string): Title of the series or programme the video episode belongs to
 - `season` (string): Title of the season the video episode belongs to
 - `season_number` (numeric): Number of the season the video episode belongs to
 - `season_id` (string): Id of the season the video episode belongs to
 - `episode` (string): Title of the video episode
 - `episode_number` (numeric): Number of the video episode within a season
 - `episode_id` (string): Id of the video episode

Available for the media that is a track or a part of a music album:

 - `track` (string): Title of the track
 - `track_number` (numeric): Number of the track within an album or a disc
 - `track_id` (string): Id of the track
 - `artist` (string): Artist(s) of the track
 - `genre` (string): Genre(s) of the track
 - `album` (string): Title of the album the track belongs to
 - `album_type` (string): Type of the album
 - `album_artist` (string): List of all artists appeared on the album
 - `disc_number` (numeric): Number of the disc or other physical medium the track belongs to
 - `release_year` (numeric): Year (YYYY) when the album was released

Available only when using `--download-sections` and for `chapter:` prefix when using `--split-chapters` for videos with internal chapters:

 - `section_title` (string): Title of the chapter
 - `section_number` (numeric): Number of the chapter within the file
 - `section_start` (numeric): Start time of the chapter in seconds
 - `section_end` (numeric): End time of the chapter in seconds

Available only when used in `--print`:

 - `urls` (string): The URLs of all requested formats, one in each line
 - `filename` (string): Name of the video file. Note that the [actual filename may differ](#outtmpl-postprocess-note)
 - `formats_table` (table): The video format table as printed by `--list-formats`
 - `thumbnails_table` (table): The thumbnail format table as printed by `--list-thumbnails`
 - `subtitles_table` (table): The subtitle format table as printed by `--list-subs`
 - `automatic_captions_table` (table): The automatic subtitle format table as printed by `--list-subs`
 
 Available only after the video is downloaded (`post_process`/`after_move`):
 
 - `filepath`: Actual path of downloaded video file

Available only in `--sponsorblock-chapter-title`:

 - `start_time` (numeric): Start time of the chapter in seconds
 - `end_time` (numeric): End time of the chapter in seconds
 - `categories` (list): The [SponsorBlock categories](https://wiki.sponsor.ajay.app/w/Types#Category) the chapter belongs to
 - `category` (string): The smallest SponsorBlock category the chapter belongs to
 - `category_names` (list): Friendly names of the categories
 - `name` (string): Friendly name of the smallest category
 - `type` (string): The [SponsorBlock action type](https://wiki.sponsor.ajay.app/w/Types#Action_Type) of the chapter

Each aforementioned sequence when referenced in an output template will be replaced by the actual value corresponding to the sequence name. E.g. for `-o %(title)s-%(id)s.%(ext)s` and an mp4 video with title `yt-dlp test video` and id `BaW_jenozKc`, this will result in a `yt-dlp test video-BaW_jenozKc.mp4` file created in the current directory.

**Note**: Some of the sequences are not guaranteed to be present since they depend on the metadata obtained by a particular extractor. Such sequences will be replaced with placeholder value provided with `--output-na-placeholder` (`NA` by default).

**Tip**: Look at the `-j` output to identify which fields are available for the particular URL

For numeric sequences you can use [numeric related formatting](https://docs.python.org/3/library/stdtypes.html#printf-style-string-formatting); e.g. `%(view_count)05d` will result in a string with view count padded with zeros up to 5 characters, like in `00042`.

Output templates can also contain arbitrary hierarchical path, e.g. `-o "%(playlist)s/%(playlist_index)s - %(title)s.%(ext)s"` which will result in downloading each video in a directory corresponding to this path template. Any missing directory will be automatically created for you.

To use percent literals in an output template use `%%`. To output to stdout use `-o -`.

The current default template is `%(title)s [%(id)s].%(ext)s`.

In some cases, you don't want special characters such as 中, spaces, or &, such as when transferring the downloaded filename to a Windows system or the filename through an 8bit-unsafe channel. In these cases, add the `--restrict-filenames` flag to get a shorter title.

#### Output template examples

```bash
$ yt-dlp --print filename -o "test video.%(ext)s" BaW_jenozKc
test video.webm    # Literal name with correct extension

$ yt-dlp --print filename -o "%(title)s.%(ext)s" BaW_jenozKc
youtube-dl test video ''_ä↭𝕐.webm    # All kinds of weird characters

$ yt-dlp --print filename -o "%(title)s.%(ext)s" BaW_jenozKc --restrict-filenames
youtube-dl_test_video_.webm    # Restricted file name

# Download YouTube playlist videos in separate directory indexed by video order in a playlist
$ yt-dlp -o "%(playlist)s/%(playlist_index)s - %(title)s.%(ext)s" "https://www.youtube.com/playlist?list=PLwiyx1dc3P2JR9N8gQaQN_BCvlSlap7re"

# Download YouTube playlist videos in separate directories according to their uploaded year
$ yt-dlp -o "%(upload_date>%Y)s/%(title)s.%(ext)s" "https://www.youtube.com/playlist?list=PLwiyx1dc3P2JR9N8gQaQN_BCvlSlap7re"

# Prefix playlist index with " - " separator, but only if it is available
$ yt-dlp -o "%(playlist_index&{} - |)s%(title)s.%(ext)s" BaW_jenozKc "https://www.youtube.com/user/TheLinuxFoundation/playlists"

# Download all playlists of YouTube channel/user keeping each playlist in separate directory:
$ yt-dlp -o "%(uploader)s/%(playlist)s/%(playlist_index)s - %(title)s.%(ext)s" "https://www.youtube.com/user/TheLinuxFoundation/playlists"

# Download Udemy course keeping each chapter in separate directory under MyVideos directory in your home
$ yt-dlp -u user -p password -P "~/MyVideos" -o "%(playlist)s/%(chapter_number)s - %(chapter)s/%(title)s.%(ext)s" "https://www.udemy.com/java-tutorial"

# Download entire series season keeping each series and each season in separate directory under C:/MyVideos
$ yt-dlp -P "C:/MyVideos" -o "%(series)s/%(season_number)s - %(season)s/%(episode_number)s - %(episode)s.%(ext)s" "https://videomore.ru/kino_v_detalayah/5_sezon/367617"

# Download video as "C:\MyVideos\uploader\title.ext", subtitles as "C:\MyVideos\subs\uploader\title.ext"
# and put all temporary files in "C:\MyVideos\tmp"
$ yt-dlp -P "C:/MyVideos" -P "temp:tmp" -P "subtitle:subs" -o "%(uploader)s/%(title)s.%(ext)s" BaW_jenoz --write-subs

# Download video as "C:\MyVideos\uploader\title.ext" and subtitles as "C:\MyVideos\uploader\subs\title.ext"
$ yt-dlp -P "C:/MyVideos" -o "%(uploader)s/%(title)s.%(ext)s" -o "subtitle:%(uploader)s/subs/%(title)s.%(ext)s" BaW_jenozKc --write-subs

# Stream the video being downloaded to stdout
$ yt-dlp -o - BaW_jenozKc
```

# FORMAT SELECTION

By default, yt-dlp tries to download the best available quality if you **don't** pass any options.
This is generally equivalent to using `-f bestvideo*+bestaudio/best`. However, if multiple audiostreams is enabled (`--audio-multistreams`), the default format changes to `-f bestvideo+bestaudio/best`. Similarly, if ffmpeg is unavailable, or if you use yt-dlp to stream to `stdout` (`-o -`), the default becomes `-f best/bestvideo+bestaudio`.

**Deprecation warning**: Latest versions of yt-dlp can stream multiple formats to the stdout simultaneously using ffmpeg. So, in future versions, the default for this will be set to `-f bv*+ba/b` similar to normal downloads. If you want to preserve the `-f b/bv+ba` setting, it is recommended to explicitly specify it in the configuration options.

The general syntax for format selection is `-f FORMAT` (or `--format FORMAT`) where `FORMAT` is a *selector expression*, i.e. an expression that describes format or formats you would like to download.

<!-- MANPAGE: BEGIN EXCLUDED SECTION -->
**tl;dr:** [navigate me to examples](#format-selection-examples).
<!-- MANPAGE: END EXCLUDED SECTION -->

The simplest case is requesting a specific format; e.g. with `-f 22` you can download the format with format code equal to 22. You can get the list of available format codes for particular video using `--list-formats` or `-F`. Note that these format codes are extractor specific.

You can also use a file extension (currently `3gp`, `aac`, `flv`, `m4a`, `mp3`, `mp4`, `ogg`, `wav`, `webm` are supported) to download the best quality format of a particular file extension served as a single file, e.g. `-f webm` will download the best quality format with the `webm` extension served as a single file.

You can use `-f -` to interactively provide the format selector *for each video*

You can also use special names to select particular edge case formats:

 - `all`: Select **all formats** separately
 - `mergeall`: Select and **merge all formats** (Must be used with `--audio-multistreams`, `--video-multistreams` or both)
 - `b*`, `best*`: Select the best quality format that **contains either** a video or an audio or both (ie; `vcodec!=none or acodec!=none`)
 - `b`, `best`: Select the best quality format that **contains both** video and audio. Equivalent to `best*[vcodec!=none][acodec!=none]`
 - `bv`, `bestvideo`: Select the best quality **video-only** format. Equivalent to `best*[acodec=none]`
 - `bv*`, `bestvideo*`: Select the best quality format that **contains video**. It may also contain audio. Equivalent to `best*[vcodec!=none]`
 - `ba`, `bestaudio`: Select the best quality **audio-only** format. Equivalent to `best*[vcodec=none]`
 - `ba*`, `bestaudio*`: Select the best quality format that **contains audio**. It may also contain video. Equivalent to `best*[acodec!=none]` ([Do not use!](https://github.com/yt-dlp/yt-dlp/issues/979#issuecomment-919629354))
 - `w*`, `worst*`: Select the worst quality format that contains either a video or an audio
 - `w`, `worst`: Select the worst quality format that contains both video and audio. Equivalent to `worst*[vcodec!=none][acodec!=none]`
 - `wv`, `worstvideo`: Select the worst quality video-only format. Equivalent to `worst*[acodec=none]`
 - `wv*`, `worstvideo*`: Select the worst quality format that contains video. It may also contain audio. Equivalent to `worst*[vcodec!=none]`
 - `wa`, `worstaudio`: Select the worst quality audio-only format. Equivalent to `worst*[vcodec=none]`
 - `wa*`, `worstaudio*`: Select the worst quality format that contains audio. It may also contain video. Equivalent to `worst*[acodec!=none]`

For example, to download the worst quality video-only format you can use `-f worstvideo`. It is however recommended not to use `worst` and related options. When your format selector is `worst`, the format which is worst in all respects is selected. Most of the time, what you actually want is the video with the smallest filesize instead. So it is generally better to use `-S +size` or more rigorously, `-S +size,+br,+res,+fps` instead of `-f worst`. See [Sorting Formats](#sorting-formats) for more details.

You can select the n'th best format of a type by using `best<type>.<n>`. For example, `best.2` will select the 2nd best combined format. Similarly, `bv*.3` will select the 3rd best format that contains a video stream.

If you want to download multiple videos, and they don't have the same formats available, you can specify the order of preference using slashes. Note that formats on the left hand side are preferred; e.g. `-f 22/17/18` will download format 22 if it's available, otherwise it will download format 17 if it's available, otherwise it will download format 18 if it's available, otherwise it will complain that no suitable formats are available for download.

If you want to download several formats of the same video use a comma as a separator, e.g. `-f 22,17,18` will download all these three formats, of course if they are available. Or a more sophisticated example combined with the precedence feature: `-f 136/137/mp4/bestvideo,140/m4a/bestaudio`.

You can merge the video and audio of multiple formats into a single file using `-f <format1>+<format2>+...` (requires ffmpeg installed); e.g. `-f bestvideo+bestaudio` will download the best video-only format, the best audio-only format and mux them together with ffmpeg.

**Deprecation warning**: Since the *below* described behavior is complex and counter-intuitive, this will be removed and multistreams will be enabled by default in the future. A new operator will be instead added to limit formats to single audio/video

Unless `--video-multistreams` is used, all formats with a video stream except the first one are ignored. Similarly, unless `--audio-multistreams` is used, all formats with an audio stream except the first one are ignored. E.g. `-f bestvideo+best+bestaudio --video-multistreams --audio-multistreams` will download and merge all 3 given formats. The resulting file will have 2 video streams and 2 audio streams. But `-f bestvideo+best+bestaudio --no-video-multistreams` will download and merge only `bestvideo` and `bestaudio`. `best` is ignored since another format containing a video stream (`bestvideo`) has already been selected. The order of the formats is therefore important. `-f best+bestaudio --no-audio-multistreams` will download only `best` while `-f bestaudio+best --no-audio-multistreams` will ignore `best` and download only `bestaudio`.

## Filtering Formats

You can also filter the video formats by putting a condition in brackets, as in `-f "best[height=720]"` (or `-f "[filesize>10M]"` since filters without a selector are interpreted as `best`).

The following numeric meta fields can be used with comparisons `<`, `<=`, `>`, `>=`, `=` (equals), `!=` (not equals):

 - `filesize`: The number of bytes, if known in advance
 - `filesize_approx`: An estimate for the number of bytes
 - `width`: Width of the video, if known
 - `height`: Height of the video, if known
 - `aspect_ratio`: Aspect ratio of the video, if known
 - `tbr`: Average bitrate of audio and video in KBit/s
 - `abr`: Average audio bitrate in KBit/s
 - `vbr`: Average video bitrate in KBit/s
 - `asr`: Audio sampling rate in Hertz
 - `fps`: Frame rate
 - `audio_channels`: The number of audio channels
 - `stretched_ratio`: `width:height` of the video's pixels, if not square

Also filtering work for comparisons `=` (equals), `^=` (starts with), `$=` (ends with), `*=` (contains), `~=` (matches regex) and following string meta fields:

 - `url`: Video URL
 - `ext`: File extension
 - `acodec`: Name of the audio codec in use
 - `vcodec`: Name of the video codec in use
 - `container`: Name of the container format
 - `protocol`: The protocol that will be used for the actual download, lower-case (`http`, `https`, `rtsp`, `rtmp`, `rtmpe`, `mms`, `f4m`, `ism`, `http_dash_segments`, `m3u8`, or `m3u8_native`)
 - `language`: Language code
 - `dynamic_range`: The dynamic range of the video
 - `format_id`: A short description of the format
 - `format`: A human-readable description of the format
 - `format_note`: Additional info about the format
 - `resolution`: Textual description of width and height

Any string comparison may be prefixed with negation `!` in order to produce an opposite comparison, e.g. `!*=` (does not contain). The comparand of a string comparison needs to be quoted with either double or single quotes if it contains spaces or special characters other than `._-`.

**Note**: None of the aforementioned meta fields are guaranteed to be present since this solely depends on the metadata obtained by particular extractor, i.e. the metadata offered by the website. Any other field made available by the extractor can also be used for filtering.

Formats for which the value is not known are excluded unless you put a question mark (`?`) after the operator. You can combine format filters, so `-f "bv[height<=?720][tbr>500]"` selects up to 720p videos (or videos where the height is not known) with a bitrate of at least 500 KBit/s. You can also use the filters with `all` to download all formats that satisfy the filter, e.g. `-f "all[vcodec=none]"` selects all audio-only formats.

Format selectors can also be grouped using parentheses; e.g. `-f "(mp4,webm)[height<480]"` will download the best pre-merged mp4 and webm formats with a height lower than 480.

## Sorting Formats

You can change the criteria for being considered the `best` by using `-S` (`--format-sort`). The general format for this is `--format-sort field1,field2...`.

The available fields are:

 - `hasvid`: Gives priority to formats that have a video stream
 - `hasaud`: Gives priority to formats that have an audio stream
 - `ie_pref`: The format preference
 - `lang`: The language preference
 - `quality`: The quality of the format
 - `source`: The preference of the source
 - `proto`: Protocol used for download (`https`/`ftps` > `http`/`ftp` > `m3u8_native`/`m3u8` > `http_dash_segments`> `websocket_frag` > `mms`/`rtsp` > `f4f`/`f4m`)
 - `vcodec`: Video Codec (`av01` > `vp9.2` > `vp9` > `h265` > `h264` > `vp8` > `h263` > `theora` > other)
 - `acodec`: Audio Codec (`flac`/`alac` > `wav`/`aiff` > `opus` > `vorbis` > `aac` > `mp4a` > `mp3` > `ac4` > `eac3` > `ac3` > `dts` > other)
 - `codec`: Equivalent to `vcodec,acodec`
 - `vext`: Video Extension (`mp4` > `mov` > `webm` > `flv` > other). If `--prefer-free-formats` is used, `webm` is preferred.
 - `aext`: Audio Extension (`m4a` > `aac` > `mp3` > `ogg` > `opus` > `webm` > other). If `--prefer-free-formats` is used, the order changes to `ogg` > `opus` > `webm` > `mp3` > `m4a` > `aac`
 - `ext`: Equivalent to `vext,aext`
 - `filesize`: Exact filesize, if known in advance
 - `fs_approx`: Approximate filesize calculated from the manifests
 - `size`: Exact filesize if available, otherwise approximate filesize
 - `height`: Height of video
 - `width`: Width of video
 - `res`: Video resolution, calculated as the smallest dimension.
 - `fps`: Framerate of video
 - `hdr`: The dynamic range of the video (`DV` > `HDR12` > `HDR10+` > `HDR10` > `HLG` > `SDR`)
 - `channels`: The number of audio channels
 - `tbr`: Total average bitrate in KBit/s
 - `vbr`: Average video bitrate in KBit/s
 - `abr`: Average audio bitrate in KBit/s
 - `br`: Equivalent to using `tbr,vbr,abr`
 - `asr`: Audio sample rate in Hz
 
**Deprecation warning**: Many of these fields have (currently undocumented) aliases, that may be removed in a future version. It is recommended to use only the documented field names.

All fields, unless specified otherwise, are sorted in descending order. To reverse this, prefix the field with a `+`. E.g. `+res` prefers format with the smallest resolution. Additionally, you can suffix a preferred value for the fields, separated by a `:`. E.g. `res:720` prefers larger videos, but no larger than 720p and the smallest video if there are no videos less than 720p. For `codec` and `ext`, you can provide two preferred values, the first for video and the second for audio. E.g. `+codec:avc:m4a` (equivalent to `+vcodec:avc,+acodec:m4a`) sets the video codec preference to `h264` > `h265` > `vp9` > `vp9.2` > `av01` > `vp8` > `h263` > `theora` and audio codec preference to `mp4a` > `aac` > `vorbis` > `opus` > `mp3` > `ac3` > `dts`. You can also make the sorting prefer the nearest values to the provided by using `~` as the delimiter. E.g. `filesize~1G` prefers the format with filesize closest to 1 GiB.

The fields `hasvid` and `ie_pref` are always given highest priority in sorting, irrespective of the user-defined order. This behaviour can be changed by using `--format-sort-force`. Apart from these, the default order used is: `lang,quality,res,fps,hdr:12,vcodec:vp9.2,channels,acodec,size,br,asr,proto,ext,hasaud,source,id`. The extractors may override this default order, but they cannot override the user-provided order.

Note that the default has `vcodec:vp9.2`; i.e. `av1` is not preferred. Similarly, the default for hdr is `hdr:12`; i.e. dolby vision is not preferred. These choices are made since DV and AV1 formats are not yet fully compatible with most devices. This may be changed in the future as more devices become capable of smoothly playing back these formats.

If your format selector is `worst`, the last item is selected after sorting. This means it will select the format that is worst in all respects. Most of the time, what you actually want is the video with the smallest filesize instead. So it is generally better to use `-f best -S +size,+br,+res,+fps`.

**Tip**: You can use the `-v -F` to see how the formats have been sorted (worst to best).

## Format Selection examples

```bash
# Download and merge the best video-only format and the best audio-only format,
# or download the best combined format if video-only format is not available
$ yt-dlp -f "bv+ba/b"

# Download best format that contains video,
# and if it doesn't already have an audio stream, merge it with best audio-only format
$ yt-dlp -f "bv*+ba/b"

# Same as above
$ yt-dlp

# Download the best video-only format and the best audio-only format without merging them
# For this case, an output template should be used since
# by default, bestvideo and bestaudio will have the same file name.
$ yt-dlp -f "bv,ba" -o "%(title)s.f%(format_id)s.%(ext)s"

# Download and merge the best format that has a video stream,
# and all audio-only formats into one file
$ yt-dlp -f "bv*+mergeall[vcodec=none]" --audio-multistreams

# Download and merge the best format that has a video stream,
# and the best 2 audio-only formats into one file
$ yt-dlp -f "bv*+ba+ba.2" --audio-multistreams


# The following examples show the old method (without -S) of format selection
# and how to use -S to achieve a similar but (generally) better result

# Download the worst video available (old method)
$ yt-dlp -f "wv*+wa/w"

# Download the best video available but with the smallest resolution
$ yt-dlp -S "+res"

# Download the smallest video available
$ yt-dlp -S "+size,+br"



# Download the best mp4 video available, or the best video if no mp4 available
$ yt-dlp -f "bv*[ext=mp4]+ba[ext=m4a]/b[ext=mp4] / bv*+ba/b"

# Download the best video with the best extension
# (For video, mp4 > mov > webm > flv. For audio, m4a > aac > mp3 ...)
$ yt-dlp -S "ext"



# Download the best video available but no better than 480p,
# or the worst video if there is no video under 480p
$ yt-dlp -f "bv*[height<=480]+ba/b[height<=480] / wv*+ba/w"

# Download the best video available with the largest height but no better than 480p,
# or the best video with the smallest resolution if there is no video under 480p
$ yt-dlp -S "height:480"

# Download the best video available with the largest resolution but no better than 480p,
# or the best video with the smallest resolution if there is no video under 480p
# Resolution is determined by using the smallest dimension.
# So this works correctly for vertical videos as well
$ yt-dlp -S "res:480"



# Download the best video (that also has audio) but no bigger than 50 MB,
# or the worst video (that also has audio) if there is no video under 50 MB
$ yt-dlp -f "b[filesize<50M] / w"

# Download largest video (that also has audio) but no bigger than 50 MB,
# or the smallest video (that also has audio) if there is no video under 50 MB
$ yt-dlp -f "b" -S "filesize:50M"

# Download best video (that also has audio) that is closest in size to 50 MB
$ yt-dlp -f "b" -S "filesize~50M"



# Download best video available via direct link over HTTP/HTTPS protocol,
# or the best video available via any protocol if there is no such video
$ yt-dlp -f "(bv*+ba/b)[protocol^=http][protocol!*=dash] / (bv*+ba/b)"

# Download best video available via the best protocol
# (https/ftps > http/ftp > m3u8_native > m3u8 > http_dash_segments ...)
$ yt-dlp -S "proto"



# Download the best video with either h264 or h265 codec,
# or the best video if there is no such video
$ yt-dlp -f "(bv*[vcodec~='^((he|a)vc|h26[45])']+ba) / (bv*+ba/b)"

# Download the best video with best codec no better than h264,
# or the best video with worst codec if there is no such video
$ yt-dlp -S "codec:h264"

# Download the best video with worst codec no worse than h264,
# or the best video with best codec if there is no such video
$ yt-dlp -S "+codec:h264"



# More complex examples

# Download the best video no better than 720p preferring framerate greater than 30,
# or the worst video (still preferring framerate greater than 30) if there is no such video
$ yt-dlp -f "((bv*[fps>30]/bv*)[height<=720]/(wv*[fps>30]/wv*)) + ba / (b[fps>30]/b)[height<=720]/(w[fps>30]/w)"

# Download the video with the largest resolution no better than 720p,
# or the video with the smallest resolution available if there is no such video,
# preferring larger framerate for formats with the same resolution
$ yt-dlp -S "res:720,fps"



# Download the video with smallest resolution no worse than 480p,
# or the video with the largest resolution available if there is no such video,
# preferring better codec and then larger total bitrate for the same resolution
$ yt-dlp -S "+res:480,codec,br"
```

# MODIFYING METADATA

The metadata obtained by the extractors can be modified by using `--parse-metadata` and `--replace-in-metadata`

`--replace-in-metadata FIELDS REGEX REPLACE` is used to replace text in any metadata field using [python regular expression](https://docs.python.org/3/library/re.html#regular-expression-syntax). [Backreferences](https://docs.python.org/3/library/re.html?highlight=backreferences#re.sub) can be used in the replace string for advanced use.

The general syntax of `--parse-metadata FROM:TO` is to give the name of a field or an [output template](#output-template) to extract data from, and the format to interpret it as, separated by a colon `:`. Either a [python regular expression](https://docs.python.org/3/library/re.html#regular-expression-syntax) with named capture groups, a single field name, or a similar syntax to the [output template](#output-template) (only `%(field)s` formatting is supported) can be used for `TO`. The option can be used multiple times to parse and modify various fields.

Note that these options preserve their relative order, allowing replacements to be made in parsed fields and viceversa. Also, any field thus created can be used in the [output template](#output-template) and will also affect the media file's metadata added when using `--embed-metadata`.

This option also has a few special uses:

* You can download an additional URL based on the metadata of the currently downloaded video. To do this, set the field `additional_urls` to the URL that you want to download. E.g. `--parse-metadata "description:(?P<additional_urls>https?://www\.vimeo\.com/\d+)"` will download the first vimeo video found in the description

* You can use this to change the metadata that is embedded in the media file. To do this, set the value of the corresponding field with a `meta_` prefix. For example, any value you set to `meta_description` field will be added to the `description` field in the file - you can use this to set a different "description" and "synopsis". To modify the metadata of individual streams, use the `meta<n>_` prefix (e.g. `meta1_language`). Any value set to the `meta_` field will overwrite all default values.

**Note**: Metadata modification happens before format selection, post-extraction and other post-processing operations. Some fields may be added or changed during these steps, overriding your changes.

For reference, these are the fields yt-dlp adds by default to the file metadata:

Metadata fields            | From
:--------------------------|:------------------------------------------------
`title`                    | `track` or `title`
`date`                     | `upload_date`
`description`,  `synopsis` | `description`
`purl`, `comment`          | `webpage_url`
`track`                    | `track_number`
`artist`                   | `artist`, `creator`, `uploader` or `uploader_id`
`genre`                    | `genre`
`album`                    | `album`
`album_artist`             | `album_artist`
`disc`                     | `disc_number`
`show`                     | `series`
`season_number`            | `season_number`
`episode_id`               | `episode` or `episode_id`
`episode_sort`             | `episode_number`
`language` of each stream  | the format's `language`

**Note**: The file format may not support some of these fields


## Modifying metadata examples

```bash
# Interpret the title as "Artist - Title"
$ yt-dlp --parse-metadata "title:%(artist)s - %(title)s"

# Regex example
$ yt-dlp --parse-metadata "description:Artist - (?P<artist>.+)"

# Set title as "Series name S01E05"
$ yt-dlp --parse-metadata "%(series)s S%(season_number)02dE%(episode_number)02d:%(title)s"

# Prioritize uploader as the "artist" field in video metadata
$ yt-dlp --parse-metadata "%(uploader|)s:%(meta_artist)s" --embed-metadata

# Set "comment" field in video metadata using description instead of webpage_url,
# handling multiple lines correctly
$ yt-dlp --parse-metadata "description:(?s)(?P<meta_comment>.+)" --embed-metadata

# Do not set any "synopsis" in the video metadata
$ yt-dlp --parse-metadata ":(?P<meta_synopsis>)"

# Remove "formats" field from the infojson by setting it to an empty string
$ yt-dlp --parse-metadata "video::(?P<formats>)" --write-info-json

# Replace all spaces and "_" in title and uploader with a `-`
$ yt-dlp --replace-in-metadata "title,uploader" "[ _]" "-"

```

# EXTRACTOR ARGUMENTS

Some extractors accept additional arguments which can be passed using `--extractor-args KEY:ARGS`. `ARGS` is a `;` (semicolon) separated string of `ARG=VAL1,VAL2`. E.g. `--extractor-args "youtube:player-client=android_embedded,web;include_live_dash" --extractor-args "funimation:version=uncut"`

Note: In CLI, `ARG` can use `-` instead of `_`; e.g. `youtube:player-client"` becomes `youtube:player_client"`

The following extractors use this feature:

#### youtube
* `lang`: Prefer translated metadata (`title`, `description` etc) of this language code (case-sensitive). By default, the video primary language metadata is preferred, with a fallback to `en` translated. See [youtube.py](https://github.com/yt-dlp/yt-dlp/blob/c26f9b991a0681fd3ea548d535919cec1fbbd430/yt_dlp/extractor/youtube.py#L381-L390) for list of supported content language codes
* `skip`: One or more of `hls`, `dash` or `translated_subs` to skip extraction of the m3u8 manifests, dash manifests and [auto-translated subtitles](https://github.com/yt-dlp/yt-dlp/issues/4090#issuecomment-1158102032) respectively
* `player_client`: Clients to extract video data from. The main clients are `web`, `android` and `ios` with variants `_music`, `_embedded`, `_embedscreen`, `_creator` (e.g. `web_embedded`); and `mweb` and `tv_embedded` (agegate bypass) with no variants. By default, `ios,android,web` is used, but `tv_embedded` and `creator` variants are added as required for age-gated videos. Similarly, the music variants are added for `music.youtube.com` urls. You can use `all` to use all the clients, and `default` for the default clients.
* `player_skip`: Skip some network requests that are generally needed for robust extraction. One or more of `configs` (skip client configs), `webpage` (skip initial webpage), `js` (skip js player). While these options can help reduce the number of requests needed or avoid some rate-limiting, they could cause some issues. See [#860](https://github.com/yt-dlp/yt-dlp/pull/860) for more details
* `comment_sort`: `top` or `new` (default) - choose comment sorting mode (on YouTube's side)
* `max_comments`: Limit the amount of comments to gather. Comma-separated list of integers representing `max-comments,max-parents,max-replies,max-replies-per-thread`. Default is `all,all,all,all`
    * E.g. `all,all,1000,10` will get a maximum of 1000 replies total, with up to 10 replies per thread. `1000,all,100` will get a maximum of 1000 comments, with a maximum of 100 replies total
* `formats`: Change the types of formats to return. `dashy` (convert HTTP to DASH), `duplicate` (identical content but different URLs or protocol; includes `dashy`), `incomplete` (cannot be downloaded completely - live dash and post-live m3u8)
* `innertube_host`: Innertube API host to use for all API requests; e.g. `studio.youtube.com`, `youtubei.googleapis.com`. Note that cookies exported from one subdomain will not work on others
* `innertube_key`: Innertube API key to use for all API requests

#### youtubetab (YouTube playlists, channels, feeds, etc.)
* `skip`: One or more of `webpage` (skip initial webpage download), `authcheck` (allow the download of playlists requiring authentication when no initial webpage is downloaded. This may cause unwanted behavior, see [#1122](https://github.com/yt-dlp/yt-dlp/pull/1122) for more details)
* `approximate_date`: Extract approximate `upload_date` and `timestamp` in flat-playlist. This may cause date-based filters to be slightly off

#### generic
* `fragment_query`: Passthrough any query in mpd/m3u8 manifest URLs to their fragments if no value is provided, or else apply the query string given as `fragment_query=VALUE`. Does not apply to ffmpeg
* `variant_query`: Passthrough the master m3u8 URL query to its variant playlist URLs if no value is provided, or else apply the query string given as `variant_query=VALUE`
* `hls_key`: An HLS AES-128 key URI *or* key (as hex), and optionally the IV (as hex), in the form of `(URI|KEY)[,IV]`; e.g. `generic:hls_key=ABCDEF1234567980,0xFEDCBA0987654321`. Passing any of these values will force usage of the native HLS downloader and override the corresponding values found in the m3u8 playlist
* `is_live`: Bypass live HLS detection and manually set `live_status` - a value of `false` will set `not_live`, any other value (or no value) will set `is_live`

#### funimation
* `language`: Audio languages to extract, e.g. `funimation:language=english,japanese`
* `version`: The video version to extract - `uncut` or `simulcast`

#### crunchyrollbeta (Crunchyroll)
* `format`: Which stream type(s) to extract (default: `adaptive_hls`). Potentially useful values include `adaptive_hls`, `adaptive_dash`, `vo_adaptive_hls`, `vo_adaptive_dash`, `download_hls`, `download_dash`, `multitrack_adaptive_hls_v2`
* `hardsub`: Preference order for which hardsub versions to extract, or `all` (default: `None` = no hardsubs), e.g. `crunchyrollbeta:hardsub=en-US,None`

#### vikichannel
* `video_types`: Types of videos to download - one or more of `episodes`, `movies`, `clips`, `trailers`

#### niconico
* `segment_duration`: Segment duration in milliseconds for HLS-DMC formats. Use it at your own risk since this feature **may result in your account termination.**

#### youtubewebarchive
* `check_all`: Try to check more at the cost of more requests. One or more of `thumbnails`, `captures`

#### gamejolt
* `comment_sort`: `hot` (default), `you` (cookies needed), `top`, `new` - choose comment sorting mode (on GameJolt's side)

#### hotstar
* `res`: resolution to ignore - one or more of `sd`, `hd`, `fhd`
* `vcodec`: vcodec to ignore - one or more of `h264`, `h265`, `dvh265`
* `dr`: dynamic range to ignore - one or more of `sdr`, `hdr10`, `dv`

#### tiktok
* `api_hostname`: Hostname to use for mobile API requests, e.g. `api-h2.tiktokv.com`
* `app_version`: App version to call mobile APIs with - should be set along with `manifest_app_version`, e.g. `20.2.1`
* `manifest_app_version`: Numeric app version to call mobile APIs with, e.g. `221`

#### rokfinchannel
* `tab`: Which tab to download - one of `new`, `top`, `videos`, `podcasts`, `streams`, `stacks`

#### twitter
* `legacy_api`: Force usage of the legacy Twitter API instead of the GraphQL API for tweet extraction. Has no effect if login cookies are passed

#### stacommu, wrestleuniverse
* `device_id`: UUID value assigned by the website and used to enforce device limits for paid livestream content. Can be found in browser local storage

#### twitch
* `client_id`: Client ID value to be sent with GraphQL requests, e.g. `twitch:client_id=kimne78kx3ncx6brgo4mv6wki5h1ko`

#### nhkradirulive (NHK らじる★らじる LIVE)
* `area`: Which regional variation to extract. Valid areas are: `sapporo`, `sendai`, `tokyo`, `nagoya`, `osaka`, `hiroshima`, `matsuyama`, `fukuoka`. Defaults to `tokyo`

**Note**: These options may be changed/removed in the future without concern for backward compatibility

<!-- MANPAGE: MOVE "INSTALLATION" SECTION HERE -->


# PLUGINS

Note that **all** plugins are imported even if not invoked, and that **there are no checks** performed on plugin code. **Use plugins at your own risk and only if you trust the code!**

Plugins can be of `<type>`s `extractor` or `postprocessor`. 
- Extractor plugins do not need to be enabled from the CLI and are automatically invoked when the input URL is suitable for it. 
- Extractor plugins take priority over builtin extractors.
- Postprocessor plugins can be invoked using `--use-postprocessor NAME`.


Plugins are loaded from the namespace packages `yt_dlp_plugins.extractor` and `yt_dlp_plugins.postprocessor`.

In other words, the file structure on the disk looks something like:
    
        yt_dlp_plugins/
            extractor/
                myplugin.py
            postprocessor/
                myplugin.py

yt-dlp looks for these `yt_dlp_plugins` namespace folders in many locations (see below) and loads in plugins from **all** of them.

See the [wiki for some known plugins](https://github.com/yt-dlp/yt-dlp/wiki/Plugins)

## Installing Plugins

Plugins can be installed using various methods and locations.

1. **Configuration directories**:
   Plugin packages (containing a `yt_dlp_plugins` namespace folder) can be dropped into the following standard [configuration locations](#configuration):
    * **User Plugins**
      * `${XDG_CONFIG_HOME}/yt-dlp/plugins/<package name>/yt_dlp_plugins/` (recommended on Linux/macOS)
      * `${XDG_CONFIG_HOME}/yt-dlp-plugins/<package name>/yt_dlp_plugins/`
      * `${APPDATA}/yt-dlp/plugins/<package name>/yt_dlp_plugins/` (recommended on Windows)
      * `${APPDATA}/yt-dlp-plugins/<package name>/yt_dlp_plugins/`
      * `~/.yt-dlp/plugins/<package name>/yt_dlp_plugins/`
      * `~/yt-dlp-plugins/<package name>/yt_dlp_plugins/`
    * **System Plugins**
      * `/etc/yt-dlp/plugins/<package name>/yt_dlp_plugins/`
      * `/etc/yt-dlp-plugins/<package name>/yt_dlp_plugins/`
2. **Executable location**: Plugin packages can similarly be installed in a `yt-dlp-plugins` directory under the executable location (recommended for portable installations):
    * Binary: where `<root-dir>/yt-dlp.exe`, `<root-dir>/yt-dlp-plugins/<package name>/yt_dlp_plugins/`
    * Source: where `<root-dir>/yt_dlp/__main__.py`, `<root-dir>/yt-dlp-plugins/<package name>/yt_dlp_plugins/`

3. **pip and other locations in `PYTHONPATH`**
    * Plugin packages can be installed and managed using `pip`. See [yt-dlp-sample-plugins](https://github.com/yt-dlp/yt-dlp-sample-plugins) for an example.
      * Note: plugin files between plugin packages installed with pip must have unique filenames.
    * Any path in `PYTHONPATH` is searched in for the `yt_dlp_plugins` namespace folder.
      * Note: This does not apply for Pyinstaller/py2exe builds.


`.zip`, `.egg` and `.whl` archives containing a `yt_dlp_plugins` namespace folder in their root are also supported as plugin packages.
* e.g. `${XDG_CONFIG_HOME}/yt-dlp/plugins/mypluginpkg.zip` where `mypluginpkg.zip` contains `yt_dlp_plugins/<type>/myplugin.py`

Run yt-dlp with `--verbose` to check if the plugin has been loaded.

## Developing Plugins

See the [yt-dlp-sample-plugins](https://github.com/yt-dlp/yt-dlp-sample-plugins) repo for a template plugin package and the [Plugin Development](https://github.com/yt-dlp/yt-dlp/wiki/Plugin-Development) section of the wiki for a plugin development guide.

All public classes with a name ending in `IE`/`PP` are imported from each file for extractors and postprocessors repectively. This respects underscore prefix (e.g. `_MyBasePluginIE` is private) and `__all__`. Modules can similarly be excluded by prefixing the module name with an underscore (e.g. `_myplugin.py`).

To replace an existing extractor with a subclass of one, set the `plugin_name` class keyword argument (e.g. `class MyPluginIE(ABuiltInIE, plugin_name='myplugin')` will replace `ABuiltInIE` with `MyPluginIE`). Since the extractor replaces the parent, you should exclude the subclass extractor from being imported separately by making it private using one of the methods described above.

If you are a plugin author, add [yt-dlp-plugins](https://github.com/topics/yt-dlp-plugins) as a topic to your repository for discoverability.

See the [Developer Instructions](https://github.com/yt-dlp/yt-dlp/blob/master/CONTRIBUTING.md#developer-instructions) on how to write and test an extractor.

# EMBEDDING YT-DLP

yt-dlp makes the best effort to be a good command-line program, and thus should be callable from any programming language.

Your program should avoid parsing the normal stdout since they may change in future versions. Instead they should use options such as `-J`, `--print`, `--progress-template`, `--exec` etc to create console output that you can reliably reproduce and parse.

From a Python program, you can embed yt-dlp in a more powerful fashion, like this:

```python
from yt_dlp import YoutubeDL

URLS = ['https://www.youtube.com/watch?v=BaW_jenozKc']
with YoutubeDL() as ydl:
    ydl.download(URLS)
```

Most likely, you'll want to use various options. For a list of options available, have a look at [`yt_dlp/YoutubeDL.py`](yt_dlp/YoutubeDL.py#L183) or `help(yt_dlp.YoutubeDL)` in a Python shell. If you are already familiar with the CLI, you can use [`devscripts/cli_to_api.py`](https://github.com/yt-dlp/yt-dlp/blob/master/devscripts/cli_to_api.py) to translate any CLI switches to `YoutubeDL` params.

**Tip**: If you are porting your code from youtube-dl to yt-dlp, one important point to look out for is that we do not guarantee the return value of `YoutubeDL.extract_info` to be json serializable, or even be a dictionary. It will be dictionary-like, but if you want to ensure it is a serializable dictionary, pass it through `YoutubeDL.sanitize_info` as shown in the [example below](#extracting-information)

## Embedding examples

#### Extracting information

```python
import json
import yt_dlp

URL = 'https://www.youtube.com/watch?v=BaW_jenozKc'

# ℹ️ See help(yt_dlp.YoutubeDL) for a list of available options and public functions
ydl_opts = {}
with yt_dlp.YoutubeDL(ydl_opts) as ydl:
    info = ydl.extract_info(URL, download=False)

    # ℹ️ ydl.sanitize_info makes the info json-serializable
    print(json.dumps(ydl.sanitize_info(info)))
```
#### Download using an info-json

```python
import yt_dlp

INFO_FILE = 'path/to/video.info.json'

with yt_dlp.YoutubeDL() as ydl:
    error_code = ydl.download_with_info_file(INFO_FILE)

print('Some videos failed to download' if error_code
      else 'All videos successfully downloaded')
```

#### Extract audio

```python
import yt_dlp

URLS = ['https://www.youtube.com/watch?v=BaW_jenozKc']

ydl_opts = {
    'format': 'm4a/bestaudio/best',
    # ℹ️ See help(yt_dlp.postprocessor) for a list of available Postprocessors and their arguments
    'postprocessors': [{  # Extract audio using ffmpeg
        'key': 'FFmpegExtractAudio',
        'preferredcodec': 'm4a',
    }]
}

with yt_dlp.YoutubeDL(ydl_opts) as ydl:
    error_code = ydl.download(URLS)
```

#### Filter videos

```python
import yt_dlp

URLS = ['https://www.youtube.com/watch?v=BaW_jenozKc']

def longer_than_a_minute(info, *, incomplete):
    """Download only videos longer than a minute (or with unknown duration)"""
    duration = info.get('duration')
    if duration and duration < 60:
        return 'The video is too short'

ydl_opts = {
    'match_filter': longer_than_a_minute,
}

with yt_dlp.YoutubeDL(ydl_opts) as ydl:
    error_code = ydl.download(URLS)
```

#### Adding logger and progress hook

```python
import yt_dlp

URLS = ['https://www.youtube.com/watch?v=BaW_jenozKc']

class MyLogger:
    def debug(self, msg):
        # For compatibility with youtube-dl, both debug and info are passed into debug
        # You can distinguish them by the prefix '[debug] '
        if msg.startswith('[debug] '):
            pass
        else:
            self.info(msg)

    def info(self, msg):
        pass

    def warning(self, msg):
        pass

    def error(self, msg):
        print(msg)


# ℹ️ See "progress_hooks" in help(yt_dlp.YoutubeDL)
def my_hook(d):
    if d['status'] == 'finished':
        print('Done downloading, now post-processing ...')


ydl_opts = {
    'logger': MyLogger(),
    'progress_hooks': [my_hook],
}

with yt_dlp.YoutubeDL(ydl_opts) as ydl:
    ydl.download(URLS)
```

#### Add a custom PostProcessor

```python
import yt_dlp

URLS = ['https://www.youtube.com/watch?v=BaW_jenozKc']

# ℹ️ See help(yt_dlp.postprocessor.PostProcessor)
class MyCustomPP(yt_dlp.postprocessor.PostProcessor):
    def run(self, info):
        self.to_screen('Doing stuff')
        return [], info


with yt_dlp.YoutubeDL() as ydl:
    # ℹ️ "when" can take any value in yt_dlp.utils.POSTPROCESS_WHEN
    ydl.add_post_processor(MyCustomPP(), when='pre_process')
    ydl.download(URLS)
```


#### Use a custom format selector

```python
import yt_dlp

URLS = ['https://www.youtube.com/watch?v=BaW_jenozKc']

def format_selector(ctx):
    """ Select the best video and the best audio that won't result in an mkv.
    NOTE: This is just an example and does not handle all cases """

    # formats are already sorted worst to best
    formats = ctx.get('formats')[::-1]

    # acodec='none' means there is no audio
    best_video = next(f for f in formats
                      if f['vcodec'] != 'none' and f['acodec'] == 'none')

    # find compatible audio extension
    audio_ext = {'mp4': 'm4a', 'webm': 'webm'}[best_video['ext']]
    # vcodec='none' means there is no video
    best_audio = next(f for f in formats if (
        f['acodec'] != 'none' and f['vcodec'] == 'none' and f['ext'] == audio_ext))

    # These are the minimum required fields for a merged format
    yield {
        'format_id': f'{best_video["format_id"]}+{best_audio["format_id"]}',
        'ext': best_video['ext'],
        'requested_formats': [best_video, best_audio],
        # Must be + separated list of protocols
        'protocol': f'{best_video["protocol"]}+{best_audio["protocol"]}'
    }


ydl_opts = {
    'format': format_selector,
}

with yt_dlp.YoutubeDL(ydl_opts) as ydl:
    ydl.download(URLS)
```

<!-- MANPAGE: MOVE "NEW FEATURES" SECTION HERE -->

# DEPRECATED OPTIONS

These are all the deprecated options and the current alternative to achieve the same effect

#### Almost redundant options
While these options are almost the same as their new counterparts, there are some differences that prevents them being redundant

    -j, --dump-json                  --print "%()j"
    -F, --list-formats               --print formats_table
    --list-thumbnails                --print thumbnails_table --print playlist:thumbnails_table
    --list-subs                      --print automatic_captions_table --print subtitles_table

#### Redundant options
While these options are redundant, they are still expected to be used due to their ease of use

    --get-description                --print description
    --get-duration                   --print duration_string
    --get-filename                   --print filename
    --get-format                     --print format
    --get-id                         --print id
    --get-thumbnail                  --print thumbnail
    -e, --get-title                  --print title
    -g, --get-url                    --print urls
    --match-title REGEX              --match-filter "title ~= (?i)REGEX"
    --reject-title REGEX             --match-filter "title !~= (?i)REGEX"
    --min-views COUNT                --match-filter "view_count >=? COUNT"
    --max-views COUNT                --match-filter "view_count <=? COUNT"
    --break-on-reject                Use --break-match-filter
    --user-agent UA                  --add-header "User-Agent:UA"
    --referer URL                    --add-header "Referer:URL"
    --playlist-start NUMBER          -I NUMBER:
    --playlist-end NUMBER            -I :NUMBER
    --playlist-reverse               -I ::-1
    --no-playlist-reverse            Default
    --no-colors                      --color no_color


#### Not recommended
While these options still work, their use is not recommended since there are other alternatives to achieve the same

    --force-generic-extractor        --ies generic,default
    --exec-before-download CMD       --exec "before_dl:CMD"
    --no-exec-before-download        --no-exec
    --all-formats                    -f all
    --all-subs                       --sub-langs all --write-subs
    --print-json                     -j --no-simulate
    --autonumber-size NUMBER         Use string formatting, e.g. %(autonumber)03d
    --autonumber-start NUMBER        Use internal field formatting like %(autonumber+NUMBER)s
    --id                             -o "%(id)s.%(ext)s"
    --metadata-from-title FORMAT     --parse-metadata "%(title)s:FORMAT"
    --hls-prefer-native              --downloader "m3u8:native"
    --hls-prefer-ffmpeg              --downloader "m3u8:ffmpeg"
    --list-formats-old               --compat-options list-formats (Alias: --no-list-formats-as-table)
    --list-formats-as-table          --compat-options -list-formats [Default] (Alias: --no-list-formats-old)
    --youtube-skip-dash-manifest     --extractor-args "youtube:skip=dash" (Alias: --no-youtube-include-dash-manifest)
    --youtube-skip-hls-manifest      --extractor-args "youtube:skip=hls" (Alias: --no-youtube-include-hls-manifest)
    --youtube-include-dash-manifest  Default (Alias: --no-youtube-skip-dash-manifest)
    --youtube-include-hls-manifest   Default (Alias: --no-youtube-skip-hls-manifest)
    --geo-bypass                     --xff "default"
    --no-geo-bypass                  --xff "never"
    --geo-bypass-country CODE        --xff CODE
    --geo-bypass-ip-block IP_BLOCK   --xff IP_BLOCK


#### Developer options
These options are not intended to be used by the end-user

    --test                           Download only part of video for testing extractors
    --load-pages                     Load pages dumped by --write-pages
    --youtube-print-sig-code         For testing youtube signatures
    --allow-unplayable-formats       List unplayable formats also
    --no-allow-unplayable-formats    Default


#### Old aliases
These are aliases that are no longer documented for various reasons

    --avconv-location                --ffmpeg-location
    --clean-infojson                 --clean-info-json
    --cn-verification-proxy URL      --geo-verification-proxy URL
    --dump-headers                   --print-traffic
    --dump-intermediate-pages        --dump-pages
    --force-write-download-archive   --force-write-archive
    --load-info                      --load-info-json
    --no-clean-infojson              --no-clean-info-json
    --no-split-tracks                --no-split-chapters
    --no-write-srt                   --no-write-subs
    --prefer-unsecure                --prefer-insecure
    --rate-limit RATE                --limit-rate RATE
    --split-tracks                   --split-chapters
    --srt-lang LANGS                 --sub-langs LANGS
    --trim-file-names LENGTH         --trim-filenames LENGTH
    --write-srt                      --write-subs
    --yes-overwrites                 --force-overwrites

#### Sponskrub Options
Support for [SponSkrub](https://github.com/faissaloo/SponSkrub) has been deprecated in favor of the `--sponsorblock` options

    --sponskrub                      --sponsorblock-mark all
    --no-sponskrub                   --no-sponsorblock
    --sponskrub-cut                  --sponsorblock-remove all
    --no-sponskrub-cut               --sponsorblock-remove -all
    --sponskrub-force                Not applicable
    --no-sponskrub-force             Not applicable
    --sponskrub-location             Not applicable
    --sponskrub-args                 Not applicable

#### No longer supported
These options may no longer work as intended

    --prefer-avconv                  avconv is not officially supported by yt-dlp (Alias: --no-prefer-ffmpeg)
    --prefer-ffmpeg                  Default (Alias: --no-prefer-avconv)
    -C, --call-home                  Not implemented
    --no-call-home                   Default
    --include-ads                    No longer supported
    --no-include-ads                 Default
    --write-annotations              No supported site has annotations now
    --no-write-annotations           Default
    --compat-options seperate-video-versions  No longer needed

#### Removed
These options were deprecated since 2014 and have now been entirely removed

    -A, --auto-number                -o "%(autonumber)s-%(id)s.%(ext)s"
    -t, -l, --title, --literal       -o "%(title)s-%(id)s.%(ext)s"

# CONTRIBUTING
See [CONTRIBUTING.md](CONTRIBUTING.md#contributing-to-yt-dlp) for instructions on [Opening an Issue](CONTRIBUTING.md#opening-an-issue) and [Contributing code to the project](CONTRIBUTING.md#developer-instructions)

# WIKI
See the [Wiki](https://github.com/yt-dlp/yt-dlp/wiki) for more information<|MERGE_RESOLUTION|>--- conflicted
+++ resolved
@@ -729,14 +729,8 @@
                                     be given with their respective seperators.
                                     By default, all containers of the most
                                     recently accessed profile are used.
-<<<<<<< HEAD
-                                    Currently supported keyrings are:
-                                    basic_text, gnome_keyring, kwallet4,
-                                    kwallet5, kwallet6
-=======
                                     Currently supported keyrings are: basictext,
                                     gnomekeyring, kwallet, kwallet5, kwallet6
->>>>>>> 6aaabd0e
     --no-cookies-from-browser       Do not load cookies from browser (default)
     --cache-dir DIR                 Location in the filesystem where yt-dlp can
                                     store some downloaded information (such as
