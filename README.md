<!-- MANPAGE: BEGIN EXCLUDED SECTION -->
<div align="center">

[![YT-DLP](https://raw.githubusercontent.com/yt-dlp/yt-dlp/master/.github/banner.svg)](#readme)

[![Release version](https://img.shields.io/github/v/release/yt-dlp/yt-dlp?color=brightgreen&label=Download&style=for-the-badge)](#installation "Installation")
[![PyPi](https://img.shields.io/badge/-PyPi-blue.svg?logo=pypi&labelColor=555555&style=for-the-badge)](https://pypi.org/project/yt-dlp "PyPi")
[![Donate](https://img.shields.io/badge/_-Donate-red.svg?logo=githubsponsors&labelColor=555555&style=for-the-badge)](Collaborators.md#collaborators "Donate")
[![Matrix](https://img.shields.io/matrix/yt-dlp:matrix.org?color=brightgreen&labelColor=555555&label=&logo=element&style=for-the-badge)](https://matrix.to/#/#yt-dlp:matrix.org "Matrix")
[![Discord](https://img.shields.io/discord/807245652072857610?color=blue&labelColor=555555&label=&logo=discord&style=for-the-badge)](https://discord.gg/H5MNcFW63r "Discord")
[![Supported Sites](https://img.shields.io/badge/-Supported_Sites-brightgreen.svg?style=for-the-badge)](supportedsites.md "Supported Sites")
[![License: Unlicense](https://img.shields.io/badge/-Unlicense-blue.svg?style=for-the-badge)](LICENSE "License")
[![CI Status](https://img.shields.io/github/actions/workflow/status/yt-dlp/yt-dlp/core.yml?branch=master&label=Tests&style=for-the-badge)](https://github.com/yt-dlp/yt-dlp/actions "CI Status")
[![Commits](https://img.shields.io/github/commit-activity/m/yt-dlp/yt-dlp?label=commits&style=for-the-badge)](https://github.com/yt-dlp/yt-dlp/commits "Commit History")
[![Last Commit](https://img.shields.io/github/last-commit/yt-dlp/yt-dlp/master?label=&style=for-the-badge&display_timestamp=committer)](https://github.com/yt-dlp/yt-dlp/pulse/monthly "Last activity")

</div>
<!-- MANPAGE: END EXCLUDED SECTION -->

yt-dlp is a [youtube-dl](https://github.com/ytdl-org/youtube-dl) fork based on the now inactive [youtube-dlc](https://github.com/blackjack4494/yt-dlc). The main focus of this project is adding new features and patches while also keeping up to date with the original project

<!-- MANPAGE: MOVE "USAGE AND OPTIONS" SECTION HERE -->

<!-- MANPAGE: BEGIN EXCLUDED SECTION -->
* [INSTALLATION](#installation)
    * [Detailed instructions](https://github.com/yt-dlp/yt-dlp/wiki/Installation)
    * [Release Files](#release-files)
    * [Update](#update)
    * [Dependencies](#dependencies)
    * [Compile](#compile)
* [USAGE AND OPTIONS](#usage-and-options)
    * [General Options](#general-options)
    * [Network Options](#network-options)
    * [Geo-restriction](#geo-restriction)
    * [Video Selection](#video-selection)
    * [Download Options](#download-options)
    * [Filesystem Options](#filesystem-options)
    * [Thumbnail Options](#thumbnail-options)
    * [Internet Shortcut Options](#internet-shortcut-options)
    * [Verbosity and Simulation Options](#verbosity-and-simulation-options)
    * [Workarounds](#workarounds)
    * [Video Format Options](#video-format-options)
    * [Subtitle Options](#subtitle-options)
    * [Authentication Options](#authentication-options)
    * [Post-processing Options](#post-processing-options)
    * [SponsorBlock Options](#sponsorblock-options)
    * [Extractor Options](#extractor-options)
* [CONFIGURATION](#configuration)
    * [Configuration file encoding](#configuration-file-encoding)
    * [Authentication with netrc](#authentication-with-netrc)
    * [Notes about environment variables](#notes-about-environment-variables)
* [OUTPUT TEMPLATE](#output-template)
    * [Output template examples](#output-template-examples)
* [FORMAT SELECTION](#format-selection)
    * [Filtering Formats](#filtering-formats)
    * [Sorting Formats](#sorting-formats)
    * [Format Selection examples](#format-selection-examples)
* [MODIFYING METADATA](#modifying-metadata)
    * [Modifying metadata examples](#modifying-metadata-examples)
* [EXTRACTOR ARGUMENTS](#extractor-arguments)
* [PLUGINS](#plugins)
    * [Installing Plugins](#installing-plugins)
    * [Developing Plugins](#developing-plugins)
* [EMBEDDING YT-DLP](#embedding-yt-dlp)
    * [Embedding examples](#embedding-examples)
* [CHANGES FROM YOUTUBE-DL](#changes-from-youtube-dl)
    * [New features](#new-features)
    * [Differences in default behavior](#differences-in-default-behavior)
    * [Deprecated options](#deprecated-options)
* [CONTRIBUTING](CONTRIBUTING.md#contributing-to-yt-dlp)
    * [Opening an Issue](CONTRIBUTING.md#opening-an-issue)
    * [Developer Instructions](CONTRIBUTING.md#developer-instructions)
* [WIKI](https://github.com/yt-dlp/yt-dlp/wiki)
    * [FAQ](https://github.com/yt-dlp/yt-dlp/wiki/FAQ)
<!-- MANPAGE: END EXCLUDED SECTION -->


<<<<<<< HEAD
=======
# NEW FEATURES

* Forked from [**yt-dlc@f9401f2**](https://github.com/blackjack4494/yt-dlc/commit/f9401f2a91987068139c5f757b12fc711d4c0cee) and merged with [**youtube-dl@be008e6**](https://github.com/ytdl-org/youtube-dl/commit/be008e657d79832642e2158557c899249c9e31cd) ([exceptions](https://github.com/yt-dlp/yt-dlp/issues/21))

* **[SponsorBlock Integration](#sponsorblock-options)**: You can mark/remove sponsor sections in YouTube videos by utilizing the [SponsorBlock](https://sponsor.ajay.app) API

* **[Format Sorting](#sorting-formats)**: The default format sorting options have been changed so that higher resolution and better codecs will be now preferred instead of simply using larger bitrate. Furthermore, you can now specify the sort order using `-S`. This allows for much easier format selection than what is possible by simply using `--format` ([examples](#format-selection-examples))

* **Merged with animelover1984/youtube-dl**: You get most of the features and improvements from [animelover1984/youtube-dl](https://github.com/animelover1984/youtube-dl) including `--write-comments`, `BiliBiliSearch`, `BilibiliChannel`, Embedding thumbnail in mp4/ogg/opus, playlist infojson etc. Note that NicoNico livestreams are not available. See [#31](https://github.com/yt-dlp/yt-dlp/pull/31) for details.

* **YouTube improvements**:
    * Supports Clips, Stories (`ytstories:<channel UCID>`), Search (including filters)**\***, YouTube Music Search, Channel-specific search, Search prefixes (`ytsearch:`, `ytsearchdate:`)**\***, Mixes, and Feeds (`:ytfav`, `:ytwatchlater`, `:ytsubs`, `:ythistory`, `:ytrec`, `:ytnotif`)
    * Fix for [n-sig based throttling](https://github.com/ytdl-org/youtube-dl/issues/29326) **\***
    * Supports some (but not all) age-gated content without cookies
    * Download livestreams from the start using `--live-from-start` (*experimental*)
    * Channel URLs download all uploads of the channel, including shorts and live

* **Cookies from browser**: Cookies can be automatically extracted from all major web browsers using `--cookies-from-browser BROWSER[+KEYRING][:PROFILE][::CONTAINER]`

* **Download time range**: Videos can be downloaded partially based on either timestamps or chapters using `--download-sections`

* **Split video by chapters**: Videos can be split into multiple files based on chapters using `--split-chapters`

* **Multi-threaded fragment downloads**: Download multiple fragments of m3u8/mpd videos in parallel. Use `--concurrent-fragments` (`-N`) option to set the number of threads used

* **Aria2c with HLS/DASH**: You can use `aria2c` as the external downloader for DASH(mpd) and HLS(m3u8) formats

* **New and fixed extractors**: Many new extractors have been added and a lot of existing ones have been fixed. See the [changelog](Changelog.md) or the [list of supported sites](supportedsites.md)

* **New MSOs**: Philo, Spectrum, SlingTV, Cablevision, RCN etc.

* **Subtitle extraction from manifests**: Subtitles can be extracted from streaming media manifests. See [commit/be6202f](https://github.com/yt-dlp/yt-dlp/commit/be6202f12b97858b9d716e608394b51065d0419f) for details

* **Multiple paths and output templates**: You can give different [output templates](#output-template) and download paths for different types of files. You can also set a temporary path where intermediary files are downloaded to using `--paths` (`-P`)

* **Portable Configuration**: Configuration files are automatically loaded from the home and root directories. See [CONFIGURATION](#configuration) for details

* **Output template improvements**: Output templates can now have date-time formatting, numeric offsets, object traversal etc. See [output template](#output-template) for details. Even more advanced operations can also be done with the help of `--parse-metadata` and `--replace-in-metadata`

* **Other new options**: Many new options have been added such as `--alias`, `--print`, `--concat-playlist`, `--wait-for-video`, `--retry-sleep`, `--sleep-requests`, `--convert-thumbnails`, `--force-download-archive`, `--force-overwrites`, `--break-match-filter` etc

* **Improvements**: Regex and other operators in `--format`/`--match-filter`, multiple `--postprocessor-args` and `--downloader-args`, faster archive checking, more [format selection options](#format-selection), merge multi-video/audio, multiple `--config-locations`, `--exec` at different stages, etc

* **Plugins**: Extractors and PostProcessors can be loaded from an external file. See [plugins](#plugins) for details

* **Self updater**: The releases can be updated using `yt-dlp -U`, and downgraded using `--update-to` if required

* **Automated builds**: [Nightly/master builds](#update-channels) can be used with `--update-to nightly` and `--update-to master`

See [changelog](Changelog.md) or [commits](https://github.com/yt-dlp/yt-dlp/commits) for the full list of changes

Features marked with a **\*** have been back-ported to youtube-dl

### Differences in default behavior

Some of yt-dlp's default options are different from that of youtube-dl and youtube-dlc:

* yt-dlp supports only [Python 3.8+](## "Windows 7"), and *may* remove support for more versions as they [become EOL](https://devguide.python.org/versions/#python-release-cycle); while [youtube-dl still supports Python 2.6+ and 3.2+](https://github.com/ytdl-org/youtube-dl/issues/30568#issue-1118238743)
* The options `--auto-number` (`-A`), `--title` (`-t`) and `--literal` (`-l`), no longer work. See [removed options](#Removed) for details
* `avconv` is not supported as an alternative to `ffmpeg`
* yt-dlp stores config files in slightly different locations to youtube-dl. See [CONFIGURATION](#configuration) for a list of correct locations
* The default [output template](#output-template) is `%(title)s [%(id)s].%(ext)s`. There is no real reason for this change. This was changed before yt-dlp was ever made public and now there are no plans to change it back to `%(title)s-%(id)s.%(ext)s`. Instead, you may use `--compat-options filename`
* The default [format sorting](#sorting-formats) is different from youtube-dl and prefers higher resolution and better codecs rather than higher bitrates. You can use the `--format-sort` option to change this to any order you prefer, or use `--compat-options format-sort` to use youtube-dl's sorting order
* The default format selector is `bv*+ba/b`. This means that if a combined video + audio format that is better than the best video-only format is found, the former will be preferred. Use `-f bv+ba/b` or `--compat-options format-spec` to revert this
* Unlike youtube-dlc, yt-dlp does not allow merging multiple audio/video streams into one file by default (since this conflicts with the use of `-f bv*+ba`). If needed, this feature must be enabled using `--audio-multistreams` and `--video-multistreams`. You can also use `--compat-options multistreams` to enable both
* `--no-abort-on-error` is enabled by default. Use `--abort-on-error` or `--compat-options abort-on-error` to abort on errors instead
* When writing metadata files such as thumbnails, description or infojson, the same information (if available) is also written for playlists. Use `--no-write-playlist-metafiles` or `--compat-options no-playlist-metafiles` to not write these files
* `--add-metadata` attaches the `infojson` to `mkv` files in addition to writing the metadata when used with `--write-info-json`. Use `--no-embed-info-json` or `--compat-options no-attach-info-json` to revert this
* Some metadata are embedded into different fields when using `--add-metadata` as compared to youtube-dl. Most notably, `comment` field contains the `webpage_url` and `synopsis` contains the `description`. You can [use `--parse-metadata`](#modifying-metadata) to modify this to your liking or use `--compat-options embed-metadata` to revert this
* `playlist_index` behaves differently when used with options like `--playlist-reverse` and `--playlist-items`. See [#302](https://github.com/yt-dlp/yt-dlp/issues/302) for details. You can use `--compat-options playlist-index` if you want to keep the earlier behavior
* The output of `-F` is listed in a new format. Use `--compat-options list-formats` to revert this
* Live chats (if available) are considered as subtitles. Use `--sub-langs all,-live_chat` to download all subtitles except live chat. You can also use `--compat-options no-live-chat` to prevent any live chat/danmaku from downloading
* YouTube channel URLs download all uploads of the channel. To download only the videos in a specific tab, pass the tab's URL. If the channel does not show the requested tab, an error will be raised. Also, `/live` URLs raise an error if there are no live videos instead of silently downloading the entire channel. You may use `--compat-options no-youtube-channel-redirect` to revert all these redirections
* Unavailable videos are also listed for YouTube playlists. Use `--compat-options no-youtube-unavailable-videos` to remove this
* The upload dates extracted from YouTube are in UTC [when available](https://github.com/yt-dlp/yt-dlp/blob/89e4d86171c7b7c997c77d4714542e0383bf0db0/yt_dlp/extractor/youtube.py#L3898-L3900). Use `--compat-options no-youtube-prefer-utc-upload-date` to prefer the non-UTC upload date.
* If `ffmpeg` is used as the downloader, the downloading and merging of formats happen in a single step when possible. Use `--compat-options no-direct-merge` to revert this
* Thumbnail embedding in `mp4` is done with mutagen if possible. Use `--compat-options embed-thumbnail-atomicparsley` to force the use of AtomicParsley instead
* Some internal metadata such as filenames are removed by default from the infojson. Use `--no-clean-infojson` or `--compat-options no-clean-infojson` to revert this
* When `--embed-subs` and `--write-subs` are used together, the subtitles are written to disk and also embedded in the media file. You can use just `--embed-subs` to embed the subs and automatically delete the separate file. See [#630 (comment)](https://github.com/yt-dlp/yt-dlp/issues/630#issuecomment-893659460) for more info. `--compat-options no-keep-subs` can be used to revert this
* `certifi` will be used for SSL root certificates, if installed. If you want to use system certificates (e.g. self-signed), use `--compat-options no-certifi`
* yt-dlp's sanitization of invalid characters in filenames is different/smarter than in youtube-dl. You can use `--compat-options filename-sanitization` to revert to youtube-dl's behavior
* yt-dlp tries to parse the external downloader outputs into the standard progress output if possible (Currently implemented: [~~aria2c~~](https://github.com/yt-dlp/yt-dlp/issues/5931)). You can use `--compat-options no-external-downloader-progress` to get the downloader output as-is
* yt-dlp versions between 2021.09.01 and 2023.01.02 applies `--match-filter` to nested playlists. This was an unintentional side-effect of [8f18ac](https://github.com/yt-dlp/yt-dlp/commit/8f18aca8717bb0dd49054555af8d386e5eda3a88) and is fixed in [d7b460](https://github.com/yt-dlp/yt-dlp/commit/d7b460d0e5fc710950582baed2e3fc616ed98a80). Use `--compat-options playlist-match-filter` to revert this
* yt-dlp versions between 2021.11.10 and 2023.06.21 estimated `filesize_approx` values for fragmented/manifest formats. This was added for convenience in [f2fe69](https://github.com/yt-dlp/yt-dlp/commit/f2fe69c7b0d208bdb1f6292b4ae92bc1e1a7444a), but was reverted in [0dff8e](https://github.com/yt-dlp/yt-dlp/commit/0dff8e4d1e6e9fb938f4256ea9af7d81f42fd54f) due to the potentially extreme inaccuracy of the estimated values. Use `--compat-options manifest-filesize-approx` to keep extracting the estimated values
* yt-dlp uses modern http client backends such as `requests`. Use `--compat-options prefer-legacy-http-handler` to prefer the legacy http handler (`urllib`) to be used for standard http requests.
* The sub-module `swfinterp` is removed.

For ease of use, a few more compat options are available:

* `--compat-options all`: Use all compat options (Do NOT use)
* `--compat-options youtube-dl`: Same as `--compat-options all,-multistreams,-playlist-match-filter,-manifest-filesize-approx`
* `--compat-options youtube-dlc`: Same as `--compat-options all,-no-live-chat,-no-youtube-channel-redirect,-playlist-match-filter,-manifest-filesize-approx`
* `--compat-options 2021`: Same as `--compat-options 2022,no-certifi,filename-sanitization,no-youtube-prefer-utc-upload-date`
* `--compat-options 2022`: Same as `--compat-options 2023,playlist-match-filter,no-external-downloader-progress`
* `--compat-options 2023`: Same as `--compat-options prefer-legacy-http-handler,manifest-filesize-approx`. Use this to enable all future compat options


>>>>>>> 3876429d
# INSTALLATION

<!-- MANPAGE: BEGIN EXCLUDED SECTION -->
[![Windows](https://img.shields.io/badge/-Windows_x64-blue.svg?style=for-the-badge&logo=windows)](https://github.com/yt-dlp/yt-dlp/releases/latest/download/yt-dlp.exe)
[![Unix](https://img.shields.io/badge/-Linux/BSD-red.svg?style=for-the-badge&logo=linux)](https://github.com/yt-dlp/yt-dlp/releases/latest/download/yt-dlp)
[![MacOS](https://img.shields.io/badge/-MacOS-lightblue.svg?style=for-the-badge&logo=apple)](https://github.com/yt-dlp/yt-dlp/releases/latest/download/yt-dlp_macos)
[![PyPi](https://img.shields.io/badge/-PyPi-blue.svg?logo=pypi&labelColor=555555&style=for-the-badge)](https://pypi.org/project/yt-dlp)
[![Source Tarball](https://img.shields.io/badge/-Source_tar-green.svg?style=for-the-badge)](https://github.com/yt-dlp/yt-dlp/releases/latest/download/yt-dlp.tar.gz)
[![Other variants](https://img.shields.io/badge/-Other-grey.svg?style=for-the-badge)](#release-files)
[![All versions](https://img.shields.io/badge/-All_Versions-lightgrey.svg?style=for-the-badge)](https://github.com/yt-dlp/yt-dlp/releases)
<!-- MANPAGE: END EXCLUDED SECTION -->

You can install yt-dlp using [the binaries](#release-files), [pip](https://pypi.org/project/yt-dlp) or one using a third-party package manager. See [the wiki](https://github.com/yt-dlp/yt-dlp/wiki/Installation) for detailed instructions

<!-- MANPAGE: BEGIN EXCLUDED SECTION -->
## RELEASE FILES

#### Recommended

File|Description
:---|:---
[yt-dlp](https://github.com/yt-dlp/yt-dlp/releases/latest/download/yt-dlp)|Platform-independent [zipimport](https://docs.python.org/3/library/zipimport.html) binary. Needs Python (recommended for **Linux/BSD**)
[yt-dlp.exe](https://github.com/yt-dlp/yt-dlp/releases/latest/download/yt-dlp.exe)|Windows (Win7 SP1+) standalone x64 binary (recommended for **Windows**)
[yt-dlp_macos](https://github.com/yt-dlp/yt-dlp/releases/latest/download/yt-dlp_macos)|Universal MacOS (10.15+) standalone executable (recommended for **MacOS**)

#### Alternatives

File|Description
:---|:---
[yt-dlp_x86.exe](https://github.com/yt-dlp/yt-dlp/releases/latest/download/yt-dlp_x86.exe)|Windows (Win7 SP1+) standalone x86 (32-bit) binary
[yt-dlp_min.exe](https://github.com/yt-dlp/yt-dlp/releases/latest/download/yt-dlp_min.exe)|Windows (Win7 SP1+) standalone x64 binary built with `py2exe`<br/> ([Not recommended](#standalone-py2exe-builds-windows))
[yt-dlp_linux](https://github.com/yt-dlp/yt-dlp/releases/latest/download/yt-dlp_linux)|Linux standalone x64 binary
[yt-dlp_linux.zip](https://github.com/yt-dlp/yt-dlp/releases/latest/download/yt-dlp_linux.zip)|Unpackaged Linux executable (no auto-update)
[yt-dlp_linux_armv7l](https://github.com/yt-dlp/yt-dlp/releases/latest/download/yt-dlp_linux_armv7l)|Linux standalone armv7l (32-bit) binary
[yt-dlp_linux_aarch64](https://github.com/yt-dlp/yt-dlp/releases/latest/download/yt-dlp_linux_aarch64)|Linux standalone aarch64 (64-bit) binary
[yt-dlp_win.zip](https://github.com/yt-dlp/yt-dlp/releases/latest/download/yt-dlp_win.zip)|Unpackaged Windows executable (no auto-update)
[yt-dlp_macos.zip](https://github.com/yt-dlp/yt-dlp/releases/latest/download/yt-dlp_macos.zip)|Unpackaged MacOS (10.15+) executable (no auto-update)
[yt-dlp_macos_legacy](https://github.com/yt-dlp/yt-dlp/releases/latest/download/yt-dlp_macos_legacy)|MacOS (10.9+) standalone x64 executable

#### Misc

File|Description
:---|:---
[yt-dlp.tar.gz](https://github.com/yt-dlp/yt-dlp/releases/latest/download/yt-dlp.tar.gz)|Source tarball
[SHA2-512SUMS](https://github.com/yt-dlp/yt-dlp/releases/latest/download/SHA2-512SUMS)|GNU-style SHA512 sums
[SHA2-512SUMS.sig](https://github.com/yt-dlp/yt-dlp/releases/latest/download/SHA2-512SUMS.sig)|GPG signature file for SHA512 sums
[SHA2-256SUMS](https://github.com/yt-dlp/yt-dlp/releases/latest/download/SHA2-256SUMS)|GNU-style SHA256 sums
[SHA2-256SUMS.sig](https://github.com/yt-dlp/yt-dlp/releases/latest/download/SHA2-256SUMS.sig)|GPG signature file for SHA256 sums

The public key that can be used to verify the GPG signatures is [available here](https://github.com/yt-dlp/yt-dlp/blob/master/public.key)
Example usage:
```
curl -L https://github.com/yt-dlp/yt-dlp/raw/master/public.key | gpg --import
gpg --verify SHA2-256SUMS.sig SHA2-256SUMS
gpg --verify SHA2-512SUMS.sig SHA2-512SUMS
```
<!-- MANPAGE: END EXCLUDED SECTION -->

**Note**: The manpages, shell completion (autocomplete) files etc. are available inside the [source tarball](https://github.com/yt-dlp/yt-dlp/releases/latest/download/yt-dlp.tar.gz)



## UPDATE
You can use `yt-dlp -U` to update if you are using the [release binaries](#release-files)

If you [installed with pip](https://github.com/yt-dlp/yt-dlp/wiki/Installation#with-pip), simply re-run the same command that was used to install the program

For other third-party package managers, see [the wiki](https://github.com/yt-dlp/yt-dlp/wiki/Installation#third-party-package-managers) or refer their documentation

<a id="update-channels"></a>

There are currently three release channels for binaries: `stable`, `nightly` and `master`.

* `stable` is the default channel, and many of its changes have been tested by users of the `nightly` and `master` channels.
* The `nightly` channel has releases scheduled to build every day around midnight UTC, for a snapshot of the project's new patches and changes. This is the **recommended channel for regular users** of yt-dlp. The `nightly` releases are available from [yt-dlp/yt-dlp-nightly-builds](https://github.com/yt-dlp/yt-dlp-nightly-builds/releases) or as development releases of the `yt-dlp` PyPI package (which can be installed with pip's `--pre` flag).
* The `master` channel features releases that are built after each push to the master branch, and these will have the very latest fixes and additions, but may also be more prone to regressions. They are available from [yt-dlp/yt-dlp-master-builds](https://github.com/yt-dlp/yt-dlp-master-builds/releases).

When using `--update`/`-U`, a release binary will only update to its current channel.
`--update-to CHANNEL` can be used to switch to a different channel when a newer version is available. `--update-to [CHANNEL@]TAG` can also be used to upgrade or downgrade to specific tags from a channel.

You may also use `--update-to <repository>` (`<owner>/<repository>`) to update to a channel on a completely different repository. Be careful with what repository you are updating to though, there is no verification done for binaries from different repositories.

Example usage:
* `yt-dlp --update-to master` switch to the `master` channel and update to its latest release
* `yt-dlp --update-to stable@2023.07.06` upgrade/downgrade to release to `stable` channel tag `2023.07.06`
* `yt-dlp --update-to 2023.10.07` upgrade/downgrade to tag `2023.10.07` if it exists on the current channel
* `yt-dlp --update-to example/yt-dlp@2023.09.24` upgrade/downgrade to the release from the `example/yt-dlp` repository, tag `2023.09.24`

**Important**: Any user experiencing an issue with the `stable` release should install or update to the `nightly` release before submitting a bug report:
```
# To update to nightly from stable executable/binary:
yt-dlp --update-to nightly

# To install nightly with pip:
python3 -m pip install -U --pre yt-dlp
```

## DEPENDENCIES
Python versions 3.8+ (CPython and PyPy) are supported. Other versions and implementations may or may not work correctly.

<!-- Python 3.5+ uses VC++14 and it is already embedded in the binary created
<!x-- https://www.microsoft.com/en-us/download/details.aspx?id=26999 --x>
On windows, [Microsoft Visual C++ 2010 SP1 Redistributable Package (x86)](https://download.microsoft.com/download/1/6/5/165255E7-1014-4D0A-B094-B6A430A6BFFC/vcredist_x86.exe) is also necessary to run yt-dlp. You probably already have this, but if the executable throws an error due to missing `MSVCR100.dll` you need to install it manually.
-->

While all the other dependencies are optional, `ffmpeg` and `ffprobe` are highly recommended

### Strongly recommended

* [**ffmpeg** and **ffprobe**](https://www.ffmpeg.org) - Required for [merging separate video and audio files](#format-selection) as well as for various [post-processing](#post-processing-options) tasks. License [depends on the build](https://www.ffmpeg.org/legal.html)

    There are bugs in ffmpeg that cause various issues when used alongside yt-dlp. Since ffmpeg is such an important dependency, we provide [custom builds](https://github.com/yt-dlp/FFmpeg-Builds#ffmpeg-static-auto-builds) with patches for some of these issues at [yt-dlp/FFmpeg-Builds](https://github.com/yt-dlp/FFmpeg-Builds). See [the readme](https://github.com/yt-dlp/FFmpeg-Builds#patches-applied) for details on the specific issues solved by these builds
    
    **Important**: What you need is ffmpeg *binary*, **NOT** [the Python package of the same name](https://pypi.org/project/ffmpeg)

### Networking
* [**certifi**](https://github.com/certifi/python-certifi)\* - Provides Mozilla's root certificate bundle. Licensed under [MPLv2](https://github.com/certifi/python-certifi/blob/master/LICENSE)
* [**brotli**](https://github.com/google/brotli)\* or [**brotlicffi**](https://github.com/python-hyper/brotlicffi) - [Brotli](https://en.wikipedia.org/wiki/Brotli) content encoding support. Both licensed under MIT <sup>[1](https://github.com/google/brotli/blob/master/LICENSE) [2](https://github.com/python-hyper/brotlicffi/blob/master/LICENSE) </sup>
* [**websockets**](https://github.com/aaugustin/websockets)\* - For downloading over websocket. Licensed under [BSD-3-Clause](https://github.com/aaugustin/websockets/blob/main/LICENSE)
* [**requests**](https://github.com/psf/requests)\* - HTTP library. For HTTPS proxy and persistent connections support. Licensed under [Apache-2.0](https://github.com/psf/requests/blob/main/LICENSE)

### Metadata

* [**mutagen**](https://github.com/quodlibet/mutagen)\* - For `--embed-thumbnail` in certain formats. Licensed under [GPLv2+](https://github.com/quodlibet/mutagen/blob/master/COPYING)
* [**AtomicParsley**](https://github.com/wez/atomicparsley) - For `--embed-thumbnail` in `mp4`/`m4a` files when `mutagen`/`ffmpeg` cannot. Licensed under [GPLv2+](https://github.com/wez/atomicparsley/blob/master/COPYING)
* [**xattr**](https://github.com/xattr/xattr), [**pyxattr**](https://github.com/iustin/pyxattr) or [**setfattr**](http://savannah.nongnu.org/projects/attr) - For writing xattr metadata (`--xattr`) on **Mac** and **BSD**. Licensed under [MIT](https://github.com/xattr/xattr/blob/master/LICENSE.txt), [LGPL2.1](https://github.com/iustin/pyxattr/blob/master/COPYING) and [GPLv2+](http://git.savannah.nongnu.org/cgit/attr.git/tree/doc/COPYING) respectively

### Misc

* [**pycryptodomex**](https://github.com/Legrandin/pycryptodome)\* - For decrypting AES-128 HLS streams and various other data. Licensed under [BSD-2-Clause](https://github.com/Legrandin/pycryptodome/blob/master/LICENSE.rst)
* [**phantomjs**](https://github.com/ariya/phantomjs) - Used in extractors where javascript needs to be run. Licensed under [BSD-3-Clause](https://github.com/ariya/phantomjs/blob/master/LICENSE.BSD)
* [**secretstorage**](https://github.com/mitya57/secretstorage)\* - For `--cookies-from-browser` to access the **Gnome** keyring while decrypting cookies of **Chromium**-based browsers on **Linux**. Licensed under [BSD-3-Clause](https://github.com/mitya57/secretstorage/blob/master/LICENSE)
* Any external downloader that you want to use with `--downloader`

### Deprecated

* [**avconv** and **avprobe**](https://www.libav.org) - Now **deprecated** alternative to ffmpeg. License [depends on the build](https://libav.org/legal)
* [**sponskrub**](https://github.com/faissaloo/SponSkrub) - For using the now **deprecated** [sponskrub options](#sponskrub-options). Licensed under [GPLv3+](https://github.com/faissaloo/SponSkrub/blob/master/LICENCE.md)
* [**rtmpdump**](http://rtmpdump.mplayerhq.hu) - For downloading `rtmp` streams. ffmpeg can be used instead with `--downloader ffmpeg`. Licensed under [GPLv2+](http://rtmpdump.mplayerhq.hu)
* [**mplayer**](http://mplayerhq.hu/design7/info.html) or [**mpv**](https://mpv.io) - For downloading `rstp`/`mms` streams. ffmpeg can be used instead with `--downloader ffmpeg`. Licensed under [GPLv2+](https://github.com/mpv-player/mpv/blob/master/Copyright)

To use or redistribute the dependencies, you must agree to their respective licensing terms.

The standalone release binaries are built with the Python interpreter and the packages marked with **\*** included.

If you do not have the necessary dependencies for a task you are attempting, yt-dlp will warn you. All the currently available dependencies are visible at the top of the `--verbose` output


## COMPILE

### Standalone PyInstaller Builds
<<<<<<< HEAD
To build the standalone executable, you must have Python and `pyinstaller` (plus any of yt-dlp's [optional dependencies](#dependencies) if needed). Once you have all the necessary dependencies installed, simply run `pyinst.py`. The executable will be built for the same CPU architecture as the Python used.
=======
To build the standalone executable, you must have Python and `pyinstaller` (plus any of yt-dlp's [optional dependencies](#dependencies) if needed). The executable will be built for the same architecture (x86/ARM, 32/64 bit) as the Python used. You can run the following commands:
>>>>>>> 3876429d

```
python3 devscripts/install_deps.py --include pyinstaller
python3 devscripts/make_lazy_extractors.py
python3 -m bundle.pyinstaller
```

On some systems, you may need to use `py` or `python` instead of `python3`.

`bundle/pyinstaller.py` accepts any arguments that can be passed to `pyinstaller`, such as `--onefile/-F` or `--onedir/-D`, which is further [documented here](https://pyinstaller.org/en/stable/usage.html#what-to-generate).

**Note**: Pyinstaller versions below 4.4 [do not support](https://github.com/pyinstaller/pyinstaller#requirements-and-tested-platforms) Python installed from the Windows store without using a virtual environment.

**Important**: Running `pyinstaller` directly **without** using `bundle/pyinstaller.py` is **not** officially supported. This may or may not work correctly.

### Platform-independent Binary (UNIX)
You will need the build tools `python` (3.8+), `zip`, `make` (GNU), `pandoc`\* and `pytest`\*.

After installing these, simply run `make`.

You can also run `make yt-dlp` instead to compile only the binary without updating any of the additional files. (The build tools marked with **\*** are not needed for this)

### Standalone Py2Exe Builds (Windows)

While we provide the option to build with [py2exe](https://www.py2exe.org), it is recommended to build [using PyInstaller](#standalone-pyinstaller-builds) instead since the py2exe builds **cannot contain `pycryptodomex`/`certifi` and needs VC++14** on the target computer to run.

If you wish to build it anyway, install Python (if it is not already installed) and you can run the following commands:

```
py devscripts/install_deps.py --include py2exe
py devscripts/make_lazy_extractors.py
py -m bundle.py2exe
```

### Related scripts

* **`devscripts/install_deps.py`** - Install dependencies for yt-dlp.
* **`devscripts/update-version.py`** - Update the version number based on current date.
* **`devscripts/set-variant.py`** - Set the build variant of the executable.
* **`devscripts/make_changelog.py`** - Create a markdown changelog using short commit messages and update `CONTRIBUTORS` file.
* **`devscripts/make_lazy_extractors.py`** - Create lazy extractors. Running this before building the binaries (any variant) will improve their startup performance. Set the environment variable `YTDLP_NO_LAZY_EXTRACTORS=1` if you wish to forcefully disable lazy extractor loading.

Note: See their `--help` for more info.

### Forking the project
If you fork the project on GitHub, you can run your fork's [build workflow](.github/workflows/build.yml) to automatically build the selected version(s) as artifacts. Alternatively, you can run the [release workflow](.github/workflows/release.yml) or enable the [nightly workflow](.github/workflows/release-nightly.yml) to create full (pre-)releases.

# USAGE AND OPTIONS

<!-- MANPAGE: BEGIN EXCLUDED SECTION -->
    yt-dlp [OPTIONS] [--] URL [URL...]

`Ctrl+F` is your friend :D
<!-- MANPAGE: END EXCLUDED SECTION -->

<!-- Auto generated -->
## General Options:
    -h, --help                      Print this help text and exit
    --version                       Print program version and exit
    -U, --update                    Update this program to the latest version
    --no-update                     Do not check for updates (default)
    --update-to [CHANNEL]@[TAG]     Upgrade/downgrade to a specific version.
                                    CHANNEL can be a repository as well. CHANNEL
                                    and TAG default to "stable" and "latest"
                                    respectively if omitted; See "UPDATE" for
                                    details. Supported channels: stable,
                                    nightly, master
    -i, --ignore-errors             Ignore download and postprocessing errors.
                                    The download will be considered successful
                                    even if the postprocessing fails
    --no-abort-on-error             Continue with next video on download errors;
                                    e.g. to skip unavailable videos in a
                                    playlist (default)
    --abort-on-error                Abort downloading of further videos if an
                                    error occurs (Alias: --no-ignore-errors)
    --dump-user-agent               Display the current user-agent and exit
    --list-extractors               List all supported extractors and exit
    --extractor-descriptions        Output descriptions of all supported
                                    extractors and exit
    --use-extractors NAMES          Extractor names to use separated by commas.
                                    You can also use regexes, "all", "default"
                                    and "end" (end URL matching); e.g. --ies
                                    "holodex.*,end,youtube". Prefix the name
                                    with a "-" to exclude it, e.g. --ies
                                    default,-generic. Use --list-extractors for
                                    a list of extractor names. (Alias: --ies)
    --default-search PREFIX         Use this prefix for unqualified URLs. E.g.
                                    "gvsearch2:python" downloads two videos from
                                    google videos for the search term "python".
                                    Use the value "auto" to let yt-dlp guess
                                    ("auto_warning" to emit a warning when
                                    guessing). "error" just throws an error. The
                                    default value "fixup_error" repairs broken
                                    URLs, but emits an error if this is not
                                    possible instead of searching
    --ignore-config                 Don't load any more configuration files
                                    except those given by --config-locations.
                                    For backward compatibility, if this option
                                    is found inside the system configuration
                                    file, the user configuration is not loaded.
                                    (Alias: --no-config)
    --no-config-locations           Do not load any custom configuration files
                                    (default). When given inside a configuration
                                    file, ignore all previous --config-locations
                                    defined in the current file
    --config-locations PATH         Location of the main configuration file;
                                    either the path to the config or its
                                    containing directory ("-" for stdin). Can be
                                    used multiple times and inside other
                                    configuration files
    --flat-playlist                 Do not extract the videos of a playlist,
                                    only list them
    --no-flat-playlist              Fully extract the videos of a playlist
                                    (default)
    --live-from-start               Download livestreams from the start.
                                    Currently only supported for YouTube
                                    (Experimental)
    --no-live-from-start            Download livestreams from the current time
                                    (default)
    --wait-for-video MIN[-MAX]      Wait for scheduled streams to become
                                    available. Pass the minimum number of
                                    seconds (or range) to wait between retries
    --no-wait-for-video             Do not wait for scheduled streams (default)
    --mark-watched                  Mark videos watched (even with --simulate)
    --no-mark-watched               Do not mark videos watched (default)
    --color [STREAM:]POLICY         Whether to emit color codes in output,
                                    optionally prefixed by the STREAM (stdout or
                                    stderr) to apply the setting to. Can be one
                                    of "always", "auto" (default), "never", or
                                    "no_color" (use non color terminal
                                    sequences). Can be used multiple times
    --compat-options OPTS           Options that can help keep compatibility
                                    with youtube-dl or youtube-dlc
                                    configurations by reverting some of the
                                    changes made in yt-dlp. See "Differences in
                                    default behavior" for details
    --alias ALIASES OPTIONS         Create aliases for an option string. Unless
                                    an alias starts with a dash "-", it is
                                    prefixed with "--". Arguments are parsed
                                    according to the Python string formatting
                                    mini-language. E.g. --alias get-audio,-X
                                    "-S=aext:{0},abr -x --audio-format {0}"
                                    creates options "--get-audio" and "-X" that
                                    takes an argument (ARG0) and expands to
                                    "-S=aext:ARG0,abr -x --audio-format ARG0".
                                    All defined aliases are listed in the --help
                                    output. Alias options can trigger more
                                    aliases; so be careful to avoid defining
                                    recursive options. As a safety measure, each
                                    alias may be triggered a maximum of 100
                                    times. This option can be used multiple times

## Network Options:
    --proxy URL                     Use the specified HTTP/HTTPS/SOCKS proxy. To
                                    enable SOCKS proxy, specify a proper scheme,
                                    e.g. socks5://user:pass@127.0.0.1:1080/.
                                    Pass in an empty string (--proxy "") for
                                    direct connection
    --socket-timeout SECONDS        Time to wait before giving up, in seconds
    --source-address IP             Client-side IP address to bind to
    -4, --force-ipv4                Make all connections via IPv4
    -6, --force-ipv6                Make all connections via IPv6
    --enable-file-urls              Enable file:// URLs. This is disabled by
                                    default for security reasons.

## Geo-restriction:
    --geo-verification-proxy URL    Use this proxy to verify the IP address for
                                    some geo-restricted sites. The default proxy
                                    specified by --proxy (or none, if the option
                                    is not present) is used for the actual
                                    downloading
    --xff VALUE                     How to fake X-Forwarded-For HTTP header to
                                    try bypassing geographic restriction. One of
                                    "default" (only when known to be useful),
                                    "never", an IP block in CIDR notation, or a
                                    two-letter ISO 3166-2 country code

## Video Selection:
    -I, --playlist-items ITEM_SPEC  Comma separated playlist_index of the items
                                    to download. You can specify a range using
                                    "[START]:[STOP][:STEP]". For backward
                                    compatibility, START-STOP is also supported.
                                    Use negative indices to count from the right
                                    and negative STEP to download in reverse
                                    order. E.g. "-I 1:3,7,-5::2" used on a
                                    playlist of size 15 will download the items
                                    at index 1,2,3,7,11,13,15
    --min-filesize SIZE             Abort download if filesize is smaller than
                                    SIZE, e.g. 50k or 44.6M
    --max-filesize SIZE             Abort download if filesize is larger than
                                    SIZE, e.g. 50k or 44.6M
    --date DATE                     Download only videos uploaded on this date.
                                    The date can be "YYYYMMDD" or in the format 
                                    [now|today|yesterday][-N[day|week|month|year]].
                                    E.g. "--date today-2weeks" downloads only
                                    videos uploaded on the same day two weeks ago
    --datebefore DATE               Download only videos uploaded on or before
                                    this date. The date formats accepted is the
                                    same as --date
    --dateafter DATE                Download only videos uploaded on or after
                                    this date. The date formats accepted is the
                                    same as --date
    --match-filters FILTER          Generic video filter. Any "OUTPUT TEMPLATE"
                                    field can be compared with a number or a
                                    string using the operators defined in
                                    "Filtering Formats". You can also simply
                                    specify a field to match if the field is
                                    present, use "!field" to check if the field
                                    is not present, and "&" to check multiple
                                    conditions. Use a "\" to escape "&" or
                                    quotes if needed. If used multiple times,
                                    the filter matches if atleast one of the
                                    conditions are met. E.g. --match-filter
                                    !is_live --match-filter "like_count>?100 &
                                    description~='(?i)\bcats \& dogs\b'" matches
                                    only videos that are not live OR those that
                                    have a like count more than 100 (or the like
                                    field is not available) and also has a
                                    description that contains the phrase "cats &
                                    dogs" (caseless). Use "--match-filter -" to
                                    interactively ask whether to download each
                                    video
    --no-match-filters              Do not use any --match-filter (default)
    --break-match-filters FILTER    Same as "--match-filters" but stops the
                                    download process when a video is rejected
    --no-break-match-filters        Do not use any --break-match-filters (default)
    --no-playlist                   Download only the video, if the URL refers
                                    to a video and a playlist
    --yes-playlist                  Download the playlist, if the URL refers to
                                    a video and a playlist
    --age-limit YEARS               Download only videos suitable for the given
                                    age
    --download-archive FILE         Download only videos not listed in the
                                    archive file. Record the IDs of all
                                    downloaded videos in it
    --no-download-archive           Do not use archive file (default)
    --max-downloads NUMBER          Abort after downloading NUMBER files
    --break-on-existing             Stop the download process when encountering
                                    a file that is in the archive
    --break-per-input               Alters --max-downloads, --break-on-existing,
                                    --break-match-filter, and autonumber to
                                    reset per input URL
    --no-break-per-input            --break-on-existing and similar options
                                    terminates the entire download queue
    --skip-playlist-after-errors N  Number of allowed failures until the rest of
                                    the playlist is skipped

## Download Options:
    -N, --concurrent-fragments N    Number of fragments of a dash/hlsnative
                                    video that should be downloaded concurrently
                                    (default is 1)
    -r, --limit-rate RATE           Maximum download rate in bytes per second,
                                    e.g. 50K or 4.2M
    --throttled-rate RATE           Minimum download rate in bytes per second
                                    below which throttling is assumed and the
                                    video data is re-extracted, e.g. 100K
    -R, --retries RETRIES           Number of retries (default is 10), or
                                    "infinite"
    --file-access-retries RETRIES   Number of times to retry on file access
                                    error (default is 3), or "infinite"
    --fragment-retries RETRIES      Number of retries for a fragment (default is
                                    10), or "infinite" (DASH, hlsnative and ISM)
    --retry-sleep [TYPE:]EXPR       Time to sleep between retries in seconds
                                    (optionally) prefixed by the type of retry
                                    (http (default), fragment, file_access,
                                    extractor) to apply the sleep to. EXPR can
                                    be a number, linear=START[:END[:STEP=1]] or
                                    exp=START[:END[:BASE=2]]. This option can be
                                    used multiple times to set the sleep for the
                                    different retry types, e.g. --retry-sleep
                                    linear=1::2 --retry-sleep fragment:exp=1:20
    --skip-unavailable-fragments    Skip unavailable fragments for DASH,
                                    hlsnative and ISM downloads (default)
                                    (Alias: --no-abort-on-unavailable-fragments)
    --abort-on-unavailable-fragments
                                    Abort download if a fragment is unavailable
                                    (Alias: --no-skip-unavailable-fragments)
    --keep-fragments                Keep downloaded fragments on disk after
                                    downloading is finished
    --no-keep-fragments             Delete downloaded fragments after
                                    downloading is finished (default)
    --buffer-size SIZE              Size of download buffer, e.g. 1024 or 16K
                                    (default is 1024)
    --resize-buffer                 The buffer size is automatically resized
                                    from an initial value of --buffer-size
                                    (default)
    --no-resize-buffer              Do not automatically adjust the buffer size
    --http-chunk-size SIZE          Size of a chunk for chunk-based HTTP
                                    downloading, e.g. 10485760 or 10M (default
                                    is disabled). May be useful for bypassing
                                    bandwidth throttling imposed by a webserver
                                    (experimental)
    --playlist-random               Download playlist videos in random order
    --lazy-playlist                 Process entries in the playlist as they are
                                    received. This disables n_entries,
                                    --playlist-random and --playlist-reverse
    --no-lazy-playlist              Process videos in the playlist only after
                                    the entire playlist is parsed (default)
    --xattr-set-filesize            Set file xattribute ytdl.filesize with
                                    expected file size
    --hls-use-mpegts                Use the mpegts container for HLS videos;
                                    allowing some players to play the video
                                    while downloading, and reducing the chance
                                    of file corruption if download is
                                    interrupted. This is enabled by default for
                                    live streams
    --no-hls-use-mpegts             Do not use the mpegts container for HLS
                                    videos. This is default when not downloading
                                    live streams
    --download-sections REGEX       Download only chapters that match the
                                    regular expression. A "*" prefix denotes
                                    time-range instead of chapter. Negative
                                    timestamps are calculated from the end.
                                    "*from-url" can be used to download between
                                    the "start_time" and "end_time" extracted
                                    from the URL. Needs ffmpeg. This option can
                                    be used multiple times to download multiple
                                    sections, e.g. --download-sections
                                    "*10:15-inf" --download-sections "intro"
    --downloader [PROTO:]NAME       Name or path of the external downloader to
                                    use (optionally) prefixed by the protocols
                                    (http, ftp, m3u8, dash, rstp, rtmp, mms) to
                                    use it for. Currently supports native,
                                    aria2c, avconv, axel, curl, ffmpeg, httpie,
                                    wget. You can use this option multiple times
                                    to set different downloaders for different
                                    protocols. E.g. --downloader aria2c
                                    --downloader "dash,m3u8:native" will use
                                    aria2c for http/ftp downloads, and the
                                    native downloader for dash/m3u8 downloads
                                    (Alias: --external-downloader)
    --downloader-args NAME:ARGS     Give these arguments to the external
                                    downloader. Specify the downloader name and
                                    the arguments separated by a colon ":". For
                                    ffmpeg, arguments can be passed to different
                                    positions using the same syntax as
                                    --postprocessor-args. You can use this
                                    option multiple times to give different
                                    arguments to different downloaders (Alias:
                                    --external-downloader-args)

## Filesystem Options:
    -a, --batch-file FILE           File containing URLs to download ("-" for
                                    stdin), one URL per line. Lines starting
                                    with "#", ";" or "]" are considered as
                                    comments and ignored
    --no-batch-file                 Do not read URLs from batch file (default)
    -P, --paths [TYPES:]PATH        The paths where the files should be
                                    downloaded. Specify the type of file and the
                                    path separated by a colon ":". All the same
                                    TYPES as --output are supported.
                                    Additionally, you can also provide "home"
                                    (default) and "temp" paths. All intermediary
                                    files are first downloaded to the temp path
                                    and then the final files are moved over to
                                    the home path after download is finished.
                                    This option is ignored if --output is an
                                    absolute path
    -o, --output [TYPES:]TEMPLATE   Output filename template; see "OUTPUT
                                    TEMPLATE" for details
    --output-na-placeholder TEXT    Placeholder for unavailable fields in
                                    --output (default: "NA")
    --restrict-filenames            Restrict filenames to only ASCII characters,
                                    and avoid "&" and spaces in filenames
    --no-restrict-filenames         Allow Unicode characters, "&" and spaces in
                                    filenames (default)
    --windows-filenames             Force filenames to be Windows-compatible
    --no-windows-filenames          Make filenames Windows-compatible only if
                                    using Windows (default)
    --trim-filenames LENGTH         Limit the filename length (excluding
                                    extension) to the specified number of
                                    characters
    -w, --no-overwrites             Do not overwrite any files
    --force-overwrites              Overwrite all video and metadata files. This
                                    option includes --no-continue
    --no-force-overwrites           Do not overwrite the video, but overwrite
                                    related files (default)
    -c, --continue                  Resume partially downloaded files/fragments
                                    (default)
    --no-continue                   Do not resume partially downloaded
                                    fragments. If the file is not fragmented,
                                    restart download of the entire file
    --part                          Use .part files instead of writing directly
                                    into output file (default)
    --no-part                       Do not use .part files - write directly into
                                    output file
    --mtime                         Use the Last-modified header to set the file
                                    modification time (default)
    --no-mtime                      Do not use the Last-modified header to set
                                    the file modification time
    --write-description             Write video description to a .description file
    --no-write-description          Do not write video description (default)
    --write-info-json               Write video metadata to a .info.json file
                                    (this may contain personal information)
    --no-write-info-json            Do not write video metadata (default)
    --write-playlist-metafiles      Write playlist metadata in addition to the
                                    video metadata when using --write-info-json,
                                    --write-description etc. (default)
    --no-write-playlist-metafiles   Do not write playlist metadata when using
                                    --write-info-json, --write-description etc.
    --clean-info-json               Remove some internal metadata such as
                                    filenames from the infojson (default)
    --no-clean-info-json            Write all fields to the infojson
    --write-comments                Retrieve video comments to be placed in the
                                    infojson. The comments are fetched even
                                    without this option if the extraction is
                                    known to be quick (Alias: --get-comments)
    --no-write-comments             Do not retrieve video comments unless the
                                    extraction is known to be quick (Alias:
                                    --no-get-comments)
    --load-info-json FILE           JSON file containing the video information
                                    (created with the "--write-info-json" option)
    --cookies FILE                  Netscape formatted file to read cookies from
                                    and dump cookie jar in
    --no-cookies                    Do not read/dump cookies from/to file
                                    (default)
    --cookies-from-browser BROWSER[+KEYRING][:PROFILE][::CONTAINER]
                                    The name of the browser to load cookies
                                    from. Currently supported browsers are:
                                    brave, chrome, chromium, edge, firefox,
                                    opera, safari, vivaldi. Optionally, the
                                    KEYRING used for decrypting Chromium cookies
                                    on Linux, the name/path of the PROFILE to
                                    load cookies from, and the CONTAINER name
                                    (if Firefox) ("none" for no container) can
                                    be given with their respective seperators.
                                    By default, all containers of the most
                                    recently accessed profile are used.
                                    Currently supported keyrings are: basictext,
                                    gnomekeyring, kwallet, kwallet5, kwallet6
    --no-cookies-from-browser       Do not load cookies from browser (default)
    --cache-dir DIR                 Location in the filesystem where yt-dlp can
                                    store some downloaded information (such as
                                    client ids and signatures) permanently. By
                                    default ${XDG_CACHE_HOME}/yt-dlp
    --no-cache-dir                  Disable filesystem caching
    --rm-cache-dir                  Delete all filesystem cache files

## Thumbnail Options:
    --write-thumbnail               Write thumbnail image to disk
    --no-write-thumbnail            Do not write thumbnail image to disk (default)
    --write-all-thumbnails          Write all thumbnail image formats to disk
    --list-thumbnails               List available thumbnails of each video.
                                    Simulate unless --no-simulate is used

## Internet Shortcut Options:
    --write-link                    Write an internet shortcut file, depending
                                    on the current platform (.url, .webloc or
                                    .desktop). The URL may be cached by the OS
    --write-url-link                Write a .url Windows internet shortcut. The
                                    OS caches the URL based on the file path
    --write-webloc-link             Write a .webloc macOS internet shortcut
    --write-desktop-link            Write a .desktop Linux internet shortcut

## Verbosity and Simulation Options:
    -q, --quiet                     Activate quiet mode. If used with --verbose,
                                    print the log to stderr
    --no-quiet                      Deactivate quiet mode. (Default)
    --no-warnings                   Ignore warnings
    -s, --simulate                  Do not download the video and do not write
                                    anything to disk
    --no-simulate                   Download the video even if printing/listing
                                    options are used
    --ignore-no-formats-error       Ignore "No video formats" error. Useful for
                                    extracting metadata even if the videos are
                                    not actually available for download
                                    (experimental)
    --no-ignore-no-formats-error    Throw error when no downloadable video
                                    formats are found (default)
    --skip-download                 Do not download the video but write all
                                    related files (Alias: --no-download)
    -O, --print [WHEN:]TEMPLATE     Field name or output template to print to
                                    screen, optionally prefixed with when to
                                    print it, separated by a ":". Supported
                                    values of "WHEN" are the same as that of
                                    --use-postprocessor (default: video).
                                    Implies --quiet. Implies --simulate unless
                                    --no-simulate or later stages of WHEN are
                                    used. This option can be used multiple times
    --print-to-file [WHEN:]TEMPLATE FILE
                                    Append given template to the file. The
                                    values of WHEN and TEMPLATE are same as that
                                    of --print. FILE uses the same syntax as the
                                    output template. This option can be used
                                    multiple times
    -j, --dump-json                 Quiet, but print JSON information for each
                                    video. Simulate unless --no-simulate is
                                    used. See "OUTPUT TEMPLATE" for a
                                    description of available keys
    -J, --dump-single-json          Quiet, but print JSON information for each
                                    url or infojson passed. Simulate unless
                                    --no-simulate is used. If the URL refers to
                                    a playlist, the whole playlist information
                                    is dumped in a single line
    --force-write-archive           Force download archive entries to be written
                                    as far as no errors occur, even if -s or
                                    another simulation option is used (Alias:
                                    --force-download-archive)
    --newline                       Output progress bar as new lines
    --no-progress                   Do not print progress bar
    --progress                      Show progress bar, even if in quiet mode
    --console-title                 Display progress in console titlebar
    --progress-template [TYPES:]TEMPLATE
                                    Template for progress outputs, optionally
                                    prefixed with one of "download:" (default),
                                    "download-title:" (the console title),
                                    "postprocess:",  or "postprocess-title:".
                                    The video's fields are accessible under the
                                    "info" key and the progress attributes are
                                    accessible under "progress" key. E.g.
                                    --console-title --progress-template
                                    "download-title:%(info.id)s-%(progress.eta)s"
    -v, --verbose                   Print various debugging information
    --dump-pages                    Print downloaded pages encoded using base64
                                    to debug problems (very verbose)
    --write-pages                   Write downloaded intermediary pages to files
                                    in the current directory to debug problems
    --print-traffic                 Display sent and read HTTP traffic

## Workarounds:
    --encoding ENCODING             Force the specified encoding (experimental)
    --legacy-server-connect         Explicitly allow HTTPS connection to servers
                                    that do not support RFC 5746 secure
                                    renegotiation
    --no-check-certificates         Suppress HTTPS certificate validation
    --prefer-insecure               Use an unencrypted connection to retrieve
                                    information about the video (Currently
                                    supported only for YouTube)
    --add-headers FIELD:VALUE       Specify a custom HTTP header and its value,
                                    separated by a colon ":". You can use this
                                    option multiple times
    --bidi-workaround               Work around terminals that lack
                                    bidirectional text support. Requires bidiv
                                    or fribidi executable in PATH
    --sleep-requests SECONDS        Number of seconds to sleep between requests
                                    during data extraction
    --sleep-interval SECONDS        Number of seconds to sleep before each
                                    download. This is the minimum time to sleep
                                    when used along with --max-sleep-interval
                                    (Alias: --min-sleep-interval)
    --max-sleep-interval SECONDS    Maximum number of seconds to sleep. Can only
                                    be used along with --min-sleep-interval
    --sleep-subtitles SECONDS       Number of seconds to sleep before each
                                    subtitle download

## Video Format Options:
    -f, --format FORMAT             Video format code, see "FORMAT SELECTION"
                                    for more details
    -S, --format-sort SORTORDER     Sort the formats by the fields given, see
                                    "Sorting Formats" for more details
    --format-sort-force             Force user specified sort order to have
                                    precedence over all fields, see "Sorting
                                    Formats" for more details (Alias: --S-force)
    --no-format-sort-force          Some fields have precedence over the user
                                    specified sort order (default)
    --video-multistreams            Allow multiple video streams to be merged
                                    into a single file
    --no-video-multistreams         Only one video stream is downloaded for each
                                    output file (default)
    --audio-multistreams            Allow multiple audio streams to be merged
                                    into a single file
    --no-audio-multistreams         Only one audio stream is downloaded for each
                                    output file (default)
    --prefer-free-formats           Prefer video formats with free containers
                                    over non-free ones of same quality. Use with
                                    "-S ext" to strictly prefer free containers
                                    irrespective of quality
    --no-prefer-free-formats        Don't give any special preference to free
                                    containers (default)
    --check-formats                 Make sure formats are selected only from
                                    those that are actually downloadable
    --check-all-formats             Check all formats for whether they are
                                    actually downloadable
    --no-check-formats              Do not check that the formats are actually
                                    downloadable
    -F, --list-formats              List available formats of each video.
                                    Simulate unless --no-simulate is used
    --merge-output-format FORMAT    Containers that may be used when merging
                                    formats, separated by "/", e.g. "mp4/mkv".
                                    Ignored if no merge is required. (currently
                                    supported: avi, flv, mkv, mov, mp4, webm)

## Subtitle Options:
    --write-subs                    Write subtitle file
    --no-write-subs                 Do not write subtitle file (default)
    --write-auto-subs               Write automatically generated subtitle file
                                    (Alias: --write-automatic-subs)
    --no-write-auto-subs            Do not write auto-generated subtitles
                                    (default) (Alias: --no-write-automatic-subs)
    --list-subs                     List available subtitles of each video.
                                    Simulate unless --no-simulate is used
    --sub-format FORMAT             Subtitle format; accepts formats preference,
                                    e.g. "srt" or "ass/srt/best"
    --sub-langs LANGS               Languages of the subtitles to download (can
                                    be regex) or "all" separated by commas, e.g.
                                    --sub-langs "en.*,ja". You can prefix the
                                    language code with a "-" to exclude it from
                                    the requested languages, e.g. --sub-langs
                                    all,-live_chat. Use --list-subs for a list
                                    of available language tags

## Authentication Options:
    -u, --username USERNAME         Login with this account ID
    -p, --password PASSWORD         Account password. If this option is left
                                    out, yt-dlp will ask interactively
    -2, --twofactor TWOFACTOR       Two-factor authentication code
    -n, --netrc                     Use .netrc authentication data
    --netrc-location PATH           Location of .netrc authentication data;
                                    either the path or its containing directory.
                                    Defaults to ~/.netrc
    --netrc-cmd NETRC_CMD           Command to execute to get the credentials
                                    for an extractor.
    --video-password PASSWORD       Video-specific password
    --ap-mso MSO                    Adobe Pass multiple-system operator (TV
                                    provider) identifier, use --ap-list-mso for
                                    a list of available MSOs
    --ap-username USERNAME          Multiple-system operator account login
    --ap-password PASSWORD          Multiple-system operator account password.
                                    If this option is left out, yt-dlp will ask
                                    interactively
    --ap-list-mso                   List all supported multiple-system operators
    --client-certificate CERTFILE   Path to client certificate file in PEM
                                    format. May include the private key
    --client-certificate-key KEYFILE
                                    Path to private key file for client
                                    certificate
    --client-certificate-password PASSWORD
                                    Password for client certificate private key,
                                    if encrypted. If not provided, and the key
                                    is encrypted, yt-dlp will ask interactively

## Post-Processing Options:
    -x, --extract-audio             Convert video files to audio-only files
                                    (requires ffmpeg and ffprobe)
    --audio-format FORMAT           Format to convert the audio to when -x is
                                    used. (currently supported: best (default),
                                    aac, alac, flac, m4a, mp3, opus, vorbis,
                                    wav). You can specify multiple rules using
                                    similar syntax as --remux-video
    --audio-quality QUALITY         Specify ffmpeg audio quality to use when
                                    converting the audio with -x. Insert a value
                                    between 0 (best) and 10 (worst) for VBR or a
                                    specific bitrate like 128K (default 5)
    --remux-video FORMAT            Remux the video into another container if
                                    necessary (currently supported: avi, flv,
                                    gif, mkv, mov, mp4, webm, aac, aiff, alac,
                                    flac, m4a, mka, mp3, ogg, opus, vorbis,
                                    wav). If target container does not support
                                    the video/audio codec, remuxing will fail.
                                    You can specify multiple rules; e.g.
                                    "aac>m4a/mov>mp4/mkv" will remux aac to m4a,
                                    mov to mp4 and anything else to mkv
    --recode-video FORMAT           Re-encode the video into another format if
                                    necessary. The syntax and supported formats
                                    are the same as --remux-video
    --postprocessor-args NAME:ARGS  Give these arguments to the postprocessors.
                                    Specify the postprocessor/executable name
                                    and the arguments separated by a colon ":"
                                    to give the argument to the specified
                                    postprocessor/executable. Supported PP are:
                                    Merger, ModifyChapters, SplitChapters,
                                    ExtractAudio, VideoRemuxer, VideoConvertor,
                                    Metadata, EmbedSubtitle, EmbedThumbnail,
                                    SubtitlesConvertor, ThumbnailsConvertor,
                                    FixupStretched, FixupM4a, FixupM3u8,
                                    FixupTimestamp and FixupDuration. The
                                    supported executables are: AtomicParsley,
                                    FFmpeg and FFprobe. You can also specify
                                    "PP+EXE:ARGS" to give the arguments to the
                                    specified executable only when being used by
                                    the specified postprocessor. Additionally,
                                    for ffmpeg/ffprobe, "_i"/"_o" can be
                                    appended to the prefix optionally followed
                                    by a number to pass the argument before the
                                    specified input/output file, e.g. --ppa
                                    "Merger+ffmpeg_i1:-v quiet". You can use
                                    this option multiple times to give different
                                    arguments to different postprocessors.
                                    (Alias: --ppa)
    -k, --keep-video                Keep the intermediate video file on disk
                                    after post-processing
    --no-keep-video                 Delete the intermediate video file after
                                    post-processing (default)
    --post-overwrites               Overwrite post-processed files (default)
    --no-post-overwrites            Do not overwrite post-processed files
    --embed-subs                    Embed subtitles in the video (only for mp4,
                                    webm and mkv videos)
    --no-embed-subs                 Do not embed subtitles (default)
    --embed-thumbnail               Embed thumbnail in the video as cover art
    --no-embed-thumbnail            Do not embed thumbnail (default)
    --embed-metadata                Embed metadata to the video file. Also
                                    embeds chapters/infojson if present unless
                                    --no-embed-chapters/--no-embed-info-json are
                                    used (Alias: --add-metadata)
    --no-embed-metadata             Do not add metadata to file (default)
                                    (Alias: --no-add-metadata)
    --embed-chapters                Add chapter markers to the video file
                                    (Alias: --add-chapters)
    --no-embed-chapters             Do not add chapter markers (default) (Alias:
                                    --no-add-chapters)
    --embed-info-json               Embed the infojson as an attachment to
                                    mkv/mka video files
    --no-embed-info-json            Do not embed the infojson as an attachment
                                    to the video file
    --parse-metadata [WHEN:]FROM:TO
                                    Parse additional metadata like title/artist
                                    from other fields; see "MODIFYING METADATA"
                                    for details. Supported values of "WHEN" are
                                    the same as that of --use-postprocessor
                                    (default: pre_process)
    --replace-in-metadata [WHEN:]FIELDS REGEX REPLACE
                                    Replace text in a metadata field using the
                                    given regex. This option can be used
                                    multiple times. Supported values of "WHEN"
                                    are the same as that of --use-postprocessor
                                    (default: pre_process)
    --xattrs                        Write metadata to the video file's xattrs
                                    (using dublin core and xdg standards)
    --concat-playlist POLICY        Concatenate videos in a playlist. One of
                                    "never", "always", or "multi_video"
                                    (default; only when the videos form a single
                                    show). All the video files must have same
                                    codecs and number of streams to be
                                    concatable. The "pl_video:" prefix can be
                                    used with "--paths" and "--output" to set
                                    the output filename for the concatenated
                                    files. See "OUTPUT TEMPLATE" for details
    --fixup POLICY                  Automatically correct known faults of the
                                    file. One of never (do nothing), warn (only
                                    emit a warning), detect_or_warn (the
                                    default; fix file if we can, warn
                                    otherwise), force (try fixing even if file
                                    already exists)
    --ffmpeg-location PATH          Location of the ffmpeg binary; either the
                                    path to the binary or its containing directory
    --exec [WHEN:]CMD               Execute a command, optionally prefixed with
                                    when to execute it, separated by a ":".
                                    Supported values of "WHEN" are the same as
                                    that of --use-postprocessor (default:
                                    after_move). Same syntax as the output
                                    template can be used to pass any field as
                                    arguments to the command. If no fields are
                                    passed, %(filepath,_filename|)q is appended
                                    to the end of the command. This option can
                                    be used multiple times
    --no-exec                       Remove any previously defined --exec
    --convert-subs FORMAT           Convert the subtitles to another format
                                    (currently supported: ass, lrc, srt, vtt)
                                    (Alias: --convert-subtitles)
    --convert-thumbnails FORMAT     Convert the thumbnails to another format
                                    (currently supported: jpg, png, webp). You
                                    can specify multiple rules using similar
                                    syntax as --remux-video
    --split-chapters                Split video into multiple files based on
                                    internal chapters. The "chapter:" prefix can
                                    be used with "--paths" and "--output" to set
                                    the output filename for the split files. See
                                    "OUTPUT TEMPLATE" for details
    --no-split-chapters             Do not split video based on chapters (default)
    --remove-chapters REGEX         Remove chapters whose title matches the
                                    given regular expression. The syntax is the
                                    same as --download-sections. This option can
                                    be used multiple times
    --no-remove-chapters            Do not remove any chapters from the file
                                    (default)
    --force-keyframes-at-cuts       Force keyframes at cuts when
                                    downloading/splitting/removing sections.
                                    This is slow due to needing a re-encode, but
                                    the resulting video may have fewer artifacts
                                    around the cuts
    --no-force-keyframes-at-cuts    Do not force keyframes around the chapters
                                    when cutting/splitting (default)
    --use-postprocessor NAME[:ARGS]
                                    The (case sensitive) name of plugin
                                    postprocessors to be enabled, and
                                    (optionally) arguments to be passed to it,
                                    separated by a colon ":". ARGS are a
                                    semicolon ";" delimited list of NAME=VALUE.
                                    The "when" argument determines when the
                                    postprocessor is invoked. It can be one of
                                    "pre_process" (after video extraction),
                                    "after_filter" (after video passes filter),
                                    "video" (after --format; before
                                    --print/--output), "before_dl" (before each
                                    video download), "post_process" (after each
                                    video download; default), "after_move"
                                    (after moving video file to it's final
                                    locations), "after_video" (after downloading
                                    and processing all formats of a video), or
                                    "playlist" (at end of playlist). This option
                                    can be used multiple times to add different
                                    postprocessors

## SponsorBlock Options:
Make chapter entries for, or remove various segments (sponsor,
    introductions, etc.) from downloaded YouTube videos using the
    [SponsorBlock API](https://sponsor.ajay.app)

    --sponsorblock-mark CATS        SponsorBlock categories to create chapters
                                    for, separated by commas. Available
                                    categories are sponsor, intro, outro,
                                    selfpromo, preview, filler, interaction,
                                    music_offtopic, poi_highlight, chapter, all
                                    and default (=all). You can prefix the
                                    category with a "-" to exclude it. See [1]
                                    for description of the categories. E.g.
                                    --sponsorblock-mark all,-preview
                                    [1] https://wiki.sponsor.ajay.app/w/Segment_Categories
    --sponsorblock-remove CATS      SponsorBlock categories to be removed from
                                    the video file, separated by commas. If a
                                    category is present in both mark and remove,
                                    remove takes precedence. The syntax and
                                    available categories are the same as for
                                    --sponsorblock-mark except that "default"
                                    refers to "all,-filler" and poi_highlight,
                                    chapter are not available
    --sponsorblock-chapter-title TEMPLATE
                                    An output template for the title of the
                                    SponsorBlock chapters created by
                                    --sponsorblock-mark. The only available
                                    fields are start_time, end_time, category,
                                    categories, name, category_names. Defaults
                                    to "[SponsorBlock]: %(category_names)l"
    --no-sponsorblock               Disable both --sponsorblock-mark and
                                    --sponsorblock-remove
    --sponsorblock-api URL          SponsorBlock API location, defaults to
                                    https://sponsor.ajay.app

## Extractor Options:
    --extractor-retries RETRIES     Number of retries for known extractor errors
                                    (default is 3), or "infinite"
    --allow-dynamic-mpd             Process dynamic DASH manifests (default)
                                    (Alias: --no-ignore-dynamic-mpd)
    --ignore-dynamic-mpd            Do not process dynamic DASH manifests
                                    (Alias: --no-allow-dynamic-mpd)
    --hls-split-discontinuity       Split HLS playlists to different formats at
                                    discontinuities such as ad breaks
    --no-hls-split-discontinuity    Do not split HLS playlists to different
                                    formats at discontinuities such as ad breaks
                                    (default)
    --extractor-args IE_KEY:ARGS    Pass ARGS arguments to the IE_KEY extractor.
                                    See "EXTRACTOR ARGUMENTS" for details. You
                                    can use this option multiple times to give
                                    arguments for different extractors

# CONFIGURATION

You can configure yt-dlp by placing any supported command line option to a configuration file. The configuration is loaded from the following locations:

1. **Main Configuration**:
    * The file given by `--config-location`
1. **Portable Configuration**: (Recommended for portable installations)
    * If using a binary, `yt-dlp.conf` in the same directory as the binary
    * If running from source-code, `yt-dlp.conf` in the parent directory of `yt_dlp`
1. **Home Configuration**:
    * `yt-dlp.conf` in the home path given by `-P`
    * If `-P` is not given, the current directory is searched
1. **User Configuration**:
    * `${XDG_CONFIG_HOME}/yt-dlp.conf`
    * `${XDG_CONFIG_HOME}/yt-dlp/config` (recommended on Linux/macOS)
    * `${XDG_CONFIG_HOME}/yt-dlp/config.txt`
    * `${APPDATA}/yt-dlp.conf`
    * `${APPDATA}/yt-dlp/config` (recommended on Windows)
    * `${APPDATA}/yt-dlp/config.txt`
    * `~/yt-dlp.conf`
    * `~/yt-dlp.conf.txt`
    * `~/.yt-dlp/config`
    * `~/.yt-dlp/config.txt`

    See also: [Notes about environment variables](#notes-about-environment-variables)
1. **System Configuration**:
    * `/etc/yt-dlp.conf`
    * `/etc/yt-dlp/config`
    * `/etc/yt-dlp/config.txt`

E.g. with the following configuration file yt-dlp will always extract the audio, not copy the mtime, use a proxy and save all videos under `YouTube` directory in your home directory:
```
# Lines starting with # are comments

# Always extract audio
-x

# Do not copy the mtime
--no-mtime

# Use this proxy
--proxy 127.0.0.1:3128

# Save all videos under YouTube directory in your home directory
-o ~/YouTube/%(title)s.%(ext)s
```

**Note**: Options in configuration file are just the same options aka switches used in regular command line calls; thus there **must be no whitespace** after `-` or `--`, e.g. `-o` or `--proxy` but not `- o` or `-- proxy`. They must also be quoted when necessary as-if it were a UNIX shell.

You can use `--ignore-config` if you want to disable all configuration files for a particular yt-dlp run. If `--ignore-config` is found inside any configuration file, no further configuration will be loaded. For example, having the option in the portable configuration file prevents loading of home, user, and system configurations. Additionally, (for backward compatibility) if `--ignore-config` is found inside the system configuration file, the user configuration is not loaded.

### Configuration file encoding

The configuration files are decoded according to the UTF BOM if present, and in the encoding from system locale otherwise.

If you want your file to be decoded differently, add `# coding: ENCODING` to the beginning of the file (e.g. `# coding: shift-jis`). There must be no characters before that, even spaces or BOM.

### Authentication with netrc

You may also want to configure automatic credentials storage for extractors that support authentication (by providing login and password with `--username` and `--password`) in order not to pass credentials as command line arguments on every yt-dlp execution and prevent tracking plain text passwords in the shell command history. You can achieve this using a [`.netrc` file](https://stackoverflow.com/tags/.netrc/info) on a per-extractor basis. For that you will need to create a `.netrc` file in `--netrc-location` and restrict permissions to read/write by only you:
```
touch ${HOME}/.netrc
chmod a-rwx,u+rw ${HOME}/.netrc
```
After that you can add credentials for an extractor in the following format, where *extractor* is the name of the extractor in lowercase:
```
machine <extractor> login <username> password <password>
```
E.g.
```
machine youtube login myaccount@gmail.com password my_youtube_password
machine twitch login my_twitch_account_name password my_twitch_password
```
To activate authentication with the `.netrc` file you should pass `--netrc` to yt-dlp or place it in the [configuration file](#configuration).

The default location of the .netrc file is `~` (see below).

As an alternative to using the `.netrc` file, which has the disadvantage of keeping your passwords in a plain text file, you can configure a custom shell command to provide the credentials for an extractor. This is done by providing the `--netrc-cmd` parameter, it shall output the credentials in the netrc format and return `0` on success, other values will be treated as an error. `{}` in the command will be replaced by the name of the extractor to make it possible to select the credentials for the right extractor.

E.g. To use an encrypted `.netrc` file stored as `.authinfo.gpg`
```
yt-dlp --netrc-cmd 'gpg --decrypt ~/.authinfo.gpg' https://www.youtube.com/watch?v=BaW_jenozKc
```


### Notes about environment variables
* Environment variables are normally specified as `${VARIABLE}`/`$VARIABLE` on UNIX and `%VARIABLE%` on Windows; but is always shown as `${VARIABLE}` in this documentation
* yt-dlp also allow using UNIX-style variables on Windows for path-like options; e.g. `--output`, `--config-location`
* If unset, `${XDG_CONFIG_HOME}` defaults to `~/.config` and `${XDG_CACHE_HOME}` to `~/.cache`
* On Windows, `~` points to `${HOME}` if present; or, `${USERPROFILE}` or `${HOMEDRIVE}${HOMEPATH}` otherwise
* On Windows, `${USERPROFILE}` generally points to `C:\Users\<user name>` and `${APPDATA}` to `${USERPROFILE}\AppData\Roaming`

# OUTPUT TEMPLATE

The `-o` option is used to indicate a template for the output file names while `-P` option is used to specify the path each type of file should be saved to.

<!-- MANPAGE: BEGIN EXCLUDED SECTION -->
**tl;dr:** [navigate me to examples](#output-template-examples).
<!-- MANPAGE: END EXCLUDED SECTION -->

The simplest usage of `-o` is not to set any template arguments when downloading a single file, like in `yt-dlp -o funny_video.flv "https://some/video"` (hard-coding file extension like this is _not_ recommended and could break some post-processing).

It may however also contain special sequences that will be replaced when downloading each video. The special sequences may be formatted according to [Python string formatting operations](https://docs.python.org/3/library/stdtypes.html#printf-style-string-formatting), e.g. `%(NAME)s` or `%(NAME)05d`. To clarify, that is a percent symbol followed by a name in parentheses, followed by formatting operations.

The field names themselves (the part inside the parenthesis) can also have some special formatting:

1. **Object traversal**: The dictionaries and lists available in metadata can be traversed by using a dot `.` separator; e.g. `%(tags.0)s`, `%(subtitles.en.-1.ext)s`. You can do Python slicing with colon `:`; E.g. `%(id.3:7:-1)s`, `%(formats.:.format_id)s`. Curly braces `{}` can be used to build dictionaries with only specific keys; e.g. `%(formats.:.{format_id,height})#j`. An empty field name `%()s` refers to the entire infodict; e.g. `%(.{id,title})s`. Note that all the fields that become available using this method are not listed below. Use `-j` to see such fields

1. **Arithmetic**: Simple arithmetic can be done on numeric fields using `+`, `-` and `*`. E.g. `%(playlist_index+10)03d`, `%(n_entries+1-playlist_index)d`

1. **Date/time Formatting**: Date/time fields can be formatted according to [strftime formatting](https://docs.python.org/3/library/datetime.html#strftime-and-strptime-format-codes) by specifying it separated from the field name using a `>`. E.g. `%(duration>%H-%M-%S)s`, `%(upload_date>%Y-%m-%d)s`, `%(epoch-3600>%H-%M-%S)s`

1. **Alternatives**: Alternate fields can be specified separated with a `,`. E.g. `%(release_date>%Y,upload_date>%Y|Unknown)s`

1. **Replacement**: A replacement value can be specified using a `&` separator according to the [`str.format` mini-language](https://docs.python.org/3/library/string.html#format-specification-mini-language). If the field is *not* empty, this replacement value will be used instead of the actual field content. This is done after alternate fields are considered; thus the replacement is used if *any* of the alternative fields is *not* empty. E.g. `%(chapters&has chapters|no chapters)s`, `%(title&TITLE={:>20}|NO TITLE)s`

1. **Default**: A literal default value can be specified for when the field is empty using a `|` separator. This overrides `--output-na-placeholder`. E.g. `%(uploader|Unknown)s`

1. **More Conversions**: In addition to the normal format types `diouxXeEfFgGcrs`, yt-dlp additionally supports converting to `B` = **B**ytes, `j` = **j**son (flag `#` for pretty-printing, `+` for Unicode), `h` = HTML escaping, `l` = a comma separated **l**ist (flag `#` for `\n` newline-separated), `q` = a string **q**uoted for the terminal (flag `#` to split a list into different arguments), `D` = add **D**ecimal suffixes (e.g. 10M) (flag `#` to use 1024 as factor), and `S` = **S**anitize as filename (flag `#` for restricted)

1. **Unicode normalization**: The format type `U` can be used for NFC [Unicode normalization](https://docs.python.org/3/library/unicodedata.html#unicodedata.normalize). The alternate form flag (`#`) changes the normalization to NFD and the conversion flag `+` can be used for NFKC/NFKD compatibility equivalence normalization. E.g. `%(title)+.100U` is NFKC

To summarize, the general syntax for a field is:
```
%(name[.keys][addition][>strf][,alternate][&replacement][|default])[flags][width][.precision][length]type
```

Additionally, you can set different output templates for the various metadata files separately from the general output template by specifying the type of file followed by the template separated by a colon `:`. The different file types supported are `subtitle`, `thumbnail`, `description`, `annotation` (deprecated), `infojson`, `link`, `pl_thumbnail`, `pl_description`, `pl_infojson`, `chapter`, `pl_video`. E.g. `-o "%(title)s.%(ext)s" -o "thumbnail:%(title)s\%(title)s.%(ext)s"`  will put the thumbnails in a folder with the same name as the video. If any of the templates is empty, that type of file will not be written. E.g. `--write-thumbnail -o "thumbnail:"` will write thumbnails only for playlists and not for video.

<a id="outtmpl-postprocess-note"></a>

**Note**: Due to post-processing (i.e. merging etc.), the actual output filename might differ. Use `--print after_move:filepath` to get the name after all post-processing is complete.

The available fields are:

 - `id` (string): Video identifier
 - `title` (string): Video title
 - `fulltitle` (string): Video title ignoring live timestamp and generic title
 - `ext` (string): Video filename extension
 - `alt_title` (string): A secondary title of the video
 - `description` (string): The description of the video
 - `display_id` (string): An alternative identifier for the video
 - `uploader` (string): Full name of the video uploader
 - `license` (string): License name the video is licensed under
 - `creator` (string): The creator of the video
 - `timestamp` (numeric): UNIX timestamp of the moment the video became available
 - `upload_date` (string): Video upload date in UTC (YYYYMMDD)
 - `release_timestamp` (numeric): UNIX timestamp of the moment the video was released
 - `release_date` (string): The date (YYYYMMDD) when the video was released in UTC
 - `release_year` (numeric): Year (YYYY) when the video or album was released
 - `modified_timestamp` (numeric): UNIX timestamp of the moment the video was last modified
 - `modified_date` (string): The date (YYYYMMDD) when the video was last modified in UTC
 - `uploader_id` (string): Nickname or id of the video uploader
 - `channel` (string): Full name of the channel the video is uploaded on
 - `channel_id` (string): Id of the channel
 - `channel_follower_count` (numeric): Number of followers of the channel
 - `channel_is_verified` (boolean): Whether the channel is verified on the platform
 - `location` (string): Physical location where the video was filmed
 - `duration` (numeric): Length of the video in seconds
 - `duration_string` (string): Length of the video (HH:mm:ss)
 - `view_count` (numeric): How many users have watched the video on the platform
 - `concurrent_view_count` (numeric): How many users are currently watching the video on the platform.
 - `like_count` (numeric): Number of positive ratings of the video
 - `dislike_count` (numeric): Number of negative ratings of the video
 - `repost_count` (numeric): Number of reposts of the video
 - `average_rating` (numeric): Average rating give by users, the scale used depends on the webpage
 - `comment_count` (numeric): Number of comments on the video (For some extractors, comments are only downloaded at the end, and so this field cannot be used)
 - `age_limit` (numeric): Age restriction for the video (years)
 - `live_status` (string): One of "not_live", "is_live", "is_upcoming", "was_live", "post_live" (was live, but VOD is not yet processed)
 - `is_live` (boolean): Whether this video is a live stream or a fixed-length video
 - `was_live` (boolean): Whether this video was originally a live stream
 - `playable_in_embed` (string): Whether this video is allowed to play in embedded players on other sites
 - `availability` (string): Whether the video is "private", "premium_only", "subscriber_only", "needs_auth", "unlisted" or "public"
 - `media_type` (string): The type of media as classified by the site, e.g. "episode", "clip", "trailer"
 - `start_time` (numeric): Time in seconds where the reproduction should start, as specified in the URL
 - `end_time` (numeric): Time in seconds where the reproduction should end, as specified in the URL
 - `extractor` (string): Name of the extractor
 - `extractor_key` (string): Key name of the extractor
 - `epoch` (numeric): Unix epoch of when the information extraction was completed
 - `autonumber` (numeric): Number that will be increased with each download, starting at `--autonumber-start`, padded with leading zeros to 5 digits
 - `video_autonumber` (numeric): Number that will be increased with each video
 - `n_entries` (numeric): Total number of extracted items in the playlist
 - `playlist_id` (string): Identifier of the playlist that contains the video
 - `playlist_title` (string): Name of the playlist that contains the video
 - `playlist` (string): `playlist_id` or `playlist_title`
 - `playlist_count` (numeric): Total number of items in the playlist. May not be known if entire playlist is not extracted
 - `playlist_index` (numeric): Index of the video in the playlist padded with leading zeros according the final index
 - `playlist_autonumber` (numeric): Position of the video in the playlist download queue padded with leading zeros according to the total length of the playlist
 - `playlist_uploader` (string): Full name of the playlist uploader
 - `playlist_uploader_id` (string): Nickname or id of the playlist uploader
 - `webpage_url` (string): A URL to the video webpage which if given to yt-dlp should allow to get the same result again
 - `webpage_url_basename` (string): The basename of the webpage URL
 - `webpage_url_domain` (string): The domain of the webpage URL
 - `original_url` (string): The URL given by the user (or same as `webpage_url` for playlist entries)
 
All the fields in [Filtering Formats](#filtering-formats) can also be used

Available for the video that belongs to some logical chapter or section:

 - `chapter` (string): Name or title of the chapter the video belongs to
 - `chapter_number` (numeric): Number of the chapter the video belongs to
 - `chapter_id` (string): Id of the chapter the video belongs to

Available for the video that is an episode of some series or programme:

 - `series` (string): Title of the series or programme the video episode belongs to
 - `season` (string): Title of the season the video episode belongs to
 - `season_number` (numeric): Number of the season the video episode belongs to
 - `season_id` (string): Id of the season the video episode belongs to
 - `episode` (string): Title of the video episode
 - `episode_number` (numeric): Number of the video episode within a season
 - `episode_id` (string): Id of the video episode

Available for the media that is a track or a part of a music album:

 - `track` (string): Title of the track
 - `track_number` (numeric): Number of the track within an album or a disc
 - `track_id` (string): Id of the track
 - `artist` (string): Artist(s) of the track
 - `genre` (string): Genre(s) of the track
 - `album` (string): Title of the album the track belongs to
 - `album_type` (string): Type of the album
 - `album_artist` (string): List of all artists appeared on the album
 - `disc_number` (numeric): Number of the disc or other physical medium the track belongs to

Available only when using `--download-sections` and for `chapter:` prefix when using `--split-chapters` for videos with internal chapters:

 - `section_title` (string): Title of the chapter
 - `section_number` (numeric): Number of the chapter within the file
 - `section_start` (numeric): Start time of the chapter in seconds
 - `section_end` (numeric): End time of the chapter in seconds

Available only when used in `--print`:

 - `urls` (string): The URLs of all requested formats, one in each line
 - `filename` (string): Name of the video file. Note that the [actual filename may differ](#outtmpl-postprocess-note)
 - `formats_table` (table): The video format table as printed by `--list-formats`
 - `thumbnails_table` (table): The thumbnail format table as printed by `--list-thumbnails`
 - `subtitles_table` (table): The subtitle format table as printed by `--list-subs`
 - `automatic_captions_table` (table): The automatic subtitle format table as printed by `--list-subs`
 
 Available only after the video is downloaded (`post_process`/`after_move`):
 
 - `filepath`: Actual path of downloaded video file

Available only in `--sponsorblock-chapter-title`:

 - `start_time` (numeric): Start time of the chapter in seconds
 - `end_time` (numeric): End time of the chapter in seconds
 - `categories` (list): The [SponsorBlock categories](https://wiki.sponsor.ajay.app/w/Types#Category) the chapter belongs to
 - `category` (string): The smallest SponsorBlock category the chapter belongs to
 - `category_names` (list): Friendly names of the categories
 - `name` (string): Friendly name of the smallest category
 - `type` (string): The [SponsorBlock action type](https://wiki.sponsor.ajay.app/w/Types#Action_Type) of the chapter

Each aforementioned sequence when referenced in an output template will be replaced by the actual value corresponding to the sequence name. E.g. for `-o %(title)s-%(id)s.%(ext)s` and an mp4 video with title `yt-dlp test video` and id `BaW_jenozKc`, this will result in a `yt-dlp test video-BaW_jenozKc.mp4` file created in the current directory.

**Note**: Some of the sequences are not guaranteed to be present since they depend on the metadata obtained by a particular extractor. Such sequences will be replaced with placeholder value provided with `--output-na-placeholder` (`NA` by default).

**Tip**: Look at the `-j` output to identify which fields are available for the particular URL

For numeric sequences you can use [numeric related formatting](https://docs.python.org/3/library/stdtypes.html#printf-style-string-formatting); e.g. `%(view_count)05d` will result in a string with view count padded with zeros up to 5 characters, like in `00042`.

Output templates can also contain arbitrary hierarchical path, e.g. `-o "%(playlist)s/%(playlist_index)s - %(title)s.%(ext)s"` which will result in downloading each video in a directory corresponding to this path template. Any missing directory will be automatically created for you.

To use percent literals in an output template use `%%`. To output to stdout use `-o -`.

The current default template is `%(title)s [%(id)s].%(ext)s`.

In some cases, you don't want special characters such as 中, spaces, or &, such as when transferring the downloaded filename to a Windows system or the filename through an 8bit-unsafe channel. In these cases, add the `--restrict-filenames` flag to get a shorter title.

#### Output template examples

```bash
$ yt-dlp --print filename -o "test video.%(ext)s" BaW_jenozKc
test video.webm    # Literal name with correct extension

$ yt-dlp --print filename -o "%(title)s.%(ext)s" BaW_jenozKc
youtube-dl test video ''_ä↭𝕐.webm    # All kinds of weird characters

$ yt-dlp --print filename -o "%(title)s.%(ext)s" BaW_jenozKc --restrict-filenames
youtube-dl_test_video_.webm    # Restricted file name

# Download YouTube playlist videos in separate directory indexed by video order in a playlist
$ yt-dlp -o "%(playlist)s/%(playlist_index)s - %(title)s.%(ext)s" "https://www.youtube.com/playlist?list=PLwiyx1dc3P2JR9N8gQaQN_BCvlSlap7re"

# Download YouTube playlist videos in separate directories according to their uploaded year
$ yt-dlp -o "%(upload_date>%Y)s/%(title)s.%(ext)s" "https://www.youtube.com/playlist?list=PLwiyx1dc3P2JR9N8gQaQN_BCvlSlap7re"

# Prefix playlist index with " - " separator, but only if it is available
$ yt-dlp -o "%(playlist_index&{} - |)s%(title)s.%(ext)s" BaW_jenozKc "https://www.youtube.com/user/TheLinuxFoundation/playlists"

# Download all playlists of YouTube channel/user keeping each playlist in separate directory:
$ yt-dlp -o "%(uploader)s/%(playlist)s/%(playlist_index)s - %(title)s.%(ext)s" "https://www.youtube.com/user/TheLinuxFoundation/playlists"

# Download Udemy course keeping each chapter in separate directory under MyVideos directory in your home
$ yt-dlp -u user -p password -P "~/MyVideos" -o "%(playlist)s/%(chapter_number)s - %(chapter)s/%(title)s.%(ext)s" "https://www.udemy.com/java-tutorial"

# Download entire series season keeping each series and each season in separate directory under C:/MyVideos
$ yt-dlp -P "C:/MyVideos" -o "%(series)s/%(season_number)s - %(season)s/%(episode_number)s - %(episode)s.%(ext)s" "https://videomore.ru/kino_v_detalayah/5_sezon/367617"

# Download video as "C:\MyVideos\uploader\title.ext", subtitles as "C:\MyVideos\subs\uploader\title.ext"
# and put all temporary files in "C:\MyVideos\tmp"
$ yt-dlp -P "C:/MyVideos" -P "temp:tmp" -P "subtitle:subs" -o "%(uploader)s/%(title)s.%(ext)s" BaW_jenoz --write-subs

# Download video as "C:\MyVideos\uploader\title.ext" and subtitles as "C:\MyVideos\uploader\subs\title.ext"
$ yt-dlp -P "C:/MyVideos" -o "%(uploader)s/%(title)s.%(ext)s" -o "subtitle:%(uploader)s/subs/%(title)s.%(ext)s" BaW_jenozKc --write-subs

# Stream the video being downloaded to stdout
$ yt-dlp -o - BaW_jenozKc
```

# FORMAT SELECTION

By default, yt-dlp tries to download the best available quality if you **don't** pass any options.
This is generally equivalent to using `-f bestvideo*+bestaudio/best`. However, if multiple audiostreams is enabled (`--audio-multistreams`), the default format changes to `-f bestvideo+bestaudio/best`. Similarly, if ffmpeg is unavailable, or if you use yt-dlp to stream to `stdout` (`-o -`), the default becomes `-f best/bestvideo+bestaudio`.

**Deprecation warning**: Latest versions of yt-dlp can stream multiple formats to the stdout simultaneously using ffmpeg. So, in future versions, the default for this will be set to `-f bv*+ba/b` similar to normal downloads. If you want to preserve the `-f b/bv+ba` setting, it is recommended to explicitly specify it in the configuration options.

The general syntax for format selection is `-f FORMAT` (or `--format FORMAT`) where `FORMAT` is a *selector expression*, i.e. an expression that describes format or formats you would like to download.

<!-- MANPAGE: BEGIN EXCLUDED SECTION -->
**tl;dr:** [navigate me to examples](#format-selection-examples).
<!-- MANPAGE: END EXCLUDED SECTION -->

The simplest case is requesting a specific format; e.g. with `-f 22` you can download the format with format code equal to 22. You can get the list of available format codes for particular video using `--list-formats` or `-F`. Note that these format codes are extractor specific.

You can also use a file extension (currently `3gp`, `aac`, `flv`, `m4a`, `mp3`, `mp4`, `ogg`, `wav`, `webm` are supported) to download the best quality format of a particular file extension served as a single file, e.g. `-f webm` will download the best quality format with the `webm` extension served as a single file.

You can use `-f -` to interactively provide the format selector *for each video*

You can also use special names to select particular edge case formats:

 - `all`: Select **all formats** separately
 - `mergeall`: Select and **merge all formats** (Must be used with `--audio-multistreams`, `--video-multistreams` or both)
 - `b*`, `best*`: Select the best quality format that **contains either** a video or an audio or both (ie; `vcodec!=none or acodec!=none`)
 - `b`, `best`: Select the best quality format that **contains both** video and audio. Equivalent to `best*[vcodec!=none][acodec!=none]`
 - `bv`, `bestvideo`: Select the best quality **video-only** format. Equivalent to `best*[acodec=none]`
 - `bv*`, `bestvideo*`: Select the best quality format that **contains video**. It may also contain audio. Equivalent to `best*[vcodec!=none]`
 - `ba`, `bestaudio`: Select the best quality **audio-only** format. Equivalent to `best*[vcodec=none]`
 - `ba*`, `bestaudio*`: Select the best quality format that **contains audio**. It may also contain video. Equivalent to `best*[acodec!=none]` ([Do not use!](https://github.com/yt-dlp/yt-dlp/issues/979#issuecomment-919629354))
 - `w*`, `worst*`: Select the worst quality format that contains either a video or an audio
 - `w`, `worst`: Select the worst quality format that contains both video and audio. Equivalent to `worst*[vcodec!=none][acodec!=none]`
 - `wv`, `worstvideo`: Select the worst quality video-only format. Equivalent to `worst*[acodec=none]`
 - `wv*`, `worstvideo*`: Select the worst quality format that contains video. It may also contain audio. Equivalent to `worst*[vcodec!=none]`
 - `wa`, `worstaudio`: Select the worst quality audio-only format. Equivalent to `worst*[vcodec=none]`
 - `wa*`, `worstaudio*`: Select the worst quality format that contains audio. It may also contain video. Equivalent to `worst*[acodec!=none]`

For example, to download the worst quality video-only format you can use `-f worstvideo`. It is however recommended not to use `worst` and related options. When your format selector is `worst`, the format which is worst in all respects is selected. Most of the time, what you actually want is the video with the smallest filesize instead. So it is generally better to use `-S +size` or more rigorously, `-S +size,+br,+res,+fps` instead of `-f worst`. See [Sorting Formats](#sorting-formats) for more details.

You can select the n'th best format of a type by using `best<type>.<n>`. For example, `best.2` will select the 2nd best combined format. Similarly, `bv*.3` will select the 3rd best format that contains a video stream.

If you want to download multiple videos, and they don't have the same formats available, you can specify the order of preference using slashes. Note that formats on the left hand side are preferred; e.g. `-f 22/17/18` will download format 22 if it's available, otherwise it will download format 17 if it's available, otherwise it will download format 18 if it's available, otherwise it will complain that no suitable formats are available for download.

If you want to download several formats of the same video use a comma as a separator, e.g. `-f 22,17,18` will download all these three formats, of course if they are available. Or a more sophisticated example combined with the precedence feature: `-f 136/137/mp4/bestvideo,140/m4a/bestaudio`.

You can merge the video and audio of multiple formats into a single file using `-f <format1>+<format2>+...` (requires ffmpeg installed); e.g. `-f bestvideo+bestaudio` will download the best video-only format, the best audio-only format and mux them together with ffmpeg.

**Deprecation warning**: Since the *below* described behavior is complex and counter-intuitive, this will be removed and multistreams will be enabled by default in the future. A new operator will be instead added to limit formats to single audio/video

Unless `--video-multistreams` is used, all formats with a video stream except the first one are ignored. Similarly, unless `--audio-multistreams` is used, all formats with an audio stream except the first one are ignored. E.g. `-f bestvideo+best+bestaudio --video-multistreams --audio-multistreams` will download and merge all 3 given formats. The resulting file will have 2 video streams and 2 audio streams. But `-f bestvideo+best+bestaudio --no-video-multistreams` will download and merge only `bestvideo` and `bestaudio`. `best` is ignored since another format containing a video stream (`bestvideo`) has already been selected. The order of the formats is therefore important. `-f best+bestaudio --no-audio-multistreams` will download only `best` while `-f bestaudio+best --no-audio-multistreams` will ignore `best` and download only `bestaudio`.

## Filtering Formats

You can also filter the video formats by putting a condition in brackets, as in `-f "best[height=720]"` (or `-f "[filesize>10M]"` since filters without a selector are interpreted as `best`).

The following numeric meta fields can be used with comparisons `<`, `<=`, `>`, `>=`, `=` (equals), `!=` (not equals):

 - `filesize`: The number of bytes, if known in advance
 - `filesize_approx`: An estimate for the number of bytes
 - `width`: Width of the video, if known
 - `height`: Height of the video, if known
 - `aspect_ratio`: Aspect ratio of the video, if known
 - `tbr`: Average bitrate of audio and video in KBit/s
 - `abr`: Average audio bitrate in KBit/s
 - `vbr`: Average video bitrate in KBit/s
 - `asr`: Audio sampling rate in Hertz
 - `fps`: Frame rate
 - `audio_channels`: The number of audio channels
 - `stretched_ratio`: `width:height` of the video's pixels, if not square

Also filtering work for comparisons `=` (equals), `^=` (starts with), `$=` (ends with), `*=` (contains), `~=` (matches regex) and following string meta fields:

 - `url`: Video URL
 - `ext`: File extension
 - `acodec`: Name of the audio codec in use
 - `vcodec`: Name of the video codec in use
 - `container`: Name of the container format
 - `protocol`: The protocol that will be used for the actual download, lower-case (`http`, `https`, `rtsp`, `rtmp`, `rtmpe`, `mms`, `f4m`, `ism`, `http_dash_segments`, `m3u8`, or `m3u8_native`)
 - `language`: Language code
 - `dynamic_range`: The dynamic range of the video
 - `format_id`: A short description of the format
 - `format`: A human-readable description of the format
 - `format_note`: Additional info about the format
 - `resolution`: Textual description of width and height

Any string comparison may be prefixed with negation `!` in order to produce an opposite comparison, e.g. `!*=` (does not contain). The comparand of a string comparison needs to be quoted with either double or single quotes if it contains spaces or special characters other than `._-`.

**Note**: None of the aforementioned meta fields are guaranteed to be present since this solely depends on the metadata obtained by particular extractor, i.e. the metadata offered by the website. Any other field made available by the extractor can also be used for filtering.

Formats for which the value is not known are excluded unless you put a question mark (`?`) after the operator. You can combine format filters, so `-f "bv[height<=?720][tbr>500]"` selects up to 720p videos (or videos where the height is not known) with a bitrate of at least 500 KBit/s. You can also use the filters with `all` to download all formats that satisfy the filter, e.g. `-f "all[vcodec=none]"` selects all audio-only formats.

Format selectors can also be grouped using parentheses; e.g. `-f "(mp4,webm)[height<480]"` will download the best pre-merged mp4 and webm formats with a height lower than 480.

## Sorting Formats

You can change the criteria for being considered the `best` by using `-S` (`--format-sort`). The general format for this is `--format-sort field1,field2...`.

The available fields are:

 - `hasvid`: Gives priority to formats that have a video stream
 - `hasaud`: Gives priority to formats that have an audio stream
 - `ie_pref`: The format preference
 - `lang`: The language preference
 - `quality`: The quality of the format
 - `source`: The preference of the source
 - `proto`: Protocol used for download (`https`/`ftps` > `http`/`ftp` > `m3u8_native`/`m3u8` > `http_dash_segments`> `websocket_frag` > `mms`/`rtsp` > `f4f`/`f4m`)
 - `vcodec`: Video Codec (`av01` > `vp9.2` > `vp9` > `h265` > `h264` > `vp8` > `h263` > `theora` > other)
 - `acodec`: Audio Codec (`flac`/`alac` > `wav`/`aiff` > `opus` > `vorbis` > `aac` > `mp4a` > `mp3` > `ac4` > `eac3` > `ac3` > `dts` > other)
 - `codec`: Equivalent to `vcodec,acodec`
 - `vext`: Video Extension (`mp4` > `mov` > `webm` > `flv` > other). If `--prefer-free-formats` is used, `webm` is preferred.
 - `aext`: Audio Extension (`m4a` > `aac` > `mp3` > `ogg` > `opus` > `webm` > other). If `--prefer-free-formats` is used, the order changes to `ogg` > `opus` > `webm` > `mp3` > `m4a` > `aac`
 - `ext`: Equivalent to `vext,aext`
 - `filesize`: Exact filesize, if known in advance
 - `fs_approx`: Approximate filesize
 - `size`: Exact filesize if available, otherwise approximate filesize
 - `height`: Height of video
 - `width`: Width of video
 - `res`: Video resolution, calculated as the smallest dimension.
 - `fps`: Framerate of video
 - `hdr`: The dynamic range of the video (`DV` > `HDR12` > `HDR10+` > `HDR10` > `HLG` > `SDR`)
 - `channels`: The number of audio channels
 - `tbr`: Total average bitrate in KBit/s
 - `vbr`: Average video bitrate in KBit/s
 - `abr`: Average audio bitrate in KBit/s
 - `br`: Average bitrate in KBit/s, `tbr`/`vbr`/`abr`
 - `asr`: Audio sample rate in Hz
 
**Deprecation warning**: Many of these fields have (currently undocumented) aliases, that may be removed in a future version. It is recommended to use only the documented field names.

All fields, unless specified otherwise, are sorted in descending order. To reverse this, prefix the field with a `+`. E.g. `+res` prefers format with the smallest resolution. Additionally, you can suffix a preferred value for the fields, separated by a `:`. E.g. `res:720` prefers larger videos, but no larger than 720p and the smallest video if there are no videos less than 720p. For `codec` and `ext`, you can provide two preferred values, the first for video and the second for audio. E.g. `+codec:avc:m4a` (equivalent to `+vcodec:avc,+acodec:m4a`) sets the video codec preference to `h264` > `h265` > `vp9` > `vp9.2` > `av01` > `vp8` > `h263` > `theora` and audio codec preference to `mp4a` > `aac` > `vorbis` > `opus` > `mp3` > `ac3` > `dts`. You can also make the sorting prefer the nearest values to the provided by using `~` as the delimiter. E.g. `filesize~1G` prefers the format with filesize closest to 1 GiB.

The fields `hasvid` and `ie_pref` are always given highest priority in sorting, irrespective of the user-defined order. This behaviour can be changed by using `--format-sort-force`. Apart from these, the default order used is: `lang,quality,res,fps,hdr:12,vcodec:vp9.2,channels,acodec,size,br,asr,proto,ext,hasaud,source,id`. The extractors may override this default order, but they cannot override the user-provided order.

Note that the default has `vcodec:vp9.2`; i.e. `av1` is not preferred. Similarly, the default for hdr is `hdr:12`; i.e. dolby vision is not preferred. These choices are made since DV and AV1 formats are not yet fully compatible with most devices. This may be changed in the future as more devices become capable of smoothly playing back these formats.

If your format selector is `worst`, the last item is selected after sorting. This means it will select the format that is worst in all respects. Most of the time, what you actually want is the video with the smallest filesize instead. So it is generally better to use `-f best -S +size,+br,+res,+fps`.

**Tip**: You can use the `-v -F` to see how the formats have been sorted (worst to best).

## Format Selection examples

```bash
# Download and merge the best video-only format and the best audio-only format,
# or download the best combined format if video-only format is not available
$ yt-dlp -f "bv+ba/b"

# Download best format that contains video,
# and if it doesn't already have an audio stream, merge it with best audio-only format
$ yt-dlp -f "bv*+ba/b"

# Same as above
$ yt-dlp

# Download the best video-only format and the best audio-only format without merging them
# For this case, an output template should be used since
# by default, bestvideo and bestaudio will have the same file name.
$ yt-dlp -f "bv,ba" -o "%(title)s.f%(format_id)s.%(ext)s"

# Download and merge the best format that has a video stream,
# and all audio-only formats into one file
$ yt-dlp -f "bv*+mergeall[vcodec=none]" --audio-multistreams

# Download and merge the best format that has a video stream,
# and the best 2 audio-only formats into one file
$ yt-dlp -f "bv*+ba+ba.2" --audio-multistreams


# The following examples show the old method (without -S) of format selection
# and how to use -S to achieve a similar but (generally) better result

# Download the worst video available (old method)
$ yt-dlp -f "wv*+wa/w"

# Download the best video available but with the smallest resolution
$ yt-dlp -S "+res"

# Download the smallest video available
$ yt-dlp -S "+size,+br"



# Download the best mp4 video available, or the best video if no mp4 available
$ yt-dlp -f "bv*[ext=mp4]+ba[ext=m4a]/b[ext=mp4] / bv*+ba/b"

# Download the best video with the best extension
# (For video, mp4 > mov > webm > flv. For audio, m4a > aac > mp3 ...)
$ yt-dlp -S "ext"



# Download the best video available but no better than 480p,
# or the worst video if there is no video under 480p
$ yt-dlp -f "bv*[height<=480]+ba/b[height<=480] / wv*+ba/w"

# Download the best video available with the largest height but no better than 480p,
# or the best video with the smallest resolution if there is no video under 480p
$ yt-dlp -S "height:480"

# Download the best video available with the largest resolution but no better than 480p,
# or the best video with the smallest resolution if there is no video under 480p
# Resolution is determined by using the smallest dimension.
# So this works correctly for vertical videos as well
$ yt-dlp -S "res:480"



# Download the best video (that also has audio) but no bigger than 50 MB,
# or the worst video (that also has audio) if there is no video under 50 MB
$ yt-dlp -f "b[filesize<50M] / w"

# Download largest video (that also has audio) but no bigger than 50 MB,
# or the smallest video (that also has audio) if there is no video under 50 MB
$ yt-dlp -f "b" -S "filesize:50M"

# Download best video (that also has audio) that is closest in size to 50 MB
$ yt-dlp -f "b" -S "filesize~50M"



# Download best video available via direct link over HTTP/HTTPS protocol,
# or the best video available via any protocol if there is no such video
$ yt-dlp -f "(bv*+ba/b)[protocol^=http][protocol!*=dash] / (bv*+ba/b)"

# Download best video available via the best protocol
# (https/ftps > http/ftp > m3u8_native > m3u8 > http_dash_segments ...)
$ yt-dlp -S "proto"



# Download the best video with either h264 or h265 codec,
# or the best video if there is no such video
$ yt-dlp -f "(bv*[vcodec~='^((he|a)vc|h26[45])']+ba) / (bv*+ba/b)"

# Download the best video with best codec no better than h264,
# or the best video with worst codec if there is no such video
$ yt-dlp -S "codec:h264"

# Download the best video with worst codec no worse than h264,
# or the best video with best codec if there is no such video
$ yt-dlp -S "+codec:h264"



# More complex examples

# Download the best video no better than 720p preferring framerate greater than 30,
# or the worst video (still preferring framerate greater than 30) if there is no such video
$ yt-dlp -f "((bv*[fps>30]/bv*)[height<=720]/(wv*[fps>30]/wv*)) + ba / (b[fps>30]/b)[height<=720]/(w[fps>30]/w)"

# Download the video with the largest resolution no better than 720p,
# or the video with the smallest resolution available if there is no such video,
# preferring larger framerate for formats with the same resolution
$ yt-dlp -S "res:720,fps"



# Download the video with smallest resolution no worse than 480p,
# or the video with the largest resolution available if there is no such video,
# preferring better codec and then larger total bitrate for the same resolution
$ yt-dlp -S "+res:480,codec,br"
```

# MODIFYING METADATA

The metadata obtained by the extractors can be modified by using `--parse-metadata` and `--replace-in-metadata`

`--replace-in-metadata FIELDS REGEX REPLACE` is used to replace text in any metadata field using [Python regular expression](https://docs.python.org/3/library/re.html#regular-expression-syntax). [Backreferences](https://docs.python.org/3/library/re.html?highlight=backreferences#re.sub) can be used in the replace string for advanced use.

The general syntax of `--parse-metadata FROM:TO` is to give the name of a field or an [output template](#output-template) to extract data from, and the format to interpret it as, separated by a colon `:`. Either a [Python regular expression](https://docs.python.org/3/library/re.html#regular-expression-syntax) with named capture groups, a single field name, or a similar syntax to the [output template](#output-template) (only `%(field)s` formatting is supported) can be used for `TO`. The option can be used multiple times to parse and modify various fields.

Note that these options preserve their relative order, allowing replacements to be made in parsed fields and viceversa. Also, any field thus created can be used in the [output template](#output-template) and will also affect the media file's metadata added when using `--embed-metadata`.

This option also has a few special uses:

* You can download an additional URL based on the metadata of the currently downloaded video. To do this, set the field `additional_urls` to the URL that you want to download. E.g. `--parse-metadata "description:(?P<additional_urls>https?://www\.vimeo\.com/\d+)"` will download the first vimeo video found in the description

* You can use this to change the metadata that is embedded in the media file. To do this, set the value of the corresponding field with a `meta_` prefix. For example, any value you set to `meta_description` field will be added to the `description` field in the file - you can use this to set a different "description" and "synopsis". To modify the metadata of individual streams, use the `meta<n>_` prefix (e.g. `meta1_language`). Any value set to the `meta_` field will overwrite all default values.

**Note**: Metadata modification happens before format selection, post-extraction and other post-processing operations. Some fields may be added or changed during these steps, overriding your changes.

For reference, these are the fields yt-dlp adds by default to the file metadata:

Metadata fields            | From
:--------------------------|:------------------------------------------------
`title`                    | `track` or `title`
`date`                     | `upload_date`
`description`,  `synopsis` | `description`
`purl`, `comment`          | `webpage_url`
`track`                    | `track_number`
`artist`                   | `artist`, `creator`, `uploader` or `uploader_id`
`genre`                    | `genre`
`album`                    | `album`
`album_artist`             | `album_artist`
`disc`                     | `disc_number`
`show`                     | `series`
`season_number`            | `season_number`
`episode_id`               | `episode` or `episode_id`
`episode_sort`             | `episode_number`
`language` of each stream  | the format's `language`

**Note**: The file format may not support some of these fields


## Modifying metadata examples

```bash
# Interpret the title as "Artist - Title"
$ yt-dlp --parse-metadata "title:%(artist)s - %(title)s"

# Regex example
$ yt-dlp --parse-metadata "description:Artist - (?P<artist>.+)"

# Set title as "Series name S01E05"
$ yt-dlp --parse-metadata "%(series)s S%(season_number)02dE%(episode_number)02d:%(title)s"

# Prioritize uploader as the "artist" field in video metadata
$ yt-dlp --parse-metadata "%(uploader|)s:%(meta_artist)s" --embed-metadata

# Set "comment" field in video metadata using description instead of webpage_url,
# handling multiple lines correctly
$ yt-dlp --parse-metadata "description:(?s)(?P<meta_comment>.+)" --embed-metadata

# Do not set any "synopsis" in the video metadata
$ yt-dlp --parse-metadata ":(?P<meta_synopsis>)"

# Remove "formats" field from the infojson by setting it to an empty string
$ yt-dlp --parse-metadata "video::(?P<formats>)" --write-info-json

# Replace all spaces and "_" in title and uploader with a `-`
$ yt-dlp --replace-in-metadata "title,uploader" "[ _]" "-"

```

# EXTRACTOR ARGUMENTS

Some extractors accept additional arguments which can be passed using `--extractor-args KEY:ARGS`. `ARGS` is a `;` (semicolon) separated string of `ARG=VAL1,VAL2`. E.g. `--extractor-args "youtube:player-client=android_embedded,web;include_live_dash" --extractor-args "funimation:version=uncut"`

Note: In CLI, `ARG` can use `-` instead of `_`; e.g. `youtube:player-client"` becomes `youtube:player_client"`

The following extractors use this feature:

#### youtube
* `lang`: Prefer translated metadata (`title`, `description` etc) of this language code (case-sensitive). By default, the video primary language metadata is preferred, with a fallback to `en` translated. See [youtube.py](https://github.com/yt-dlp/yt-dlp/blob/c26f9b991a0681fd3ea548d535919cec1fbbd430/yt_dlp/extractor/youtube.py#L381-L390) for list of supported content language codes
* `skip`: One or more of `hls`, `dash` or `translated_subs` to skip extraction of the m3u8 manifests, dash manifests and [auto-translated subtitles](https://github.com/yt-dlp/yt-dlp/issues/4090#issuecomment-1158102032) respectively
* `player_client`: Clients to extract video data from. The main clients are `web`, `android` and `ios` with variants `_music`, `_embedded`, `_embedscreen`, `_creator` (e.g. `web_embedded`); and `mweb`, `mweb_embedscreen` and `tv_embedded` (agegate bypass) with no variants. By default, `ios,android,web` is used, but `tv_embedded` and `creator` variants are added as required for age-gated videos. Similarly, the music variants are added for `music.youtube.com` urls. You can use `all` to use all the clients, and `default` for the default clients.
* `player_skip`: Skip some network requests that are generally needed for robust extraction. One or more of `configs` (skip client configs), `webpage` (skip initial webpage), `js` (skip js player). While these options can help reduce the number of requests needed or avoid some rate-limiting, they could cause some issues. See [#860](https://github.com/yt-dlp/yt-dlp/pull/860) for more details
* `player_params`: YouTube player parameters to use for player requests. Will overwrite any default ones set by yt-dlp.
* `comment_sort`: `top` or `new` (default) - choose comment sorting mode (on YouTube's side)
* `max_comments`: Limit the amount of comments to gather. Comma-separated list of integers representing `max-comments,max-parents,max-replies,max-replies-per-thread`. Default is `all,all,all,all`
    * E.g. `all,all,1000,10` will get a maximum of 1000 replies total, with up to 10 replies per thread. `1000,all,100` will get a maximum of 1000 comments, with a maximum of 100 replies total
* `formats`: Change the types of formats to return. `dashy` (convert HTTP to DASH), `duplicate` (identical content but different URLs or protocol; includes `dashy`), `incomplete` (cannot be downloaded completely - live dash and post-live m3u8)
* `innertube_host`: Innertube API host to use for all API requests; e.g. `studio.youtube.com`, `youtubei.googleapis.com`. Note that cookies exported from one subdomain will not work on others
* `innertube_key`: Innertube API key to use for all API requests
* `raise_incomplete_data`: `Incomplete Data Received` raises an error instead of reporting a warning

#### youtubetab (YouTube playlists, channels, feeds, etc.)
* `skip`: One or more of `webpage` (skip initial webpage download), `authcheck` (allow the download of playlists requiring authentication when no initial webpage is downloaded. This may cause unwanted behavior, see [#1122](https://github.com/yt-dlp/yt-dlp/pull/1122) for more details)
* `approximate_date`: Extract approximate `upload_date` and `timestamp` in flat-playlist. This may cause date-based filters to be slightly off

#### generic
* `fragment_query`: Passthrough any query in mpd/m3u8 manifest URLs to their fragments if no value is provided, or else apply the query string given as `fragment_query=VALUE`. Does not apply to ffmpeg
* `variant_query`: Passthrough the master m3u8 URL query to its variant playlist URLs if no value is provided, or else apply the query string given as `variant_query=VALUE`
* `hls_key`: An HLS AES-128 key URI *or* key (as hex), and optionally the IV (as hex), in the form of `(URI|KEY)[,IV]`; e.g. `generic:hls_key=ABCDEF1234567980,0xFEDCBA0987654321`. Passing any of these values will force usage of the native HLS downloader and override the corresponding values found in the m3u8 playlist
* `is_live`: Bypass live HLS detection and manually set `live_status` - a value of `false` will set `not_live`, any other value (or no value) will set `is_live`

#### funimation
* `language`: Audio languages to extract, e.g. `funimation:language=english,japanese`
* `version`: The video version to extract - `uncut` or `simulcast`

#### crunchyrollbeta (Crunchyroll)
* `format`: Which stream type(s) to extract (default: `adaptive_hls`). Potentially useful values include `adaptive_hls`, `adaptive_dash`, `vo_adaptive_hls`, `vo_adaptive_dash`, `download_hls`, `download_dash`, `multitrack_adaptive_hls_v2`
* `hardsub`: Preference order for which hardsub versions to extract, or `all` (default: `None` = no hardsubs), e.g. `crunchyrollbeta:hardsub=en-US,None`

#### vikichannel
* `video_types`: Types of videos to download - one or more of `episodes`, `movies`, `clips`, `trailers`

#### niconico
* `segment_duration`: Segment duration in milliseconds for HLS-DMC formats. Use it at your own risk since this feature **may result in your account termination.**

#### youtubewebarchive
* `check_all`: Try to check more at the cost of more requests. One or more of `thumbnails`, `captures`

#### gamejolt
* `comment_sort`: `hot` (default), `you` (cookies needed), `top`, `new` - choose comment sorting mode (on GameJolt's side)

#### hotstar
* `res`: resolution to ignore - one or more of `sd`, `hd`, `fhd`
* `vcodec`: vcodec to ignore - one or more of `h264`, `h265`, `dvh265`
* `dr`: dynamic range to ignore - one or more of `sdr`, `hdr10`, `dv`

#### niconicochannelplus
* `max_comments`: Maximum number of comments to extract - default is `120`

#### tiktok
* `api_hostname`: Hostname to use for mobile API requests, e.g. `api-h2.tiktokv.com`
* `app_version`: App version to call mobile APIs with - should be set along with `manifest_app_version`, e.g. `20.2.1`
* `manifest_app_version`: Numeric app version to call mobile APIs with, e.g. `221`

#### rokfinchannel
* `tab`: Which tab to download - one of `new`, `top`, `videos`, `podcasts`, `streams`, `stacks`

#### twitter
* `api`: Select one of `graphql` (default), `legacy` or `syndication` as the API for tweet extraction. Has no effect if logged in

#### stacommu, wrestleuniverse
* `device_id`: UUID value assigned by the website and used to enforce device limits for paid livestream content. Can be found in browser local storage

#### twitch
* `client_id`: Client ID value to be sent with GraphQL requests, e.g. `twitch:client_id=kimne78kx3ncx6brgo4mv6wki5h1ko`

#### nhkradirulive (NHK らじる★らじる LIVE)
* `area`: Which regional variation to extract. Valid areas are: `sapporo`, `sendai`, `tokyo`, `nagoya`, `osaka`, `hiroshima`, `matsuyama`, `fukuoka`. Defaults to `tokyo`

#### nflplusreplay
* `type`: Type(s) of game replays to extract. Valid types are: `full_game`, `full_game_spanish`, `condensed_game` and `all_22`. You can use `all` to extract all available replay types, which is the default

#### jiosaavn
* `bitrate`: Audio bitrates to request. One or more of `16`, `32`, `64`, `128`, `320`. Default is `128,320`

**Note**: These options may be changed/removed in the future without concern for backward compatibility

<!-- MANPAGE: MOVE "INSTALLATION" SECTION HERE -->


# PLUGINS

Note that **all** plugins are imported even if not invoked, and that **there are no checks** performed on plugin code. **Use plugins at your own risk and only if you trust the code!**

Plugins can be of `<type>`s `extractor` or `postprocessor`. 
- Extractor plugins do not need to be enabled from the CLI and are automatically invoked when the input URL is suitable for it. 
- Extractor plugins take priority over builtin extractors.
- Postprocessor plugins can be invoked using `--use-postprocessor NAME`.


Plugins are loaded from the namespace packages `yt_dlp_plugins.extractor` and `yt_dlp_plugins.postprocessor`.

In other words, the file structure on the disk looks something like:
    
        yt_dlp_plugins/
            extractor/
                myplugin.py
            postprocessor/
                myplugin.py

yt-dlp looks for these `yt_dlp_plugins` namespace folders in many locations (see below) and loads in plugins from **all** of them.

See the [wiki for some known plugins](https://github.com/yt-dlp/yt-dlp/wiki/Plugins)

## Installing Plugins

Plugins can be installed using various methods and locations.

1. **Configuration directories**:
   Plugin packages (containing a `yt_dlp_plugins` namespace folder) can be dropped into the following standard [configuration locations](#configuration):
    * **User Plugins**
      * `${XDG_CONFIG_HOME}/yt-dlp/plugins/<package name>/yt_dlp_plugins/` (recommended on Linux/macOS)
      * `${XDG_CONFIG_HOME}/yt-dlp-plugins/<package name>/yt_dlp_plugins/`
      * `${APPDATA}/yt-dlp/plugins/<package name>/yt_dlp_plugins/` (recommended on Windows)
      * `${APPDATA}/yt-dlp-plugins/<package name>/yt_dlp_plugins/`
      * `~/.yt-dlp/plugins/<package name>/yt_dlp_plugins/`
      * `~/yt-dlp-plugins/<package name>/yt_dlp_plugins/`
    * **System Plugins**
      * `/etc/yt-dlp/plugins/<package name>/yt_dlp_plugins/`
      * `/etc/yt-dlp-plugins/<package name>/yt_dlp_plugins/`
2. **Executable location**: Plugin packages can similarly be installed in a `yt-dlp-plugins` directory under the executable location (recommended for portable installations):
    * Binary: where `<root-dir>/yt-dlp.exe`, `<root-dir>/yt-dlp-plugins/<package name>/yt_dlp_plugins/`
    * Source: where `<root-dir>/yt_dlp/__main__.py`, `<root-dir>/yt-dlp-plugins/<package name>/yt_dlp_plugins/`

3. **pip and other locations in `PYTHONPATH`**
    * Plugin packages can be installed and managed using `pip`. See [yt-dlp-sample-plugins](https://github.com/yt-dlp/yt-dlp-sample-plugins) for an example.
      * Note: plugin files between plugin packages installed with pip must have unique filenames.
    * Any path in `PYTHONPATH` is searched in for the `yt_dlp_plugins` namespace folder.
      * Note: This does not apply for Pyinstaller/py2exe builds.


`.zip`, `.egg` and `.whl` archives containing a `yt_dlp_plugins` namespace folder in their root are also supported as plugin packages.
* e.g. `${XDG_CONFIG_HOME}/yt-dlp/plugins/mypluginpkg.zip` where `mypluginpkg.zip` contains `yt_dlp_plugins/<type>/myplugin.py`

Run yt-dlp with `--verbose` to check if the plugin has been loaded.

## Developing Plugins

See the [yt-dlp-sample-plugins](https://github.com/yt-dlp/yt-dlp-sample-plugins) repo for a template plugin package and the [Plugin Development](https://github.com/yt-dlp/yt-dlp/wiki/Plugin-Development) section of the wiki for a plugin development guide.

All public classes with a name ending in `IE`/`PP` are imported from each file for extractors and postprocessors repectively. This respects underscore prefix (e.g. `_MyBasePluginIE` is private) and `__all__`. Modules can similarly be excluded by prefixing the module name with an underscore (e.g. `_myplugin.py`).

To replace an existing extractor with a subclass of one, set the `plugin_name` class keyword argument (e.g. `class MyPluginIE(ABuiltInIE, plugin_name='myplugin')` will replace `ABuiltInIE` with `MyPluginIE`). Since the extractor replaces the parent, you should exclude the subclass extractor from being imported separately by making it private using one of the methods described above.

If you are a plugin author, add [yt-dlp-plugins](https://github.com/topics/yt-dlp-plugins) as a topic to your repository for discoverability.

See the [Developer Instructions](https://github.com/yt-dlp/yt-dlp/blob/master/CONTRIBUTING.md#developer-instructions) on how to write and test an extractor.

# EMBEDDING YT-DLP

yt-dlp makes the best effort to be a good command-line program, and thus should be callable from any programming language.

Your program should avoid parsing the normal stdout since they may change in future versions. Instead they should use options such as `-J`, `--print`, `--progress-template`, `--exec` etc to create console output that you can reliably reproduce and parse.

From a Python program, you can embed yt-dlp in a more powerful fashion, like this:

```python
from yt_dlp import YoutubeDL

URLS = ['https://www.youtube.com/watch?v=BaW_jenozKc']
with YoutubeDL() as ydl:
    ydl.download(URLS)
```

Most likely, you'll want to use various options. For a list of options available, have a look at [`yt_dlp/YoutubeDL.py`](yt_dlp/YoutubeDL.py#L183) or `help(yt_dlp.YoutubeDL)` in a Python shell. If you are already familiar with the CLI, you can use [`devscripts/cli_to_api.py`](https://github.com/yt-dlp/yt-dlp/blob/master/devscripts/cli_to_api.py) to translate any CLI switches to `YoutubeDL` params.

**Tip**: If you are porting your code from youtube-dl to yt-dlp, one important point to look out for is that we do not guarantee the return value of `YoutubeDL.extract_info` to be json serializable, or even be a dictionary. It will be dictionary-like, but if you want to ensure it is a serializable dictionary, pass it through `YoutubeDL.sanitize_info` as shown in the [example below](#extracting-information)

## Embedding examples

#### Extracting information

```python
import json
import yt_dlp

URL = 'https://www.youtube.com/watch?v=BaW_jenozKc'

# ℹ️ See help(yt_dlp.YoutubeDL) for a list of available options and public functions
ydl_opts = {}
with yt_dlp.YoutubeDL(ydl_opts) as ydl:
    info = ydl.extract_info(URL, download=False)

    # ℹ️ ydl.sanitize_info makes the info json-serializable
    print(json.dumps(ydl.sanitize_info(info)))
```
#### Download using an info-json

```python
import yt_dlp

INFO_FILE = 'path/to/video.info.json'

with yt_dlp.YoutubeDL() as ydl:
    error_code = ydl.download_with_info_file(INFO_FILE)

print('Some videos failed to download' if error_code
      else 'All videos successfully downloaded')
```

#### Extract audio

```python
import yt_dlp

URLS = ['https://www.youtube.com/watch?v=BaW_jenozKc']

ydl_opts = {
    'format': 'm4a/bestaudio/best',
    # ℹ️ See help(yt_dlp.postprocessor) for a list of available Postprocessors and their arguments
    'postprocessors': [{  # Extract audio using ffmpeg
        'key': 'FFmpegExtractAudio',
        'preferredcodec': 'm4a',
    }]
}

with yt_dlp.YoutubeDL(ydl_opts) as ydl:
    error_code = ydl.download(URLS)
```

#### Filter videos

```python
import yt_dlp

URLS = ['https://www.youtube.com/watch?v=BaW_jenozKc']

def longer_than_a_minute(info, *, incomplete):
    """Download only videos longer than a minute (or with unknown duration)"""
    duration = info.get('duration')
    if duration and duration < 60:
        return 'The video is too short'

ydl_opts = {
    'match_filter': longer_than_a_minute,
}

with yt_dlp.YoutubeDL(ydl_opts) as ydl:
    error_code = ydl.download(URLS)
```

#### Adding logger and progress hook

```python
import yt_dlp

URLS = ['https://www.youtube.com/watch?v=BaW_jenozKc']

class MyLogger:
    def debug(self, msg):
        # For compatibility with youtube-dl, both debug and info are passed into debug
        # You can distinguish them by the prefix '[debug] '
        if msg.startswith('[debug] '):
            pass
        else:
            self.info(msg)

    def info(self, msg):
        pass

    def warning(self, msg):
        pass

    def error(self, msg):
        print(msg)


# ℹ️ See "progress_hooks" in help(yt_dlp.YoutubeDL)
def my_hook(d):
    if d['status'] == 'finished':
        print('Done downloading, now post-processing ...')


ydl_opts = {
    'logger': MyLogger(),
    'progress_hooks': [my_hook],
}

with yt_dlp.YoutubeDL(ydl_opts) as ydl:
    ydl.download(URLS)
```

#### Add a custom PostProcessor

```python
import yt_dlp

URLS = ['https://www.youtube.com/watch?v=BaW_jenozKc']

# ℹ️ See help(yt_dlp.postprocessor.PostProcessor)
class MyCustomPP(yt_dlp.postprocessor.PostProcessor):
    def run(self, info):
        self.to_screen('Doing stuff')
        return [], info


with yt_dlp.YoutubeDL() as ydl:
    # ℹ️ "when" can take any value in yt_dlp.utils.POSTPROCESS_WHEN
    ydl.add_post_processor(MyCustomPP(), when='pre_process')
    ydl.download(URLS)
```


#### Use a custom format selector

```python
import yt_dlp

URLS = ['https://www.youtube.com/watch?v=BaW_jenozKc']

def format_selector(ctx):
    """ Select the best video and the best audio that won't result in an mkv.
    NOTE: This is just an example and does not handle all cases """

    # formats are already sorted worst to best
    formats = ctx.get('formats')[::-1]

    # acodec='none' means there is no audio
    best_video = next(f for f in formats
                      if f['vcodec'] != 'none' and f['acodec'] == 'none')

    # find compatible audio extension
    audio_ext = {'mp4': 'm4a', 'webm': 'webm'}[best_video['ext']]
    # vcodec='none' means there is no video
    best_audio = next(f for f in formats if (
        f['acodec'] != 'none' and f['vcodec'] == 'none' and f['ext'] == audio_ext))

    # These are the minimum required fields for a merged format
    yield {
        'format_id': f'{best_video["format_id"]}+{best_audio["format_id"]}',
        'ext': best_video['ext'],
        'requested_formats': [best_video, best_audio],
        # Must be + separated list of protocols
        'protocol': f'{best_video["protocol"]}+{best_audio["protocol"]}'
    }


ydl_opts = {
    'format': format_selector,
}

with yt_dlp.YoutubeDL(ydl_opts) as ydl:
    ydl.download(URLS)
```


# CHANGES FROM YOUTUBE-DL

### New features

* Forked from [**yt-dlc@f9401f2**](https://github.com/blackjack4494/yt-dlc/commit/f9401f2a91987068139c5f757b12fc711d4c0cee) and merged with [**youtube-dl@be008e6**](https://github.com/ytdl-org/youtube-dl/commit/be008e657d79832642e2158557c899249c9e31cd) ([exceptions](https://github.com/yt-dlp/yt-dlp/issues/21))

* **[SponsorBlock Integration](#sponsorblock-options)**: You can mark/remove sponsor sections in YouTube videos by utilizing the [SponsorBlock](https://sponsor.ajay.app) API

* **[Format Sorting](#sorting-formats)**: The default format sorting options have been changed so that higher resolution and better codecs will be now preferred instead of simply using larger bitrate. Furthermore, you can now specify the sort order using `-S`. This allows for much easier format selection than what is possible by simply using `--format` ([examples](#format-selection-examples))

* **Merged with animelover1984/youtube-dl**: You get most of the features and improvements from [animelover1984/youtube-dl](https://github.com/animelover1984/youtube-dl) including `--write-comments`, `BiliBiliSearch`, `BilibiliChannel`, Embedding thumbnail in mp4/ogg/opus, playlist infojson etc. Note that NicoNico livestreams are not available. See [#31](https://github.com/yt-dlp/yt-dlp/pull/31) for details.

* **YouTube improvements**:
    * Supports Clips, Stories (`ytstories:<channel UCID>`), Search (including filters)**\***, YouTube Music Search, Channel-specific search, Search prefixes (`ytsearch:`, `ytsearchdate:`)**\***, Mixes, and Feeds (`:ytfav`, `:ytwatchlater`, `:ytsubs`, `:ythistory`, `:ytrec`, `:ytnotif`)
    * Fix for [n-sig based throttling](https://github.com/ytdl-org/youtube-dl/issues/29326) **\***
    * Supports some (but not all) age-gated content without cookies
    * Download livestreams from the start using `--live-from-start` (*experimental*)
    * Channel URLs download all uploads of the channel, including shorts and live

* **Cookies from browser**: Cookies can be automatically extracted from all major web browsers using `--cookies-from-browser BROWSER[+KEYRING][:PROFILE][::CONTAINER]`

* **Download time range**: Videos can be downloaded partially based on either timestamps or chapters using `--download-sections`

* **Split video by chapters**: Videos can be split into multiple files based on chapters using `--split-chapters`

* **Multi-threaded fragment downloads**: Download multiple fragments of m3u8/mpd videos in parallel. Use `--concurrent-fragments` (`-N`) option to set the number of threads used

* **Aria2c with HLS/DASH**: You can use `aria2c` as the external downloader for DASH(mpd) and HLS(m3u8) formats

* **New and fixed extractors**: Many new extractors have been added and a lot of existing ones have been fixed. See the [changelog](Changelog.md) or the [list of supported sites](supportedsites.md)

* **New MSOs**: Philo, Spectrum, SlingTV, Cablevision, RCN etc.

* **Subtitle extraction from manifests**: Subtitles can be extracted from streaming media manifests. See [commit/be6202f](https://github.com/yt-dlp/yt-dlp/commit/be6202f12b97858b9d716e608394b51065d0419f) for details

* **Multiple paths and output templates**: You can give different [output templates](#output-template) and download paths for different types of files. You can also set a temporary path where intermediary files are downloaded to using `--paths` (`-P`)

* **Portable Configuration**: Configuration files are automatically loaded from the home and root directories. See [CONFIGURATION](#configuration) for details

* **Output template improvements**: Output templates can now have date-time formatting, numeric offsets, object traversal etc. See [output template](#output-template) for details. Even more advanced operations can also be done with the help of `--parse-metadata` and `--replace-in-metadata`

* **Other new options**: Many new options have been added such as `--alias`, `--print`, `--concat-playlist`, `--wait-for-video`, `--retry-sleep`, `--sleep-requests`, `--convert-thumbnails`, `--force-download-archive`, `--force-overwrites`, `--break-match-filter` etc

* **Improvements**: Regex and other operators in `--format`/`--match-filter`, multiple `--postprocessor-args` and `--downloader-args`, faster archive checking, more [format selection options](#format-selection), merge multi-video/audio, multiple `--config-locations`, `--exec` at different stages, etc

* **Plugins**: Extractors and PostProcessors can be loaded from an external file. See [plugins](#plugins) for details

* **Self updater**: The releases can be updated using `yt-dlp -U`, and downgraded using `--update-to` if required

* **Automated builds**: [Nightly/master builds](#update-channels) can be used with `--update-to nightly` and `--update-to master`

See [changelog](Changelog.md) or [commits](https://github.com/yt-dlp/yt-dlp/commits) for the full list of changes

Features marked with a **\*** have been back-ported to youtube-dl

### Differences in default behavior

Some of yt-dlp's default options are different from that of youtube-dl and youtube-dlc:

* yt-dlp supports only [Python 3.8+](## "Windows 7"), and *may* remove support for more versions as they [become EOL](https://devguide.python.org/versions/#python-release-cycle); while [youtube-dl still supports Python 2.6+ and 3.2+](https://github.com/ytdl-org/youtube-dl/issues/30568#issue-1118238743)
* The options `--auto-number` (`-A`), `--title` (`-t`) and `--literal` (`-l`), no longer work. See [removed options](#Removed) for details
* `avconv` is not supported as an alternative to `ffmpeg`
* yt-dlp stores config files in slightly different locations to youtube-dl. See [CONFIGURATION](#configuration) for a list of correct locations
* The default [output template](#output-template) is `%(title)s [%(id)s].%(ext)s`. There is no real reason for this change. This was changed before yt-dlp was ever made public and now there are no plans to change it back to `%(title)s-%(id)s.%(ext)s`. Instead, you may use `--compat-options filename`
* The default [format sorting](#sorting-formats) is different from youtube-dl and prefers higher resolution and better codecs rather than higher bitrates. You can use the `--format-sort` option to change this to any order you prefer, or use `--compat-options format-sort` to use youtube-dl's sorting order
* The default format selector is `bv*+ba/b`. This means that if a combined video + audio format that is better than the best video-only format is found, the former will be preferred. Use `-f bv+ba/b` or `--compat-options format-spec` to revert this
* Unlike youtube-dlc, yt-dlp does not allow merging multiple audio/video streams into one file by default (since this conflicts with the use of `-f bv*+ba`). If needed, this feature must be enabled using `--audio-multistreams` and `--video-multistreams`. You can also use `--compat-options multistreams` to enable both
* `--no-abort-on-error` is enabled by default. Use `--abort-on-error` or `--compat-options abort-on-error` to abort on errors instead
* When writing metadata files such as thumbnails, description or infojson, the same information (if available) is also written for playlists. Use `--no-write-playlist-metafiles` or `--compat-options no-playlist-metafiles` to not write these files
* `--add-metadata` attaches the `infojson` to `mkv` files in addition to writing the metadata when used with `--write-info-json`. Use `--no-embed-info-json` or `--compat-options no-attach-info-json` to revert this
* Some metadata are embedded into different fields when using `--add-metadata` as compared to youtube-dl. Most notably, `comment` field contains the `webpage_url` and `synopsis` contains the `description`. You can [use `--parse-metadata`](#modifying-metadata) to modify this to your liking or use `--compat-options embed-metadata` to revert this
* `playlist_index` behaves differently when used with options like `--playlist-reverse` and `--playlist-items`. See [#302](https://github.com/yt-dlp/yt-dlp/issues/302) for details. You can use `--compat-options playlist-index` if you want to keep the earlier behavior
* The output of `-F` is listed in a new format. Use `--compat-options list-formats` to revert this
* Live chats (if available) are considered as subtitles. Use `--sub-langs all,-live_chat` to download all subtitles except live chat. You can also use `--compat-options no-live-chat` to prevent any live chat/danmaku from downloading
* YouTube channel URLs download all uploads of the channel. To download only the videos in a specific tab, pass the tab's URL. If the channel does not show the requested tab, an error will be raised. Also, `/live` URLs raise an error if there are no live videos instead of silently downloading the entire channel. You may use `--compat-options no-youtube-channel-redirect` to revert all these redirections
* Unavailable videos are also listed for YouTube playlists. Use `--compat-options no-youtube-unavailable-videos` to remove this
* The upload dates extracted from YouTube are in UTC [when available](https://github.com/yt-dlp/yt-dlp/blob/89e4d86171c7b7c997c77d4714542e0383bf0db0/yt_dlp/extractor/youtube.py#L3898-L3900). Use `--compat-options no-youtube-prefer-utc-upload-date` to prefer the non-UTC upload date.
* If `ffmpeg` is used as the downloader, the downloading and merging of formats happen in a single step when possible. Use `--compat-options no-direct-merge` to revert this
* Thumbnail embedding in `mp4` is done with mutagen if possible. Use `--compat-options embed-thumbnail-atomicparsley` to force the use of AtomicParsley instead
* Some internal metadata such as filenames are removed by default from the infojson. Use `--no-clean-infojson` or `--compat-options no-clean-infojson` to revert this
* When `--embed-subs` and `--write-subs` are used together, the subtitles are written to disk and also embedded in the media file. You can use just `--embed-subs` to embed the subs and automatically delete the separate file. See [#630 (comment)](https://github.com/yt-dlp/yt-dlp/issues/630#issuecomment-893659460) for more info. `--compat-options no-keep-subs` can be used to revert this
* `certifi` will be used for SSL root certificates, if installed. If you want to use system certificates (e.g. self-signed), use `--compat-options no-certifi`
* yt-dlp's sanitization of invalid characters in filenames is different/smarter than in youtube-dl. You can use `--compat-options filename-sanitization` to revert to youtube-dl's behavior
* yt-dlp tries to parse the external downloader outputs into the standard progress output if possible (Currently implemented: [~~aria2c~~](https://github.com/yt-dlp/yt-dlp/issues/5931)). You can use `--compat-options no-external-downloader-progress` to get the downloader output as-is
* yt-dlp versions between 2021.09.01 and 2023.01.02 applies `--match-filter` to nested playlists. This was an unintentional side-effect of [8f18ac](https://github.com/yt-dlp/yt-dlp/commit/8f18aca8717bb0dd49054555af8d386e5eda3a88) and is fixed in [d7b460](https://github.com/yt-dlp/yt-dlp/commit/d7b460d0e5fc710950582baed2e3fc616ed98a80). Use `--compat-options playlist-match-filter` to revert this
* yt-dlp versions between 2021.11.10 and 2023.06.21 estimated `filesize_approx` values for fragmented/manifest formats. This was added for convenience in [f2fe69](https://github.com/yt-dlp/yt-dlp/commit/f2fe69c7b0d208bdb1f6292b4ae92bc1e1a7444a), but was reverted in [0dff8e](https://github.com/yt-dlp/yt-dlp/commit/0dff8e4d1e6e9fb938f4256ea9af7d81f42fd54f) due to the potentially extreme inaccuracy of the estimated values. Use `--compat-options manifest-filesize-approx` to keep extracting the estimated values
* yt-dlp uses modern http client backends such as `requests`. Use `--compat-options prefer-legacy-http-handler` to prefer the legacy http handler (`urllib`) to be used for standard http requests.
* The sub-module `swfinterp` is removed.

For ease of use, a few more compat options are available:

* `--compat-options all`: Use all compat options (Do NOT use)
* `--compat-options youtube-dl`: Same as `--compat-options all,-multistreams,-playlist-match-filter,-manifest-filesize-approx`
* `--compat-options youtube-dlc`: Same as `--compat-options all,-no-live-chat,-no-youtube-channel-redirect,-playlist-match-filter,-manifest-filesize-approx`
* `--compat-options 2021`: Same as `--compat-options 2022,no-certifi,filename-sanitization,no-youtube-prefer-utc-upload-date`
* `--compat-options 2022`: Same as `--compat-options playlist-match-filter,no-external-downloader-progress,prefer-legacy-http-handler,manifest-filesize-approx`. Use this to enable all future compat options

### Deprecated options

These are all the deprecated options and the current alternative to achieve the same effect

#### Almost redundant options
While these options are almost the same as their new counterparts, there are some differences that prevents them being redundant

    -j, --dump-json                  --print "%()j"
    -F, --list-formats               --print formats_table
    --list-thumbnails                --print thumbnails_table --print playlist:thumbnails_table
    --list-subs                      --print automatic_captions_table --print subtitles_table

#### Redundant options
While these options are redundant, they are still expected to be used due to their ease of use

    --get-description                --print description
    --get-duration                   --print duration_string
    --get-filename                   --print filename
    --get-format                     --print format
    --get-id                         --print id
    --get-thumbnail                  --print thumbnail
    -e, --get-title                  --print title
    -g, --get-url                    --print urls
    --match-title REGEX              --match-filter "title ~= (?i)REGEX"
    --reject-title REGEX             --match-filter "title !~= (?i)REGEX"
    --min-views COUNT                --match-filter "view_count >=? COUNT"
    --max-views COUNT                --match-filter "view_count <=? COUNT"
    --break-on-reject                Use --break-match-filter
    --user-agent UA                  --add-header "User-Agent:UA"
    --referer URL                    --add-header "Referer:URL"
    --playlist-start NUMBER          -I NUMBER:
    --playlist-end NUMBER            -I :NUMBER
    --playlist-reverse               -I ::-1
    --no-playlist-reverse            Default
    --no-colors                      --color no_color

#### Not recommended
While these options still work, their use is not recommended since there are other alternatives to achieve the same

    --force-generic-extractor        --ies generic,default
    --exec-before-download CMD       --exec "before_dl:CMD"
    --no-exec-before-download        --no-exec
    --all-formats                    -f all
    --all-subs                       --sub-langs all --write-subs
    --print-json                     -j --no-simulate
    --autonumber-size NUMBER         Use string formatting, e.g. %(autonumber)03d
    --autonumber-start NUMBER        Use internal field formatting like %(autonumber+NUMBER)s
    --id                             -o "%(id)s.%(ext)s"
    --metadata-from-title FORMAT     --parse-metadata "%(title)s:FORMAT"
    --hls-prefer-native              --downloader "m3u8:native"
    --hls-prefer-ffmpeg              --downloader "m3u8:ffmpeg"
    --list-formats-old               --compat-options list-formats (Alias: --no-list-formats-as-table)
    --list-formats-as-table          --compat-options -list-formats [Default] (Alias: --no-list-formats-old)
    --youtube-skip-dash-manifest     --extractor-args "youtube:skip=dash" (Alias: --no-youtube-include-dash-manifest)
    --youtube-skip-hls-manifest      --extractor-args "youtube:skip=hls" (Alias: --no-youtube-include-hls-manifest)
    --youtube-include-dash-manifest  Default (Alias: --no-youtube-skip-dash-manifest)
    --youtube-include-hls-manifest   Default (Alias: --no-youtube-skip-hls-manifest)
    --geo-bypass                     --xff "default"
    --no-geo-bypass                  --xff "never"
    --geo-bypass-country CODE        --xff CODE
    --geo-bypass-ip-block IP_BLOCK   --xff IP_BLOCK

#### Developer options
These options are not intended to be used by the end-user

    --test                           Download only part of video for testing extractors
    --load-pages                     Load pages dumped by --write-pages
    --youtube-print-sig-code         For testing youtube signatures
    --allow-unplayable-formats       List unplayable formats also
    --no-allow-unplayable-formats    Default

#### Old aliases
These are aliases that are no longer documented for various reasons

    --avconv-location                --ffmpeg-location
    --clean-infojson                 --clean-info-json
    --cn-verification-proxy URL      --geo-verification-proxy URL
    --dump-headers                   --print-traffic
    --dump-intermediate-pages        --dump-pages
    --force-write-download-archive   --force-write-archive
    --load-info                      --load-info-json
    --no-clean-infojson              --no-clean-info-json
    --no-split-tracks                --no-split-chapters
    --no-write-srt                   --no-write-subs
    --prefer-unsecure                --prefer-insecure
    --rate-limit RATE                --limit-rate RATE
    --split-tracks                   --split-chapters
    --srt-lang LANGS                 --sub-langs LANGS
    --trim-file-names LENGTH         --trim-filenames LENGTH
    --write-srt                      --write-subs
    --yes-overwrites                 --force-overwrites

#### Sponskrub Options
Support for [SponSkrub](https://github.com/faissaloo/SponSkrub) has been deprecated in favor of the `--sponsorblock` options

    --sponskrub                      --sponsorblock-mark all
    --no-sponskrub                   --no-sponsorblock
    --sponskrub-cut                  --sponsorblock-remove all
    --no-sponskrub-cut               --sponsorblock-remove -all
    --sponskrub-force                Not applicable
    --no-sponskrub-force             Not applicable
    --sponskrub-location             Not applicable
    --sponskrub-args                 Not applicable

#### No longer supported
These options may no longer work as intended

    --prefer-avconv                  avconv is not officially supported by yt-dlp (Alias: --no-prefer-ffmpeg)
    --prefer-ffmpeg                  Default (Alias: --no-prefer-avconv)
    -C, --call-home                  Not implemented
    --no-call-home                   Default
    --include-ads                    No longer supported
    --no-include-ads                 Default
    --write-annotations              No supported site has annotations now
    --no-write-annotations           Default
    --compat-options seperate-video-versions  No longer needed

#### Removed
These options were deprecated since 2014 and have now been entirely removed

    -A, --auto-number                -o "%(autonumber)s-%(id)s.%(ext)s"
    -t, -l, --title, --literal       -o "%(title)s-%(id)s.%(ext)s"


# CONTRIBUTING
See [CONTRIBUTING.md](CONTRIBUTING.md#contributing-to-yt-dlp) for instructions on [Opening an Issue](CONTRIBUTING.md#opening-an-issue) and [Contributing code to the project](CONTRIBUTING.md#developer-instructions)

# WIKI
See the [Wiki](https://github.com/yt-dlp/yt-dlp/wiki) for more information<|MERGE_RESOLUTION|>--- conflicted
+++ resolved
@@ -75,106 +75,6 @@
 <!-- MANPAGE: END EXCLUDED SECTION -->
 
 
-<<<<<<< HEAD
-=======
-# NEW FEATURES
-
-* Forked from [**yt-dlc@f9401f2**](https://github.com/blackjack4494/yt-dlc/commit/f9401f2a91987068139c5f757b12fc711d4c0cee) and merged with [**youtube-dl@be008e6**](https://github.com/ytdl-org/youtube-dl/commit/be008e657d79832642e2158557c899249c9e31cd) ([exceptions](https://github.com/yt-dlp/yt-dlp/issues/21))
-
-* **[SponsorBlock Integration](#sponsorblock-options)**: You can mark/remove sponsor sections in YouTube videos by utilizing the [SponsorBlock](https://sponsor.ajay.app) API
-
-* **[Format Sorting](#sorting-formats)**: The default format sorting options have been changed so that higher resolution and better codecs will be now preferred instead of simply using larger bitrate. Furthermore, you can now specify the sort order using `-S`. This allows for much easier format selection than what is possible by simply using `--format` ([examples](#format-selection-examples))
-
-* **Merged with animelover1984/youtube-dl**: You get most of the features and improvements from [animelover1984/youtube-dl](https://github.com/animelover1984/youtube-dl) including `--write-comments`, `BiliBiliSearch`, `BilibiliChannel`, Embedding thumbnail in mp4/ogg/opus, playlist infojson etc. Note that NicoNico livestreams are not available. See [#31](https://github.com/yt-dlp/yt-dlp/pull/31) for details.
-
-* **YouTube improvements**:
-    * Supports Clips, Stories (`ytstories:<channel UCID>`), Search (including filters)**\***, YouTube Music Search, Channel-specific search, Search prefixes (`ytsearch:`, `ytsearchdate:`)**\***, Mixes, and Feeds (`:ytfav`, `:ytwatchlater`, `:ytsubs`, `:ythistory`, `:ytrec`, `:ytnotif`)
-    * Fix for [n-sig based throttling](https://github.com/ytdl-org/youtube-dl/issues/29326) **\***
-    * Supports some (but not all) age-gated content without cookies
-    * Download livestreams from the start using `--live-from-start` (*experimental*)
-    * Channel URLs download all uploads of the channel, including shorts and live
-
-* **Cookies from browser**: Cookies can be automatically extracted from all major web browsers using `--cookies-from-browser BROWSER[+KEYRING][:PROFILE][::CONTAINER]`
-
-* **Download time range**: Videos can be downloaded partially based on either timestamps or chapters using `--download-sections`
-
-* **Split video by chapters**: Videos can be split into multiple files based on chapters using `--split-chapters`
-
-* **Multi-threaded fragment downloads**: Download multiple fragments of m3u8/mpd videos in parallel. Use `--concurrent-fragments` (`-N`) option to set the number of threads used
-
-* **Aria2c with HLS/DASH**: You can use `aria2c` as the external downloader for DASH(mpd) and HLS(m3u8) formats
-
-* **New and fixed extractors**: Many new extractors have been added and a lot of existing ones have been fixed. See the [changelog](Changelog.md) or the [list of supported sites](supportedsites.md)
-
-* **New MSOs**: Philo, Spectrum, SlingTV, Cablevision, RCN etc.
-
-* **Subtitle extraction from manifests**: Subtitles can be extracted from streaming media manifests. See [commit/be6202f](https://github.com/yt-dlp/yt-dlp/commit/be6202f12b97858b9d716e608394b51065d0419f) for details
-
-* **Multiple paths and output templates**: You can give different [output templates](#output-template) and download paths for different types of files. You can also set a temporary path where intermediary files are downloaded to using `--paths` (`-P`)
-
-* **Portable Configuration**: Configuration files are automatically loaded from the home and root directories. See [CONFIGURATION](#configuration) for details
-
-* **Output template improvements**: Output templates can now have date-time formatting, numeric offsets, object traversal etc. See [output template](#output-template) for details. Even more advanced operations can also be done with the help of `--parse-metadata` and `--replace-in-metadata`
-
-* **Other new options**: Many new options have been added such as `--alias`, `--print`, `--concat-playlist`, `--wait-for-video`, `--retry-sleep`, `--sleep-requests`, `--convert-thumbnails`, `--force-download-archive`, `--force-overwrites`, `--break-match-filter` etc
-
-* **Improvements**: Regex and other operators in `--format`/`--match-filter`, multiple `--postprocessor-args` and `--downloader-args`, faster archive checking, more [format selection options](#format-selection), merge multi-video/audio, multiple `--config-locations`, `--exec` at different stages, etc
-
-* **Plugins**: Extractors and PostProcessors can be loaded from an external file. See [plugins](#plugins) for details
-
-* **Self updater**: The releases can be updated using `yt-dlp -U`, and downgraded using `--update-to` if required
-
-* **Automated builds**: [Nightly/master builds](#update-channels) can be used with `--update-to nightly` and `--update-to master`
-
-See [changelog](Changelog.md) or [commits](https://github.com/yt-dlp/yt-dlp/commits) for the full list of changes
-
-Features marked with a **\*** have been back-ported to youtube-dl
-
-### Differences in default behavior
-
-Some of yt-dlp's default options are different from that of youtube-dl and youtube-dlc:
-
-* yt-dlp supports only [Python 3.8+](## "Windows 7"), and *may* remove support for more versions as they [become EOL](https://devguide.python.org/versions/#python-release-cycle); while [youtube-dl still supports Python 2.6+ and 3.2+](https://github.com/ytdl-org/youtube-dl/issues/30568#issue-1118238743)
-* The options `--auto-number` (`-A`), `--title` (`-t`) and `--literal` (`-l`), no longer work. See [removed options](#Removed) for details
-* `avconv` is not supported as an alternative to `ffmpeg`
-* yt-dlp stores config files in slightly different locations to youtube-dl. See [CONFIGURATION](#configuration) for a list of correct locations
-* The default [output template](#output-template) is `%(title)s [%(id)s].%(ext)s`. There is no real reason for this change. This was changed before yt-dlp was ever made public and now there are no plans to change it back to `%(title)s-%(id)s.%(ext)s`. Instead, you may use `--compat-options filename`
-* The default [format sorting](#sorting-formats) is different from youtube-dl and prefers higher resolution and better codecs rather than higher bitrates. You can use the `--format-sort` option to change this to any order you prefer, or use `--compat-options format-sort` to use youtube-dl's sorting order
-* The default format selector is `bv*+ba/b`. This means that if a combined video + audio format that is better than the best video-only format is found, the former will be preferred. Use `-f bv+ba/b` or `--compat-options format-spec` to revert this
-* Unlike youtube-dlc, yt-dlp does not allow merging multiple audio/video streams into one file by default (since this conflicts with the use of `-f bv*+ba`). If needed, this feature must be enabled using `--audio-multistreams` and `--video-multistreams`. You can also use `--compat-options multistreams` to enable both
-* `--no-abort-on-error` is enabled by default. Use `--abort-on-error` or `--compat-options abort-on-error` to abort on errors instead
-* When writing metadata files such as thumbnails, description or infojson, the same information (if available) is also written for playlists. Use `--no-write-playlist-metafiles` or `--compat-options no-playlist-metafiles` to not write these files
-* `--add-metadata` attaches the `infojson` to `mkv` files in addition to writing the metadata when used with `--write-info-json`. Use `--no-embed-info-json` or `--compat-options no-attach-info-json` to revert this
-* Some metadata are embedded into different fields when using `--add-metadata` as compared to youtube-dl. Most notably, `comment` field contains the `webpage_url` and `synopsis` contains the `description`. You can [use `--parse-metadata`](#modifying-metadata) to modify this to your liking or use `--compat-options embed-metadata` to revert this
-* `playlist_index` behaves differently when used with options like `--playlist-reverse` and `--playlist-items`. See [#302](https://github.com/yt-dlp/yt-dlp/issues/302) for details. You can use `--compat-options playlist-index` if you want to keep the earlier behavior
-* The output of `-F` is listed in a new format. Use `--compat-options list-formats` to revert this
-* Live chats (if available) are considered as subtitles. Use `--sub-langs all,-live_chat` to download all subtitles except live chat. You can also use `--compat-options no-live-chat` to prevent any live chat/danmaku from downloading
-* YouTube channel URLs download all uploads of the channel. To download only the videos in a specific tab, pass the tab's URL. If the channel does not show the requested tab, an error will be raised. Also, `/live` URLs raise an error if there are no live videos instead of silently downloading the entire channel. You may use `--compat-options no-youtube-channel-redirect` to revert all these redirections
-* Unavailable videos are also listed for YouTube playlists. Use `--compat-options no-youtube-unavailable-videos` to remove this
-* The upload dates extracted from YouTube are in UTC [when available](https://github.com/yt-dlp/yt-dlp/blob/89e4d86171c7b7c997c77d4714542e0383bf0db0/yt_dlp/extractor/youtube.py#L3898-L3900). Use `--compat-options no-youtube-prefer-utc-upload-date` to prefer the non-UTC upload date.
-* If `ffmpeg` is used as the downloader, the downloading and merging of formats happen in a single step when possible. Use `--compat-options no-direct-merge` to revert this
-* Thumbnail embedding in `mp4` is done with mutagen if possible. Use `--compat-options embed-thumbnail-atomicparsley` to force the use of AtomicParsley instead
-* Some internal metadata such as filenames are removed by default from the infojson. Use `--no-clean-infojson` or `--compat-options no-clean-infojson` to revert this
-* When `--embed-subs` and `--write-subs` are used together, the subtitles are written to disk and also embedded in the media file. You can use just `--embed-subs` to embed the subs and automatically delete the separate file. See [#630 (comment)](https://github.com/yt-dlp/yt-dlp/issues/630#issuecomment-893659460) for more info. `--compat-options no-keep-subs` can be used to revert this
-* `certifi` will be used for SSL root certificates, if installed. If you want to use system certificates (e.g. self-signed), use `--compat-options no-certifi`
-* yt-dlp's sanitization of invalid characters in filenames is different/smarter than in youtube-dl. You can use `--compat-options filename-sanitization` to revert to youtube-dl's behavior
-* yt-dlp tries to parse the external downloader outputs into the standard progress output if possible (Currently implemented: [~~aria2c~~](https://github.com/yt-dlp/yt-dlp/issues/5931)). You can use `--compat-options no-external-downloader-progress` to get the downloader output as-is
-* yt-dlp versions between 2021.09.01 and 2023.01.02 applies `--match-filter` to nested playlists. This was an unintentional side-effect of [8f18ac](https://github.com/yt-dlp/yt-dlp/commit/8f18aca8717bb0dd49054555af8d386e5eda3a88) and is fixed in [d7b460](https://github.com/yt-dlp/yt-dlp/commit/d7b460d0e5fc710950582baed2e3fc616ed98a80). Use `--compat-options playlist-match-filter` to revert this
-* yt-dlp versions between 2021.11.10 and 2023.06.21 estimated `filesize_approx` values for fragmented/manifest formats. This was added for convenience in [f2fe69](https://github.com/yt-dlp/yt-dlp/commit/f2fe69c7b0d208bdb1f6292b4ae92bc1e1a7444a), but was reverted in [0dff8e](https://github.com/yt-dlp/yt-dlp/commit/0dff8e4d1e6e9fb938f4256ea9af7d81f42fd54f) due to the potentially extreme inaccuracy of the estimated values. Use `--compat-options manifest-filesize-approx` to keep extracting the estimated values
-* yt-dlp uses modern http client backends such as `requests`. Use `--compat-options prefer-legacy-http-handler` to prefer the legacy http handler (`urllib`) to be used for standard http requests.
-* The sub-module `swfinterp` is removed.
-
-For ease of use, a few more compat options are available:
-
-* `--compat-options all`: Use all compat options (Do NOT use)
-* `--compat-options youtube-dl`: Same as `--compat-options all,-multistreams,-playlist-match-filter,-manifest-filesize-approx`
-* `--compat-options youtube-dlc`: Same as `--compat-options all,-no-live-chat,-no-youtube-channel-redirect,-playlist-match-filter,-manifest-filesize-approx`
-* `--compat-options 2021`: Same as `--compat-options 2022,no-certifi,filename-sanitization,no-youtube-prefer-utc-upload-date`
-* `--compat-options 2022`: Same as `--compat-options 2023,playlist-match-filter,no-external-downloader-progress`
-* `--compat-options 2023`: Same as `--compat-options prefer-legacy-http-handler,manifest-filesize-approx`. Use this to enable all future compat options
-
-
->>>>>>> 3876429d
 # INSTALLATION
 
 <!-- MANPAGE: BEGIN EXCLUDED SECTION -->
@@ -326,11 +226,7 @@
 ## COMPILE
 
 ### Standalone PyInstaller Builds
-<<<<<<< HEAD
-To build the standalone executable, you must have Python and `pyinstaller` (plus any of yt-dlp's [optional dependencies](#dependencies) if needed). Once you have all the necessary dependencies installed, simply run `pyinst.py`. The executable will be built for the same CPU architecture as the Python used.
-=======
-To build the standalone executable, you must have Python and `pyinstaller` (plus any of yt-dlp's [optional dependencies](#dependencies) if needed). The executable will be built for the same architecture (x86/ARM, 32/64 bit) as the Python used. You can run the following commands:
->>>>>>> 3876429d
+To build the standalone executable, you must have Python and `pyinstaller` (plus any of yt-dlp's [optional dependencies](#dependencies) if needed). The executable will be built for the same CPU architecture as the Python used. You can run the following commands:
 
 ```
 python3 devscripts/install_deps.py --include pyinstaller
@@ -2272,7 +2168,8 @@
 * `--compat-options youtube-dl`: Same as `--compat-options all,-multistreams,-playlist-match-filter,-manifest-filesize-approx`
 * `--compat-options youtube-dlc`: Same as `--compat-options all,-no-live-chat,-no-youtube-channel-redirect,-playlist-match-filter,-manifest-filesize-approx`
 * `--compat-options 2021`: Same as `--compat-options 2022,no-certifi,filename-sanitization,no-youtube-prefer-utc-upload-date`
-* `--compat-options 2022`: Same as `--compat-options playlist-match-filter,no-external-downloader-progress,prefer-legacy-http-handler,manifest-filesize-approx`. Use this to enable all future compat options
+* `--compat-options 2022`: Same as `--compat-options 2023,playlist-match-filter,no-external-downloader-progress`
+* `--compat-options 2023`: Same as `--compat-options prefer-legacy-http-handler,manifest-filesize-approx`. Use this to enable all future compat options
 
 ### Deprecated options
 
